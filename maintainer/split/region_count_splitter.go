--- conflicted
+++ resolved
@@ -55,7 +55,7 @@
 	ctx context.Context, span *heartbeatpb.TableSpan, spansNum int,
 ) []*heartbeatpb.TableSpan {
 	startTimestamp := time.Now()
-	bo := tikv.NewBackoffer(ctx, 500)
+	bo := tikv.NewBackoffer(ctx, 2000)
 	regions, err := m.regionCache.LoadRegionsInKeyRange(bo, span.StartKey, span.EndKey)
 	if err != nil {
 		log.Warn("load regions failed, skip split span",
@@ -121,12 +121,8 @@
 		zap.Int("spans", len(spans)),
 		zap.Int("regionCount", len(regions)),
 		zap.Int("regionCountPerSpan", m.regionCountPerSpan),
-<<<<<<< HEAD
-		zap.Int("spansNum", spansNum))
-=======
-		zap.Int("spanRegionLimit", spanRegionLimit),
+		zap.Int("spansNum", spansNum),
 		zap.Duration("splitTime", time.Since(startTimestamp)))
->>>>>>> 5317a3fe
 	return spans
 }
 
