--- conflicted
+++ resolved
@@ -32,22 +32,6 @@
 	SplitByRegion
 )
 
-<<<<<<< HEAD
-=======
-// baseSpanNumberCoefficient is the base coefficient that use to
-// multiply the number of captures to get the number of spans.
-var baseSpanNumberCoefficient = replica.MinSpanNumberCoefficient + 1
-
-// RegionCache is a simplified interface of tikv.RegionCache.
-// It is useful to restrict RegionCache usage and mocking in tests.
-type RegionCache interface {
-	// LoadRegionsInKeyRange loads regions in [startKey,endKey].
-	LoadRegionsInKeyRange(
-		bo *tikv.Backoffer, startKey, endKey []byte,
-	) (regions []*tikv.Region, err error)
-}
-
->>>>>>> 5317a3fe
 type splitter interface {
 	split(
 		ctx context.Context, span *heartbeatpb.TableSpan, spansNum int,
@@ -94,22 +78,6 @@
 	return spans
 }
 
-// ShouldSplit is used to determine whether the span should span:
-// If sink is mysql-sink, span can split only when the table only have the unique and only one primary key.
-func ShouldSplit(tableInfo *common.TableInfo, isMysqlSink bool) bool {
-	if isMysqlSink {
-		if !tableInfo.HasPrimaryKey() {
-			return false
-		}
-		for _, index := range tableInfo.GetIndices() {
-			if index.Unique {
-				return false
-			}
-		}
-	}
-	return true
-}
-
 // RegionCache is a simplified interface of tikv.RegionCache.
 // It is useful to restrict RegionCache usage and mocking in tests.
 type RegionCache interface {
