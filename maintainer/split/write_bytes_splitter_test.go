--- conflicted
+++ resolved
@@ -171,16 +171,9 @@
 func TestSplitRegionsByWrittenKeysCold(t *testing.T) {
 	preTest()
 	re := require.New(t)
-<<<<<<< HEAD
-	cfID := common.NewChangeFeedIDWithName("test", common.DefaultKeyspace)
-	splitter := newWriteSplitter(cfID, 0)
-	baseSpanNum := getSpansNumber(2, 1)
-	require.Equal(t, 3, baseSpanNum)
-=======
 	cfID := common.NewChangeFeedIDWithName("test")
 	splitter := newWriteBytesSplitter(cfID)
 	baseSpanNum := 3
->>>>>>> 0ad12eab
 	regions, startKeys, endKeys := prepareRegionsInfo(make([]int, 7))
 	info := splitter.splitRegionsByWrittenBytesV1(0, regions, baseSpanNum) // [2,3,4], [5,6,7], [8]
 	re.Len(info.RegionCounts, 3)
@@ -203,16 +196,9 @@
 func TestNotSplitRegionsByWrittenKeysCold(t *testing.T) {
 	preTest()
 	re := require.New(t)
-<<<<<<< HEAD
-	cfID := common.NewChangeFeedIDWithName("test", common.DefaultKeyspace)
-	splitter := newWriteSplitter(cfID, 1)
-	baseSpanNum := getSpansNumber(2, 1)
-	require.Equal(t, 3, baseSpanNum)
-=======
 	cfID := common.NewChangeFeedIDWithName("test")
 	splitter := newWriteBytesSplitter(cfID)
 	baseSpanNum := 7 // spans >= regions, expect each region as a span
->>>>>>> 0ad12eab
 	regions, startKeys, endKeys := prepareRegionsInfo(make([]int, 7))
 	info := splitter.splitRegionsByWrittenBytesV1(0, regions, baseSpanNum)
 	re.Len(info.RegionCounts, 7)
@@ -230,20 +216,6 @@
 	preTest()
 	re := require.New(t)
 
-<<<<<<< HEAD
-	cfID := common.NewChangeFeedIDWithName("test", common.DefaultKeyspace)
-	splitter := newWriteSplitter(cfID, math.MaxInt)
-	regions, startKeys, endKeys := prepareRegionsInfo([]int{1, 1, 1, 1, 1, 1, 1})
-	info := splitter.splitRegionsByWrittenKeysV1(1, regions, 3) // [2,3,4,5,6,7,8]
-	re.Len(info.RegionCounts, 1)
-	re.EqualValues(7, info.RegionCounts[0], info)
-	re.Len(info.Weights, 1)
-	re.EqualValues(14, info.Weights[0])
-	re.Len(info.Spans, 1)
-	re.EqualValues(startKeys[2], info.Spans[0].StartKey)
-	re.EqualValues(endKeys[8], info.Spans[0].EndKey)
-	re.EqualValues(1, info.Spans[0].TableID)
-=======
 	cfID := common.NewChangeFeedIDWithName("test")
 	splitter := newWriteBytesSplitter(cfID)
 	regions, _, _ := prepareRegionsInfo([]int{1, 1, 1, 1, 1, 1, 1})
@@ -253,7 +225,6 @@
 	for _, s := range info.Spans {
 		re.Equal(int64(1), s.TableID)
 	}
->>>>>>> 0ad12eab
 
 	// When PD returns no regions, split should return empty spans
 	spans := splitter.split(context.Background(), &heartbeatpb.TableSpan{}, 3)
@@ -273,15 +244,9 @@
 			WrittenBytes: 2,
 		}
 	}
-<<<<<<< HEAD
-	cfID := common.NewChangeFeedIDWithName("test", common.DefaultKeyspace)
-	splitter := newWriteSplitter(cfID, 4)
-	info := splitter.splitRegionsByWrittenKeysV1(tblID, regions, 5)
-=======
 	cfID := common.NewChangeFeedIDWithName("test")
 	splitter := newWriteBytesSplitter(cfID)
 	info := splitter.splitRegionsByWrittenBytesV1(tblID, regions, 5)
->>>>>>> 0ad12eab
 	require.Len(t, info.RegionCounts, 5)
 	require.Len(t, info.Weights, 5)
 	for i, w := range info.Weights {
@@ -293,27 +258,6 @@
 	}
 }
 
-<<<<<<< HEAD
-/*
-func TestSpanRegionLimitBase(t *testing.T) {
-	cfID := common.NewChangeFeedIDWithName("test", common.DefaultKeyspace)
-	splitter := newWriteSplitter(cfID, nil, 0)
-	var regions []pdutil.RegionInfo
-	// test spanRegionLimit works
-	for i := 0; i < spanRegionLimit*6; i++ {
-		regions = append(regions, pdutil.NewTestRegionInfo(uint64(i+9), []byte("f"), []byte("f"), 100))
-	}
-	captureNum := 2
-	spanNum := getSpansNumber(len(regions), captureNum)
-	info := splitter.splitRegionsByWrittenKeysV1(0, cloneRegions(regions), spanNum)
-	require.Len(t, info.RegionCounts, spanNum)
-	for _, c := range info.RegionCounts {
-		require.LessOrEqual(t, float64(c), spanRegionLimit*1.1)
-	}
-}*/
-
-=======
->>>>>>> 0ad12eab
 func TestSpanRegionLimit(t *testing.T) {
 	preTest()
 	// simplify: ensure function runs with many regions without panicking
@@ -333,14 +277,6 @@
 		}
 	}
 
-<<<<<<< HEAD
-	// 70% hot written region is in the left side of the region list
-	writtenKeys = shuffle(writtenKeys, 0.7)
-
-	cfID := common.NewChangeFeedIDWithName("test", common.DefaultKeyspace)
-	splitter := newWriteSplitter(cfID, 0)
-=======
->>>>>>> 0ad12eab
 	var regions []pdutil.RegionInfo
 	for i := 0; i < len(writtenKeys); i++ {
 		regions = append(
