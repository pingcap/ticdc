// Copyright 2024 PingCAP, Inc.
//
// Licensed under the Apache License, Version 2.0 (the "License");
// you may not use this file except in compliance with the License.
// You may obtain a copy of the License at
//
//     http://www.apache.org/licenses/LICENSE-2.0
//
// Unless required by applicable law or agreed to in writing, software
// distributed under the License is distributed on an "AS IS" BASIS,
// See the License for the specific language governing permissions and
// limitations under the License.

package split

import (
	"bytes"
	"context"
	"fmt"
	"testing"
	"unsafe"

	"github.com/pingcap/kvproto/pkg/metapb"
	"github.com/pingcap/ticdc/heartbeatpb"
	"github.com/pingcap/ticdc/pkg/common"
	appcontext "github.com/pingcap/ticdc/pkg/common/context"
	"github.com/pingcap/ticdc/pkg/config"
	"github.com/pingcap/ticdc/pkg/spanz"
	"github.com/stretchr/testify/require"
	"github.com/tikv/client-go/v2/tikv"
)

func TestRegionCountSplitSpan(t *testing.T) {
	cache := NewMockRegionCache(nil)
	appcontext.SetService(appcontext.RegionCache, cache)
	cache.regions.ReplaceOrInsert(heartbeatpb.TableSpan{StartKey: []byte("t1_0"), EndKey: []byte("t1_1")}, 1)
	cache.regions.ReplaceOrInsert(heartbeatpb.TableSpan{StartKey: []byte("t1_1"), EndKey: []byte("t1_2")}, 2)
	cache.regions.ReplaceOrInsert(heartbeatpb.TableSpan{StartKey: []byte("t1_2"), EndKey: []byte("t1_3")}, 3)
	cache.regions.ReplaceOrInsert(heartbeatpb.TableSpan{StartKey: []byte("t1_3"), EndKey: []byte("t1_4")}, 4)
	cache.regions.ReplaceOrInsert(heartbeatpb.TableSpan{StartKey: []byte("t1_4"), EndKey: []byte("t2_2")}, 5)
	cache.regions.ReplaceOrInsert(heartbeatpb.TableSpan{StartKey: []byte("t2_2"), EndKey: []byte("t2_3")}, 6)

	cases := []struct {
		span        *heartbeatpb.TableSpan
		cfg         *config.ChangefeedSchedulerConfig
		spansNum    int
		expectSpans []*heartbeatpb.TableSpan
	}{
		{
			span: &heartbeatpb.TableSpan{TableID: 1, StartKey: []byte("t1"), EndKey: []byte("t2")},
			cfg: &config.ChangefeedSchedulerConfig{
				RegionCountPerSpan: 1,
			},
			spansNum: 0,
			expectSpans: []*heartbeatpb.TableSpan{
				{TableID: 1, StartKey: []byte("t1"), EndKey: []byte("t1_1")},   // 1 region
				{TableID: 1, StartKey: []byte("t1_1"), EndKey: []byte("t1_2")}, // 1 region
				{TableID: 1, StartKey: []byte("t1_2"), EndKey: []byte("t1_3")}, // 1 region
				{TableID: 1, StartKey: []byte("t1_3"), EndKey: []byte("t1_4")}, // 1 region
				{TableID: 1, StartKey: []byte("t1_4"), EndKey: []byte("t2")},   // 1 region
			},
		},
		{
			span: &heartbeatpb.TableSpan{TableID: 1, StartKey: []byte("t1"), EndKey: []byte("t2")},
			cfg: &config.ChangefeedSchedulerConfig{
				RegionCountPerSpan: 2,
			},
			spansNum: 0,
			expectSpans: []*heartbeatpb.TableSpan{
				{TableID: 1, StartKey: []byte("t1"), EndKey: []byte("t1_2")},   // 2 region
				{TableID: 1, StartKey: []byte("t1_2"), EndKey: []byte("t1_4")}, // 2 region
				{TableID: 1, StartKey: []byte("t1_4"), EndKey: []byte("t2")},   // 1 region
			},
		},
		{
			span: &heartbeatpb.TableSpan{TableID: 1, StartKey: []byte("t1"), EndKey: []byte("t2")},
			cfg: &config.ChangefeedSchedulerConfig{
				RegionCountPerSpan: 3,
			},
			spansNum: 0,
			expectSpans: []*heartbeatpb.TableSpan{
				{TableID: 1, StartKey: []byte("t1"), EndKey: []byte("t1_3")}, // 3 region
				{TableID: 1, StartKey: []byte("t1_3"), EndKey: []byte("t2")}, // 2 region
			},
		},
		{
			span: &heartbeatpb.TableSpan{TableID: 1, StartKey: []byte("t1"), EndKey: []byte("t2")},
			cfg: &config.ChangefeedSchedulerConfig{
				RegionCountPerSpan: 4,
			},
			spansNum: 0,
			expectSpans: []*heartbeatpb.TableSpan{
				{TableID: 1, StartKey: []byte("t1"), EndKey: []byte("t1_3")}, // 3 region
				{TableID: 1, StartKey: []byte("t1_3"), EndKey: []byte("t2")}, // 2 region
			},
		},
		{
			span: &heartbeatpb.TableSpan{TableID: 1, StartKey: []byte("t1"), EndKey: []byte("t2")},
			cfg: &config.ChangefeedSchedulerConfig{
				RegionCountPerSpan: 1,
			},
			spansNum: 2,
			expectSpans: []*heartbeatpb.TableSpan{
				{TableID: 1, StartKey: []byte("t1"), EndKey: []byte("t1_3")}, // 3 region
				{TableID: 1, StartKey: []byte("t1_3"), EndKey: []byte("t2")}, // 2 region
			},
		},
	}

	cfID := common.NewChangeFeedIDWithName("test")
	for i, cs := range cases {
		splitter := newRegionCountSplitter(cfID, cs.cfg.RegionCountPerSpan)
		spans := splitter.split(context.Background(), cs.span, cs.spansNum)
		require.Equalf(t, cs.expectSpans, spans, "%d %s", i, cs.span.String())
	}
}

func TestRegionCountEvenlySplitSpan(t *testing.T) {
	cache := NewMockRegionCache(nil)
	appcontext.SetService(appcontext.RegionCache, cache)
	totalRegion := 1000
	for i := 0; i < totalRegion; i++ {
		cache.regions.ReplaceOrInsert(heartbeatpb.TableSpan{
			StartKey: []byte(fmt.Sprintf("t1_%09d", i)),
			EndKey:   []byte(fmt.Sprintf("t1_%09d", i+1)),
		}, uint64(i+1))
	}

	cases := []struct {
		expectedSpans int
		cfg           *config.ChangefeedSchedulerConfig
		spansNum      int
	}{
		{
			expectedSpans: 1000,
			cfg: &config.ChangefeedSchedulerConfig{
				RegionCountPerSpan: 1,
			},
			spansNum: 0,
		},
		{
			expectedSpans: 500,
			cfg: &config.ChangefeedSchedulerConfig{
				RegionCountPerSpan: 2,
			},
			spansNum: 0,
		},
		{
			expectedSpans: 334,
			cfg: &config.ChangefeedSchedulerConfig{
				RegionCountPerSpan: 3,
			},
			spansNum: 0,
		},
		{
			expectedSpans: 250,
			cfg: &config.ChangefeedSchedulerConfig{
				RegionCountPerSpan: 4,
			},
			spansNum: 0,
		},
		{
			expectedSpans: 200,
			cfg: &config.ChangefeedSchedulerConfig{
				RegionCountPerSpan: 5,
			},
			spansNum: 0,
		},
		{
			expectedSpans: 167,
			cfg: &config.ChangefeedSchedulerConfig{
				RegionCountPerSpan: 6,
			},
			spansNum: 0,
		},
		{
			expectedSpans: 143,
			cfg: &config.ChangefeedSchedulerConfig{
				RegionCountPerSpan: 7,
			},
			spansNum: 0,
		},
		{
			expectedSpans: 125,
			cfg: &config.ChangefeedSchedulerConfig{
				RegionCountPerSpan: 8,
			},
			spansNum: 0,
		},
	}

	cfID := common.NewChangeFeedIDWithName("test")
	spans := &heartbeatpb.TableSpan{TableID: 1, StartKey: []byte("t1"), EndKey: []byte("t2")}
	for i, cs := range cases {
		splitter := newRegionCountSplitter(cfID, cs.cfg.RegionCountPerSpan)
		spans := splitter.split(context.Background(), spans, cs.spansNum)
		require.Equalf(t, cs.expectedSpans, len(spans), "%d %v", i, cs)
	}
}

func TestSplitSpanRegionOutOfOrder(t *testing.T) {
	cache := NewMockRegionCache(nil)
	appcontext.SetService(appcontext.RegionCache, cache)
	cache.regions.ReplaceOrInsert(heartbeatpb.TableSpan{StartKey: []byte("t1_0"), EndKey: []byte("t1_1")}, 1)
	cache.regions.ReplaceOrInsert(heartbeatpb.TableSpan{StartKey: []byte("t1_1"), EndKey: []byte("t1_4")}, 2)
	cache.regions.ReplaceOrInsert(heartbeatpb.TableSpan{StartKey: []byte("t1_2"), EndKey: []byte("t1_3")}, 3)

	cfg := &config.ChangefeedSchedulerConfig{
		RegionCountPerSpan: 1,
	}
	cfID := common.NewChangeFeedIDWithName("test")
	splitter := newRegionCountSplitter(cfID, cfg.RegionCountPerSpan)
	span := &heartbeatpb.TableSpan{TableID: 1, StartKey: []byte("t1"), EndKey: []byte("t2")}
	spans := splitter.split(context.Background(), span, 0)
	require.Equal(
		t, []*heartbeatpb.TableSpan{{TableID: 1, StartKey: []byte("t1"), EndKey: []byte("t2")}}, spans)
}

// mockCache mocks tikv.RegionCache.
type mockCache struct {
	regions *spanz.BtreeMap[uint64]
}

// NewMockRegionCache returns a new MockCache.
func NewMockRegionCache(regions []heartbeatpb.TableSpan) *mockCache {
	return &mockCache{regions: spanz.NewBtreeMap[uint64]()}
}

func (m *mockCache) LoadRegionsInKeyRange(
	bo *tikv.Backoffer, startKey, endKey []byte,
) (regions []*tikv.Region, err error) {
	m.regions.Ascend(func(loc heartbeatpb.TableSpan, id uint64) bool {
		if bytes.Compare(loc.StartKey, endKey) >= 0 ||
			bytes.Compare(loc.EndKey, startKey) <= 0 {
			return true
		}
		region := &tikv.Region{}
		meta := &metapb.Region{
			Id:       id,
			StartKey: loc.StartKey,
			EndKey:   loc.EndKey,
		}

<<<<<<< HEAD
=======
		// meta.id is not exported, so we use unsafe to access it more easier for test.
>>>>>>> 5317a3fe
		regionPtr := (*struct {
			meta *metapb.Region
		})(unsafe.Pointer(region))
		regionPtr.meta = meta

		regions = append(regions, region)
		return true
	})
	return
}<|MERGE_RESOLUTION|>--- conflicted
+++ resolved
@@ -241,10 +241,7 @@
 			EndKey:   loc.EndKey,
 		}
 
-<<<<<<< HEAD
-=======
 		// meta.id is not exported, so we use unsafe to access it more easier for test.
->>>>>>> 5317a3fe
 		regionPtr := (*struct {
 			meta *metapb.Region
 		})(unsafe.Pointer(region))
