// Copyright 2024 PingCAP, Inc.
//
// Licensed under the Apache License, Version 2.0 (the "License");
// you may not use this file except in compliance with the License.
// You may obtain a copy of the License at
//
//     http://www.apache.org/licenses/LICENSE-2.0
//
// Unless required by applicable law or agreed to in writing, software
// distributed under the License is distributed on an "AS IS" BASIS,
// See the License for the specific language governing permissions and
// limitations under the License.

package span

import (
	"testing"

	"github.com/pingcap/ticdc/heartbeatpb"
	"github.com/pingcap/ticdc/maintainer/replica"
	testutil "github.com/pingcap/ticdc/maintainer/testutil"
	"github.com/pingcap/ticdc/pkg/common"
	appcontext "github.com/pingcap/ticdc/pkg/common/context"
	commonEvent "github.com/pingcap/ticdc/pkg/common/event"
	"github.com/pingcap/ticdc/pkg/config"
	"github.com/pingcap/ticdc/pkg/node"
	"github.com/pingcap/ticdc/server/watcher"
	"github.com/stretchr/testify/require"
)

func TestNewController(t *testing.T) {
	cfID := common.NewChangeFeedIDWithName("test")
	ddlDispatcherID := common.NewDispatcherID()
	ddlSpan := replica.NewWorkingSpanReplication(cfID, ddlDispatcherID,
		common.DDLSpanSchemaID,
		common.DDLSpan, &heartbeatpb.TableSpanStatus{
			ID:              ddlDispatcherID.ToPB(),
			ComponentStatus: heartbeatpb.ComponentState_Working,
			CheckpointTs:    1,
		}, "node1")
	appcontext.SetService(watcher.NodeManagerName, watcher.NewNodeManager(nil, nil))
<<<<<<< HEAD
	controller := NewController(cfID, ddlSpan, nil, false, false)
=======
	controller := NewController(cfID, ddlSpan, nil, nil)
>>>>>>> 8e4744dc
	require.NotNil(t, controller)
	require.Equal(t, cfID, controller.changefeedID)
	require.False(t, controller.enableTableAcrossNodes)
}

func TestController_AddNewTable(t *testing.T) {
	changefeedID := common.NewChangeFeedIDWithName("test")
	ddlDispatcherID := common.NewDispatcherID()
	ddlSpan := replica.NewWorkingSpanReplication(changefeedID, ddlDispatcherID,
		common.DDLSpanSchemaID,
		common.DDLSpan, &heartbeatpb.TableSpanStatus{
			ID:              ddlDispatcherID.ToPB(),
			ComponentStatus: heartbeatpb.ComponentState_Working,
			CheckpointTs:    1,
		}, "node1")

	controller := NewController(
		changefeedID,
		ddlSpan,
<<<<<<< HEAD
		nil,   // splitter
		false, // enableTableAcrossNodes
		false,
=======
		nil, // splitter
		nil,
>>>>>>> 8e4744dc
	)

	table := commonEvent.Table{
		SchemaID: 1,
		TableID:  100,
	}

	// Test adding a new table
	controller.AddNewTable(table, 1000)

	// Verify the table was added
	require.True(t, controller.IsTableExists(table.TableID))
	require.Equal(t, 2, controller.TaskSize()) // DDL span + new table

	// Test adding the same table again (should be ignored)
	controller.AddNewTable(table, 2000)
	require.Equal(t, 2, controller.TaskSize()) // Should still be 2
}

func TestController_GetTaskByID(t *testing.T) {
	changefeedID := common.NewChangeFeedIDWithName("test")
	ddlDispatcherID := common.NewDispatcherID()
	ddlSpan := replica.NewWorkingSpanReplication(changefeedID, ddlDispatcherID,
		common.DDLSpanSchemaID,
		common.DDLSpan, &heartbeatpb.TableSpanStatus{
			ID:              ddlDispatcherID.ToPB(),
			ComponentStatus: heartbeatpb.ComponentState_Working,
			CheckpointTs:    1,
		}, "node1")

	controller := NewController(
		changefeedID,
		ddlSpan,
<<<<<<< HEAD
		nil,   // splitter
		false, // enableTableAcrossNodes
		false,
=======
		nil, // splitter
		nil,
>>>>>>> 8e4744dc
	)

	// Add a table first
	table := commonEvent.Table{
		SchemaID: 1,
		TableID:  100,
	}
	controller.AddNewTable(table, 1000)

	// Get all tasks to find the dispatcher ID
	tasks := controller.GetAllTasks()
	require.Len(t, tasks, 2) // DDL span + new table

	// Find the non-DDL task
	var tableTask *replica.SpanReplication
	for _, task := range tasks {
		if task.Span.TableID != 0 { // DDL span has TableID 0
			tableTask = task
			break
		}
	}
	require.NotNil(t, tableTask)

	dispatcherID := tableTask.ID

	// Test getting task by ID
	task := controller.GetTaskByID(dispatcherID)
	require.NotNil(t, task)
	require.Equal(t, dispatcherID, task.ID)

	// Test getting non-existent task
	nonExistentID := common.NewDispatcherID()
	task = controller.GetTaskByID(nonExistentID)
	require.Nil(t, task)
}

func TestController_GetTasksByTableID(t *testing.T) {
	changefeedID := common.NewChangeFeedIDWithName("test")
	ddlDispatcherID := common.NewDispatcherID()
	ddlSpan := replica.NewWorkingSpanReplication(changefeedID, ddlDispatcherID,
		common.DDLSpanSchemaID,
		common.DDLSpan, &heartbeatpb.TableSpanStatus{
			ID:              ddlDispatcherID.ToPB(),
			ComponentStatus: heartbeatpb.ComponentState_Working,
			CheckpointTs:    1,
		}, "node1")

	controller := NewController(
		changefeedID,
		ddlSpan,
<<<<<<< HEAD
		nil,   // splitter
		false, // enableTableAcrossNodes
		false,
=======
		nil, // splitter
		nil,
>>>>>>> 8e4744dc
	)

	// Add a table
	table := commonEvent.Table{
		SchemaID: 1,
		TableID:  100,
	}
	controller.AddNewTable(table, 1000)

	// Test getting tasks by table ID
	tasks := controller.GetTasksByTableID(table.TableID)
	require.Len(t, tasks, 1)
	require.Equal(t, table.TableID, tasks[0].Span.TableID)

	// Test getting tasks for non-existent table
	tasks = controller.GetTasksByTableID(999)
	require.Len(t, tasks, 0)
}

func TestController_GetTasksBySchemaID(t *testing.T) {
	changefeedID := common.NewChangeFeedIDWithName("test")
	ddlDispatcherID := common.NewDispatcherID()
	ddlSpan := replica.NewWorkingSpanReplication(changefeedID, ddlDispatcherID,
		common.DDLSpanSchemaID,
		common.DDLSpan, &heartbeatpb.TableSpanStatus{
			ID:              ddlDispatcherID.ToPB(),
			ComponentStatus: heartbeatpb.ComponentState_Working,
			CheckpointTs:    1,
		}, "node1")

	controller := NewController(
		changefeedID,
		ddlSpan,
<<<<<<< HEAD
		nil,   // splitter
		false, // enableTableAcrossNodes
		false,
=======
		nil, // splitter
		nil,
>>>>>>> 8e4744dc
	)

	// Add tables from the same schema
	table1 := commonEvent.Table{
		SchemaID: 1,
		TableID:  100,
	}
	table2 := commonEvent.Table{
		SchemaID: 1,
		TableID:  101,
	}
	controller.AddNewTable(table1, 1000)
	controller.AddNewTable(table2, 1000)

	// Test getting tasks by schema ID
	tasks := controller.GetTasksBySchemaID(1)
	require.Len(t, tasks, 2)

	// Test getting tasks for non-existent schema
	tasks = controller.GetTasksBySchemaID(999)
	require.Len(t, tasks, 0)
}

func TestController_UpdateSchemaID(t *testing.T) {
	changefeedID := common.NewChangeFeedIDWithName("test")
	ddlDispatcherID := common.NewDispatcherID()
	ddlSpan := replica.NewWorkingSpanReplication(changefeedID, ddlDispatcherID,
		common.DDLSpanSchemaID,
		common.DDLSpan, &heartbeatpb.TableSpanStatus{
			ID:              ddlDispatcherID.ToPB(),
			ComponentStatus: heartbeatpb.ComponentState_Working,
			CheckpointTs:    1,
		}, "node1")

	controller := NewController(
		changefeedID,
		ddlSpan,
<<<<<<< HEAD
		nil,   // splitter
		false, // enableTableAcrossNodes
		false,
=======
		nil, // splitter
		nil,
>>>>>>> 8e4744dc
	)

	// Add a table
	table := commonEvent.Table{
		SchemaID: 1,
		TableID:  100,
	}
	controller.AddNewTable(table, 1000)

	// Verify initial state
	tasks := controller.GetTasksBySchemaID(1)
	require.Len(t, tasks, 1)

	// Update schema ID
	controller.UpdateSchemaID(table.TableID, 2)

	// Verify the task moved to new schema
	tasks = controller.GetTasksBySchemaID(1)
	require.Len(t, tasks, 0)

	tasks = controller.GetTasksBySchemaID(2)
	require.Len(t, tasks, 1)
}

func TestController_Statistics(t *testing.T) {
	changefeedID := common.NewChangeFeedIDWithName("test")
	ddlDispatcherID := common.NewDispatcherID()
	ddlSpan := replica.NewWorkingSpanReplication(changefeedID, ddlDispatcherID,
		common.DDLSpanSchemaID,
		common.DDLSpan, &heartbeatpb.TableSpanStatus{
			ID:              ddlDispatcherID.ToPB(),
			ComponentStatus: heartbeatpb.ComponentState_Working,
			CheckpointTs:    1,
		}, "node1")

	controller := NewController(
		changefeedID,
		ddlSpan,
<<<<<<< HEAD
		nil,   // splitter
		false, // enableTableAcrossNodes
		false,
=======
		nil, // splitter
		nil,
>>>>>>> 8e4744dc
	)

	// Add some tables
	table1 := commonEvent.Table{SchemaID: 1, TableID: 100}
	table2 := commonEvent.Table{SchemaID: 1, TableID: 101}
	table3 := commonEvent.Table{SchemaID: 2, TableID: 200}

	controller.AddNewTable(table1, 1000)
	controller.AddNewTable(table2, 1000)
	controller.AddNewTable(table3, 1000)

	// Test statistics
	require.Equal(t, 4, controller.TaskSize()) // DDL span + 3 tables
	require.Equal(t, 2, controller.GetTaskSizeBySchemaID(1))
	require.Equal(t, 1, controller.GetTaskSizeBySchemaID(2))
	require.Equal(t, 0, controller.GetTaskSizeBySchemaID(3))
}

// TestBasicFunction tests the basic functionality of the controller
func TestBasicFunction(t *testing.T) {
	t.Parallel()

	controller := newControllerWithCheckerForTest(t)
	absent := replica.NewSpanReplication(controller.changefeedID, common.NewDispatcherID(), 1, testutil.GetTableSpanByID(4), 1, false)
	controller.AddAbsentReplicaSet(absent)
	// replicating and scheduling will be returned
	replicaSpanID := common.NewDispatcherID()
	replicaSpan := replica.NewWorkingSpanReplication(controller.changefeedID, replicaSpanID,
		1,
		testutil.GetTableSpanByID(3), &heartbeatpb.TableSpanStatus{
			ID:              replicaSpanID.ToPB(),
			ComponentStatus: heartbeatpb.ComponentState_Working,
			CheckpointTs:    1,
		}, "node1")
	controller.AddReplicatingSpan(replicaSpan)
	require.Equal(t, 3, controller.TaskSize())
	require.Len(t, controller.GetAllTasks(), 3)
	require.True(t, controller.IsTableExists(3))
	require.False(t, controller.IsTableExists(5))
	require.True(t, controller.IsTableExists(4))
	require.Len(t, controller.GetTasksBySchemaID(1), 2)
	require.Len(t, controller.GetTasksBySchemaID(2), 0)
	require.Equal(t, 2, controller.GetTaskSizeBySchemaID(1))
	require.Equal(t, 0, controller.GetTaskSizeBySchemaID(2))
	require.Len(t, controller.GetTasksByTableID(3), 1)
	require.Len(t, controller.GetTasksByTableID(4), 1)
	require.Len(t, controller.GetTaskByNodeID("node1"), 1)
	require.Len(t, controller.GetTaskByNodeID("node2"), 0)
	require.Equal(t, 0, controller.GetTaskSizeByNodeID("node2"))
	require.Equal(t, 1, controller.GetTaskSizeByNodeID("node1"))

	require.Len(t, controller.GetReplicating(), 1)
	require.NotNil(t, controller.GetTaskByID(replicaSpan.ID))
	require.NotNil(t, controller.GetTaskByID(absent.ID))
	require.Nil(t, controller.GetTaskByID(common.NewDispatcherID()))
	require.Equal(t, 0, controller.GetSchedulingSize())
	require.Equal(t, 1, controller.GetTaskSizePerNode()["node1"])

	controller.MarkSpanScheduling(absent)
	require.Equal(t, 1, controller.GetSchedulingSize())
	controller.BindSpanToNode("", "node2", absent)
	require.Len(t, controller.GetTaskByNodeID("node2"), 1)
	controller.MarkSpanReplicating(absent)
	require.Len(t, controller.GetReplicating(), 2)
	require.Equal(t, "node2", absent.GetNodeID().String())

	controller.UpdateSchemaID(3, 2)
	require.Len(t, controller.GetTasksBySchemaID(1), 1)
	require.Len(t, controller.GetTasksBySchemaID(2), 1)

	require.Len(t, controller.RemoveByTableIDs(3), 1)
	require.Len(t, controller.GetTasksBySchemaID(1), 1)
	require.Len(t, controller.GetTasksBySchemaID(2), 0)
	require.Len(t, controller.GetReplicating(), 1)
	require.Equal(t, 1, controller.GetReplicatingSize())
	require.Equal(t, 2, controller.TaskSize())

	controller.UpdateSchemaID(4, 5)
	require.Equal(t, 1, controller.GetTaskSizeBySchemaID(5))
	require.Len(t, controller.RemoveBySchemaID(5), 1)

	require.Len(t, controller.GetReplicating(), 0)
	require.Equal(t, 1, controller.TaskSize())
	require.Equal(t, controller.GetAbsentSize(), 0)
	require.Equal(t, controller.GetSchedulingSize(), 0)
	require.Equal(t, controller.GetReplicatingSize(), 0)
	// ddl table id
	require.Len(t, controller.tableTasks[0], 1)
	require.Len(t, controller.schemaTasks[common.DDLSpanSchemaID], 1)
	require.Len(t, controller.GetTaskSizePerNode(), 0)
}

// TestReplaceReplicaSet tests the ReplaceReplicaSet functionality
func TestReplaceReplicaSet(t *testing.T) {
	t.Parallel()

	controller := newControllerWithCheckerForTest(t)
	// replicating and scheduling will be returned
	replicaSpanID := common.NewDispatcherID()
	replicaSpan := replica.NewWorkingSpanReplication(controller.changefeedID, replicaSpanID,
		1,
		testutil.GetTableSpanByID(3), &heartbeatpb.TableSpanStatus{
			ID:              replicaSpanID.ToPB(),
			ComponentStatus: heartbeatpb.ComponentState_Working,
			CheckpointTs:    1,
		}, "node1")
	controller.AddReplicatingSpan(replicaSpan)

	notExists := &replica.SpanReplication{ID: common.NewDispatcherID()}
	require.PanicsWithValue(t, "old replica set not found", func() {
		controller.ReplaceReplicaSet([]*replica.SpanReplication{notExists}, []*heartbeatpb.TableSpan{{}, {}}, 1, []node.ID{})
	})
	require.Len(t, controller.GetAllTasks(), 2)

	controller.ReplaceReplicaSet([]*replica.SpanReplication{replicaSpan}, []*heartbeatpb.TableSpan{testutil.GetTableSpanByID(3), testutil.GetTableSpanByID(4)}, 5, []node.ID{})
	require.Len(t, controller.GetAllTasks(), 3)
	require.Equal(t, 2, controller.GetAbsentSize())
	require.Equal(t, 2, controller.GetTaskSizeBySchemaID(1))
}

// TestMarkSpanAbsent tests the MarkSpanAbsent functionality
func TestMarkSpanAbsent(t *testing.T) {
	t.Parallel()

	controller := newControllerWithCheckerForTest(t)
	// replicating and scheduling will be returned
	replicaSpanID := common.NewDispatcherID()
	replicaSpan := replica.NewWorkingSpanReplication(controller.changefeedID, replicaSpanID,
		1,
		testutil.GetTableSpanByID(3), &heartbeatpb.TableSpanStatus{
			ID:              replicaSpanID.ToPB(),
			ComponentStatus: heartbeatpb.ComponentState_Working,
			CheckpointTs:    1,
		}, "node1")
	controller.AddReplicatingSpan(replicaSpan)
	controller.MarkSpanAbsent(replicaSpan)
	require.Equal(t, 1, controller.GetAbsentSize())
	require.Equal(t, "", replicaSpan.GetNodeID().String())
}

<<<<<<< HEAD
// TestForceRemove tests the ForceRemove functionality
func TestForceRemove(t *testing.T) {
	t.Parallel()

	controller := newControllerWithCheckerForTest(t)
	// replicating and scheduling will be returned
	replicaSpanID := common.NewDispatcherID()
	replicaSpan := replica.NewWorkingSpanReplication(controller.changefeedID, replicaSpanID,
		1,
		testutil.GetTableSpanByID(3), &heartbeatpb.TableSpanStatus{
			ID:              replicaSpanID.ToPB(),
			ComponentStatus: heartbeatpb.ComponentState_Working,
			CheckpointTs:    1,
		}, "node1")
	controller.AddReplicatingSpan(replicaSpan)
	controller.ForceRemove(common.NewDispatcherID())
	require.Len(t, controller.GetAllTasks(), 2)
	controller.ForceRemove(replicaSpan.ID)
	require.Len(t, controller.GetAllTasks(), 1)
}

// TestRemoveAllTables tests the RemoveAll functionality
func TestRemoveAllTables(t *testing.T) {
	t.Parallel()

	controller := newControllerWithCheckerForTest(t)
	// ddl span will not be removed
	removed := controller.RemoveAll()
	require.Len(t, removed, 0)
	require.Len(t, controller.GetAllTasks(), 1)
	// replicating and scheduling will be returned
	replicaSpanID := common.NewDispatcherID()
	replicaSpan := replica.NewWorkingSpanReplication(controller.changefeedID, replicaSpanID,
		1,
		testutil.GetTableSpanByID(3), &heartbeatpb.TableSpanStatus{
			ID:              replicaSpanID.ToPB(),
			ComponentStatus: heartbeatpb.ComponentState_Working,
			CheckpointTs:    1,
		}, "node1")
	controller.AddReplicatingSpan(replicaSpan)

	absent := replica.NewSpanReplication(controller.changefeedID, common.NewDispatcherID(), 1, testutil.GetTableSpanByID(4), 1, false)
	controller.AddAbsentReplicaSet(absent)

	scheduling := replica.NewSpanReplication(controller.changefeedID, common.NewDispatcherID(), 1, testutil.GetTableSpanByID(4), 1, false)
	controller.AddAbsentReplicaSet(scheduling)
	controller.MarkSpanScheduling(scheduling)

	require.Len(t, controller.GetAllTasks(), 4)
	require.Len(t, controller.GetReplicating(), 1)
	require.Len(t, controller.GetAbsent(), 1)
	require.Len(t, controller.GetScheduling(), 1)

	removed = controller.RemoveAll()
	require.Len(t, removed, 2)
	require.Len(t, controller.GetAllTasks(), 1)
}

=======
>>>>>>> 8e4744dc
func newControllerWithCheckerForTest(t *testing.T) *Controller {
	testutil.SetUpTestServices()
	cfID := common.NewChangeFeedIDWithName("test")
	tableTriggerEventDispatcherID := common.NewDispatcherID()
	ddlSpan := replica.NewWorkingSpanReplication(cfID, tableTriggerEventDispatcherID,
		common.DDLSpanSchemaID,
		common.DDLSpan, &heartbeatpb.TableSpanStatus{
			ID:              tableTriggerEventDispatcherID.ToPB(),
			ComponentStatus: heartbeatpb.ComponentState_Working,
			CheckpointTs:    1,
		}, "node1")
<<<<<<< HEAD
	appcontext.SetService(watcher.NodeManagerName, watcher.NewNodeManager(nil, nil))
	return NewController(cfID, ddlSpan, nil, true, false)
=======
	return NewController(cfID, ddlSpan, nil, &config.ChangefeedSchedulerConfig{EnableTableAcrossNodes: true})
>>>>>>> 8e4744dc
}<|MERGE_RESOLUTION|>--- conflicted
+++ resolved
@@ -39,11 +39,7 @@
 			CheckpointTs:    1,
 		}, "node1")
 	appcontext.SetService(watcher.NodeManagerName, watcher.NewNodeManager(nil, nil))
-<<<<<<< HEAD
-	controller := NewController(cfID, ddlSpan, nil, false, false)
-=======
-	controller := NewController(cfID, ddlSpan, nil, nil)
->>>>>>> 8e4744dc
+	controller := NewController(cfID, ddlSpan, nil, nil, false)
 	require.NotNil(t, controller)
 	require.Equal(t, cfID, controller.changefeedID)
 	require.False(t, controller.enableTableAcrossNodes)
@@ -63,14 +59,9 @@
 	controller := NewController(
 		changefeedID,
 		ddlSpan,
-<<<<<<< HEAD
-		nil,   // splitter
-		false, // enableTableAcrossNodes
-		false,
-=======
-		nil, // splitter
-		nil,
->>>>>>> 8e4744dc
+		nil, // splitter
+		nil,
+		false,
 	)
 
 	table := commonEvent.Table{
@@ -104,14 +95,9 @@
 	controller := NewController(
 		changefeedID,
 		ddlSpan,
-<<<<<<< HEAD
-		nil,   // splitter
-		false, // enableTableAcrossNodes
-		false,
-=======
-		nil, // splitter
-		nil,
->>>>>>> 8e4744dc
+		nil, // splitter
+		nil,
+		false,
 	)
 
 	// Add a table first
@@ -162,14 +148,9 @@
 	controller := NewController(
 		changefeedID,
 		ddlSpan,
-<<<<<<< HEAD
-		nil,   // splitter
-		false, // enableTableAcrossNodes
-		false,
-=======
-		nil, // splitter
-		nil,
->>>>>>> 8e4744dc
+		nil, // splitter
+		nil,
+		false,
 	)
 
 	// Add a table
@@ -203,14 +184,9 @@
 	controller := NewController(
 		changefeedID,
 		ddlSpan,
-<<<<<<< HEAD
-		nil,   // splitter
-		false, // enableTableAcrossNodes
-		false,
-=======
-		nil, // splitter
-		nil,
->>>>>>> 8e4744dc
+		nil, // splitter
+		nil,
+		false,
 	)
 
 	// Add tables from the same schema
@@ -248,14 +224,9 @@
 	controller := NewController(
 		changefeedID,
 		ddlSpan,
-<<<<<<< HEAD
-		nil,   // splitter
-		false, // enableTableAcrossNodes
-		false,
-=======
-		nil, // splitter
-		nil,
->>>>>>> 8e4744dc
+		nil, // splitter
+		nil,
+		false,
 	)
 
 	// Add a table
@@ -294,14 +265,9 @@
 	controller := NewController(
 		changefeedID,
 		ddlSpan,
-<<<<<<< HEAD
-		nil,   // splitter
-		false, // enableTableAcrossNodes
-		false,
-=======
-		nil, // splitter
-		nil,
->>>>>>> 8e4744dc
+		nil, // splitter
+		nil,
+		false,
 	)
 
 	// Add some tables
@@ -442,67 +408,6 @@
 	require.Equal(t, "", replicaSpan.GetNodeID().String())
 }
 
-<<<<<<< HEAD
-// TestForceRemove tests the ForceRemove functionality
-func TestForceRemove(t *testing.T) {
-	t.Parallel()
-
-	controller := newControllerWithCheckerForTest(t)
-	// replicating and scheduling will be returned
-	replicaSpanID := common.NewDispatcherID()
-	replicaSpan := replica.NewWorkingSpanReplication(controller.changefeedID, replicaSpanID,
-		1,
-		testutil.GetTableSpanByID(3), &heartbeatpb.TableSpanStatus{
-			ID:              replicaSpanID.ToPB(),
-			ComponentStatus: heartbeatpb.ComponentState_Working,
-			CheckpointTs:    1,
-		}, "node1")
-	controller.AddReplicatingSpan(replicaSpan)
-	controller.ForceRemove(common.NewDispatcherID())
-	require.Len(t, controller.GetAllTasks(), 2)
-	controller.ForceRemove(replicaSpan.ID)
-	require.Len(t, controller.GetAllTasks(), 1)
-}
-
-// TestRemoveAllTables tests the RemoveAll functionality
-func TestRemoveAllTables(t *testing.T) {
-	t.Parallel()
-
-	controller := newControllerWithCheckerForTest(t)
-	// ddl span will not be removed
-	removed := controller.RemoveAll()
-	require.Len(t, removed, 0)
-	require.Len(t, controller.GetAllTasks(), 1)
-	// replicating and scheduling will be returned
-	replicaSpanID := common.NewDispatcherID()
-	replicaSpan := replica.NewWorkingSpanReplication(controller.changefeedID, replicaSpanID,
-		1,
-		testutil.GetTableSpanByID(3), &heartbeatpb.TableSpanStatus{
-			ID:              replicaSpanID.ToPB(),
-			ComponentStatus: heartbeatpb.ComponentState_Working,
-			CheckpointTs:    1,
-		}, "node1")
-	controller.AddReplicatingSpan(replicaSpan)
-
-	absent := replica.NewSpanReplication(controller.changefeedID, common.NewDispatcherID(), 1, testutil.GetTableSpanByID(4), 1, false)
-	controller.AddAbsentReplicaSet(absent)
-
-	scheduling := replica.NewSpanReplication(controller.changefeedID, common.NewDispatcherID(), 1, testutil.GetTableSpanByID(4), 1, false)
-	controller.AddAbsentReplicaSet(scheduling)
-	controller.MarkSpanScheduling(scheduling)
-
-	require.Len(t, controller.GetAllTasks(), 4)
-	require.Len(t, controller.GetReplicating(), 1)
-	require.Len(t, controller.GetAbsent(), 1)
-	require.Len(t, controller.GetScheduling(), 1)
-
-	removed = controller.RemoveAll()
-	require.Len(t, removed, 2)
-	require.Len(t, controller.GetAllTasks(), 1)
-}
-
-=======
->>>>>>> 8e4744dc
 func newControllerWithCheckerForTest(t *testing.T) *Controller {
 	testutil.SetUpTestServices()
 	cfID := common.NewChangeFeedIDWithName("test")
@@ -514,10 +419,5 @@
 			ComponentStatus: heartbeatpb.ComponentState_Working,
 			CheckpointTs:    1,
 		}, "node1")
-<<<<<<< HEAD
-	appcontext.SetService(watcher.NodeManagerName, watcher.NewNodeManager(nil, nil))
-	return NewController(cfID, ddlSpan, nil, true, false)
-=======
-	return NewController(cfID, ddlSpan, nil, &config.ChangefeedSchedulerConfig{EnableTableAcrossNodes: true})
->>>>>>> 8e4744dc
+	return NewController(cfID, ddlSpan, nil, &config.ChangefeedSchedulerConfig{EnableTableAcrossNodes: true}, false)
 }