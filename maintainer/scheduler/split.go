--- conflicted
+++ resolved
@@ -25,12 +25,8 @@
 	"github.com/pingcap/ticdc/maintainer/span"
 	"github.com/pingcap/ticdc/maintainer/split"
 	"github.com/pingcap/ticdc/pkg/common"
-<<<<<<< HEAD
+	appcontext "github.com/pingcap/ticdc/pkg/common/context"
 	pkgScheduler "github.com/pingcap/ticdc/pkg/scheduler"
-=======
-	appcontext "github.com/pingcap/ticdc/pkg/common/context"
-	pkgscheduler "github.com/pingcap/ticdc/pkg/scheduler"
->>>>>>> c3e32621
 	pkgReplica "github.com/pingcap/ticdc/pkg/scheduler/replica"
 	"github.com/pingcap/ticdc/server/watcher"
 	"github.com/pingcap/ticdc/utils"
@@ -61,17 +57,6 @@
 	redo bool,
 ) *splitScheduler {
 	return &splitScheduler{
-<<<<<<< HEAD
-		changefeedID:  changefeedID,
-		splitter:      splitter,
-		opController:  oc,
-		db:            db,
-		nodeManager:   nodeManager,
-		batchSize:     batchSize,
-		maxCheckTime:  time.Second * 500,
-		checkInterval: checkInterval,
-		redo:          redo,
-=======
 		changefeedID:   changefeedID,
 		splitter:       splitter,
 		opController:   oc,
@@ -80,7 +65,7 @@
 		batchSize:      batchSize,
 		maxCheckTime:   time.Second * 500,
 		checkInterval:  checkInterval,
->>>>>>> c3e32621
+		redo:           redo,
 	}
 }
 
