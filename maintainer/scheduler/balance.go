// Copyright 2024 PingCAP, Inc.
//
// Licensed under the Apache License, Version 2.0 (the "License");
// you may not use this file except in compliance with the License.
// You may obtain a copy of the License at
//
//     http://www.apache.org/licenses/LICENSE-2.0
//
// Unless required by applicable law or agreed to in writing, software
// distributed under the License is distributed on an "AS IS" BASIS,
// See the License for the specific language governing permissions and
// limitations under the License.

package scheduler

import (
	"math"
	"math/rand"
	"time"

	"github.com/pingcap/failpoint"
	"github.com/pingcap/log"
	"github.com/pingcap/ticdc/maintainer/operator"
	"github.com/pingcap/ticdc/maintainer/replica"
	"github.com/pingcap/ticdc/maintainer/span"
	"github.com/pingcap/ticdc/pkg/common"
	appcontext "github.com/pingcap/ticdc/pkg/common/context"
	"github.com/pingcap/ticdc/pkg/node"
	pkgScheduler "github.com/pingcap/ticdc/pkg/scheduler"
	"github.com/pingcap/ticdc/server/watcher"
	"go.uber.org/zap"
)

// balanceScheduler is used to check the balance status of all spans among all nodes
type balanceScheduler struct {
	changefeedID common.ChangeFeedID
	batchSize    int

	operatorController *operator.Controller
	spanController     *span.Controller
	nodeManager        *watcher.NodeManager

	random               *rand.Rand
	lastRebalanceTime    time.Time
	checkBalanceInterval time.Duration
	// forceBalance forces the scheduler to produce schedule tasks regardless of
	// `checkBalanceInterval`.
	// It is set to true when the last time `Schedule` produces some tasks,
	// and it is likely there are more tasks will be produced in the next
	// `Schedule`.
	// It speeds up rebalance.
	forceBalance bool
	redo         bool
}

func NewBalanceScheduler(
	changefeedID common.ChangeFeedID, batchSize int,
<<<<<<< HEAD
	oc *operator.Controller, replicationDB *replica.ReplicationDB,
	nodeManager *watcher.NodeManager, balanceInterval time.Duration,
	redo bool,
=======
	oc *operator.Controller, sc *span.Controller,
	balanceInterval time.Duration,
>>>>>>> c3e32621
) *balanceScheduler {
	return &balanceScheduler{
		changefeedID:         changefeedID,
		batchSize:            batchSize,
		random:               rand.New(rand.NewSource(time.Now().UnixNano())),
		operatorController:   oc,
		spanController:       sc,
		nodeManager:          appcontext.GetService[*watcher.NodeManager](watcher.NodeManagerName),
		checkBalanceInterval: balanceInterval,
		lastRebalanceTime:    time.Now(),
		redo:                 redo,
	}
}

func (s *balanceScheduler) Execute() time.Time {
	if !s.forceBalance && time.Since(s.lastRebalanceTime) < s.checkBalanceInterval {
		return s.lastRebalanceTime.Add(s.checkBalanceInterval)
	}
	now := time.Now()

	failpoint.Inject("StopBalanceScheduler", func() {
		failpoint.Return(now.Add(s.checkBalanceInterval))
	})

	// TODO: consider to ignore split tables' dispatcher basic schedule operator to decide whether we can make balance schedule
	if s.operatorController.OperatorSize() > 0 || s.spanController.GetAbsentSize() > 0 {
		// not in stable schedule state, skip balance
		return now.Add(s.checkBalanceInterval)
	}

	nodes := s.nodeManager.GetAliveNodes()
	moved := s.schedulerGroup(nodes)
	if moved == 0 {
		// all groups are balanced, safe to do the global balance
		moved = s.schedulerGlobal(nodes)
	}

	s.forceBalance = moved >= s.batchSize
	s.lastRebalanceTime = time.Now()

	return now.Add(s.checkBalanceInterval)
}

func (s *balanceScheduler) Name() string {
	if s.redo {
		return pkgScheduler.RedoBalanceScheduler
	}
	return pkgScheduler.BalanceScheduler
}

func (s *balanceScheduler) schedulerGroup(nodes map[node.ID]*node.Info) int {
	batch, moved := s.batchSize, 0
	for _, group := range s.spanController.GetGroups() {
		// fast path, check the balance status
		moveSize := pkgScheduler.CheckBalanceStatus(s.spanController.GetTaskSizePerNodeByGroup(group), nodes)
		if moveSize <= 0 {
			// no need to do the balance, skip
			continue
		}
		replicas := s.spanController.GetReplicatingByGroup(group)
		moved += pkgScheduler.Balance(batch, s.random, nodes, replicas, s.doMove)
		if moved >= batch {
			break
		}
	}
	return moved
}

// TODO: refactor and simplify the implementation and limit max group size
func (s *balanceScheduler) schedulerGlobal(nodes map[node.ID]*node.Info) int {
	// fast path, check the balance status
	moveSize := pkgScheduler.CheckBalanceStatus(s.spanController.GetTaskSizePerNode(), nodes)
	if moveSize <= 0 {
		// no need to do the balance, skip
		return 0
	}
<<<<<<< HEAD

	groupNodetasks, valid := s.replicationDB.GetImbalanceGroupNodeTask(nodes)
=======
	groupNodetasks, valid := s.spanController.GetImbalanceGroupNodeTask(nodes)
>>>>>>> c3e32621
	if !valid {
		// no need to do the balance, skip
		return 0
	}

	// complexity note: len(nodes) * len(groups)
	totalTasks := 0
	sizePerNode := make(map[node.ID]int, len(nodes))
	for _, nodeTasks := range groupNodetasks {
		for id, task := range nodeTasks {
			if task != nil {
				totalTasks++
				sizePerNode[id]++
			}
		}
	}
	lowerLimitPerNode := int(math.Floor(float64(totalTasks) / float64(len(nodes))))
	limitCnt := 0
	for _, size := range sizePerNode {
		if size == lowerLimitPerNode {
			limitCnt++
		}
	}
	if limitCnt == len(nodes) {
		// all nodes are global balanced
		return 0
	}

	moved := 0
	for _, nodeTasks := range groupNodetasks {
		availableNodes, victims, next := []node.ID{}, []node.ID{}, 0
		for id, task := range nodeTasks {
			if task != nil && sizePerNode[id] > lowerLimitPerNode {
				victims = append(victims, id)
			} else if task == nil && sizePerNode[id] < lowerLimitPerNode {
				availableNodes = append(availableNodes, id)
			}
		}

		for _, new := range availableNodes {
			if next >= len(victims) {
				break
			}
			old := victims[next]
			if s.doMove(nodeTasks[old], new) {
				sizePerNode[old]--
				sizePerNode[new]++
				next++
				moved++
			}
		}
	}
	log.Info("finish global balance", zap.Stringer("changefeed", s.changefeedID), zap.Int("moved", moved))
	return moved
}

func (s *balanceScheduler) doMove(replication *replica.SpanReplication, id node.ID) bool {
<<<<<<< HEAD
	op := operator.NewMoveDispatcherOperator(s.replicationDB, replication, replication.GetNodeID(), id, s.redo)
=======
	op := operator.NewMoveDispatcherOperator(s.spanController, replication, replication.GetNodeID(), id)
>>>>>>> c3e32621
	return s.operatorController.AddOperator(op)
}<|MERGE_RESOLUTION|>--- conflicted
+++ resolved
@@ -55,14 +55,9 @@
 
 func NewBalanceScheduler(
 	changefeedID common.ChangeFeedID, batchSize int,
-<<<<<<< HEAD
-	oc *operator.Controller, replicationDB *replica.ReplicationDB,
-	nodeManager *watcher.NodeManager, balanceInterval time.Duration,
-	redo bool,
-=======
 	oc *operator.Controller, sc *span.Controller,
 	balanceInterval time.Duration,
->>>>>>> c3e32621
+	redo bool,
 ) *balanceScheduler {
 	return &balanceScheduler{
 		changefeedID:         changefeedID,
@@ -139,12 +134,7 @@
 		// no need to do the balance, skip
 		return 0
 	}
-<<<<<<< HEAD
-
-	groupNodetasks, valid := s.replicationDB.GetImbalanceGroupNodeTask(nodes)
-=======
 	groupNodetasks, valid := s.spanController.GetImbalanceGroupNodeTask(nodes)
->>>>>>> c3e32621
 	if !valid {
 		// no need to do the balance, skip
 		return 0
@@ -202,10 +192,6 @@
 }
 
 func (s *balanceScheduler) doMove(replication *replica.SpanReplication, id node.ID) bool {
-<<<<<<< HEAD
-	op := operator.NewMoveDispatcherOperator(s.replicationDB, replication, replication.GetNodeID(), id, s.redo)
-=======
-	op := operator.NewMoveDispatcherOperator(s.spanController, replication, replication.GetNodeID(), id)
->>>>>>> c3e32621
+	op := operator.NewMoveDispatcherOperator(s.spanController, replication, replication.GetNodeID(), id, s.redo)
 	return s.operatorController.AddOperator(op)
 }