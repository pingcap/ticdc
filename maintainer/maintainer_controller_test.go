// Copyright 2024 PingCAP, Inc.
//
// Licensed under the Apache License, Version 2.0 (the "License");
// you may not use this file except in compliance with the License.
// You may obtain a copy of the License at
//
//     http://www.apache.org/licenses/LICENSE-2.0
//
// Unless required by applicable law or agreed to in writing, software
// distributed under the License is distributed on an "AS IS" BASIS,
// See the License for the specific language governing permissions and
// limitations under the License.

package maintainer

import (
	"bytes"
	"encoding/hex"
	"fmt"
	"testing"
	"time"

	"github.com/pingcap/log"
	"github.com/pingcap/ticdc/heartbeatpb"
	"github.com/pingcap/ticdc/maintainer/operator"
	"github.com/pingcap/ticdc/maintainer/replica"
	"github.com/pingcap/ticdc/maintainer/testutil"
	"github.com/pingcap/ticdc/pkg/common"
	appcontext "github.com/pingcap/ticdc/pkg/common/context"
	commonEvent "github.com/pingcap/ticdc/pkg/common/event"
	"github.com/pingcap/ticdc/pkg/config"
	"github.com/pingcap/ticdc/pkg/node"
	"github.com/pingcap/ticdc/pkg/pdutil"
	"github.com/pingcap/ticdc/pkg/scheduler"
	pkgoperator "github.com/pingcap/ticdc/pkg/scheduler/operator"
	"github.com/pingcap/ticdc/server/watcher"
	"github.com/pingcap/ticdc/utils"
	"github.com/pingcap/ticdc/utils/threadpool"
	"github.com/stretchr/testify/require"
	"github.com/tikv/client-go/v2/oracle"
	"github.com/tikv/client-go/v2/tikv"
	"go.uber.org/zap"
)

func init() {
	log.SetLevel(zap.DebugLevel)
	replica.SetEasyThresholdForTest()
}

func TestSchedule(t *testing.T) {
	testutil.SetUpTestServices()
	nodeManager := appcontext.GetService[*watcher.NodeManager](watcher.NodeManagerName)
	nodeManager.GetAliveNodes()["node1"] = &node.Info{ID: "node1"}
	nodeManager.GetAliveNodes()["node2"] = &node.Info{ID: "node2"}
	nodeManager.GetAliveNodes()["node3"] = &node.Info{ID: "node3"}
	tableTriggerEventDispatcherID := common.NewDispatcherID()
	cfID := common.NewChangeFeedIDWithName("test")
	ddlSpan := replica.NewWorkingSpanReplication(cfID, tableTriggerEventDispatcherID,
		common.DDLSpanSchemaID,
		common.DDLSpan, &heartbeatpb.TableSpanStatus{
			ID:              tableTriggerEventDispatcherID.ToPB(),
			ComponentStatus: heartbeatpb.ComponentState_Working,
			CheckpointTs:    1,
		}, "node1")
	controller := NewController(cfID, 1, nil, nil, ddlSpan, nil, 9, time.Minute)
	for i := 0; i < 10; i++ {
		controller.spanController.AddNewTable(commonEvent.Table{
			SchemaID: 1,
			TableID:  int64(i + 1),
		}, 1)
	}
	controller.schedulerController.GetScheduler(scheduler.BasicScheduler).Execute()
	require.Equal(t, 9, controller.operatorController.OperatorSize())
	for _, span := range controller.spanController.GetTasksBySchemaID(1) {
		if op := controller.operatorController.GetOperator(span.ID); op != nil {
			op.Start()
		}
	}
	require.Equal(t, 1, controller.spanController.GetAbsentSize())
	require.Equal(t, 3, controller.spanController.GetTaskSizeByNodeID("node1"))
	require.Equal(t, 3, controller.spanController.GetTaskSizeByNodeID("node2"))
	require.Equal(t, 3, controller.spanController.GetTaskSizeByNodeID("node3"))
}

<<<<<<< HEAD
func TestRemoveAbsentTask(t *testing.T) {
	testutil.SetNodeManagerAndMessageCenter()
	tableTriggerEventDispatcherID := common.NewDispatcherID()
	cfID := common.NewChangeFeedIDWithName("test")
	ddlSpan := replica.NewWorkingSpanReplication(cfID, tableTriggerEventDispatcherID,
		common.DDLSpanSchemaID,
		common.DDLSpan, &heartbeatpb.TableSpanStatus{
			ID:              tableTriggerEventDispatcherID.ToPB(),
			ComponentStatus: heartbeatpb.ComponentState_Working,
			CheckpointTs:    1,
		}, "node1")
	controller := NewController(cfID, 1, nil, nil, ddlSpan, nil, 9, time.Minute)
	controller.spanController.AddNewTable(commonEvent.Table{
		SchemaID: 1,
		TableID:  int64(1),
	}, 1)
	require.Equal(t, 1, controller.spanController.GetAbsentSize())
	controller.operatorController.RemoveAllTasks()
	require.Equal(t, 0, controller.spanController.GetAbsentSize())
}

func TestBalanceGlobalEven(t *testing.T) {
	nodeManager := testutil.SetNodeManagerAndMessageCenter()
=======
// This case test the scenario that the balance scheduler when a new node join in.
// In this case, the num of split tables is more than the num of nodes,
// and we can select appropriate split spans to move
func TestBalanceGroupsNewNodeAdd_SplitsTableMoreThanNodeNum(t *testing.T) {
	testutil.SetUpTestServices()
	nodeManager := appcontext.GetService[*watcher.NodeManager](watcher.NodeManagerName)
>>>>>>> 8e4744dc
	nodeManager.GetAliveNodes()["node1"] = &node.Info{ID: "node1"}

	tableTriggerEventDispatcherID := common.NewDispatcherID()
	cfID := common.NewChangeFeedIDWithName("test")
	ddlSpan := replica.NewWorkingSpanReplication(cfID, tableTriggerEventDispatcherID,
		common.DDLSpanSchemaID,
		common.DDLSpan, &heartbeatpb.TableSpanStatus{
			ID:              tableTriggerEventDispatcherID.ToPB(),
			ComponentStatus: heartbeatpb.ComponentState_Working,
			CheckpointTs:    1,
		}, "node1")
<<<<<<< HEAD
	s := NewController(cfID, 1, nil, nil, ddlSpan, nil, 1000, 0)
=======
	s := NewController(cfID, 1, nil, &config.ReplicaConfig{
		Scheduler: &config.ChangefeedSchedulerConfig{
			EnableTableAcrossNodes: true,
			WriteKeyThreshold:      500,
		},
	}, ddlSpan, 1000, 0)
>>>>>>> 8e4744dc

	nodeID := node.ID("node1")
	for i := 0; i < 100; i++ {
		// generate 100 groups
		totalSpan := common.TableIDToComparableSpan(int64(i))
<<<<<<< HEAD
		span := &heartbeatpb.TableSpan{TableID: int64(i), StartKey: appendNew(totalSpan.StartKey, 'a'), EndKey: appendNew(totalSpan.StartKey, 'b')}
		dispatcherID := common.NewDispatcherID()
		spanReplica := replica.NewSpanReplication(cfID, dispatcherID, 1, span, 1, false)
		spanReplica.SetNodeID(nodeID)
		s.spanController.AddReplicatingSpan(spanReplica)
=======
		for j := 0; j < 4; j++ {
			span := &heartbeatpb.TableSpan{TableID: int64(i), StartKey: appendNew(totalSpan.StartKey, byte('a'+j)), EndKey: appendNew(totalSpan.StartKey, byte('b'+j))}
			dispatcherID := common.NewDispatcherID()
			spanReplica := replica.NewSpanReplication(cfID, dispatcherID, 1, span, 1)
			spanReplica.SetNodeID(nodeID)
			s.spanController.AddReplicatingSpan(spanReplica)

			preStatus := &heartbeatpb.TableSpanStatus{
				ID:                 spanReplica.ID.ToPB(),
				ComponentStatus:    heartbeatpb.ComponentState_Working,
				EventSizePerSecond: 1,
				CheckpointTs:       2,
			}

			s.spanController.UpdateStatus(spanReplica, preStatus)
			s.spanController.UpdateStatus(spanReplica, preStatus)

			status := &heartbeatpb.TableSpanStatus{
				ID:                 spanReplica.ID.ToPB(),
				ComponentStatus:    heartbeatpb.ComponentState_Working,
				EventSizePerSecond: 300,
				CheckpointTs:       2,
			}
			s.spanController.UpdateStatus(spanReplica, status)
		}
>>>>>>> 8e4744dc
	}
	require.Equal(t, 0, s.operatorController.OperatorSize())
	require.Equal(t, 400, s.spanController.GetReplicatingSize())
	require.Equal(t, 400, s.spanController.GetTaskSizeByNodeID(nodeID))

	// add new node
	nodeManager.GetAliveNodes()["node2"] = &node.Info{ID: "node2"}
	s.schedulerController.GetScheduler(scheduler.BalanceSplitScheduler).Execute()
	require.Equal(t, 200, s.operatorController.OperatorSize())
	require.Equal(t, 200, s.spanController.GetSchedulingSize())
	require.Equal(t, 200, s.spanController.GetReplicatingSize())
	for _, span := range s.spanController.GetTasksBySchemaID(1) {
		if op := s.operatorController.GetOperator(span.ID); op != nil {
			_, ok := op.(*operator.MoveDispatcherOperator)
			require.True(t, ok)
		}
	}
	// still on the primary node
	require.Equal(t, 400, s.spanController.GetTaskSizeByNodeID("node1"))
	require.Equal(t, 0, s.spanController.GetTaskSizeByNodeID("node2"))

	// remove the node2
	delete(nodeManager.GetAliveNodes(), "node2")
	s.operatorController.OnNodeRemoved("node2")
	for _, span := range s.spanController.GetTasksBySchemaID(1) {
		if op := s.operatorController.GetOperator(span.ID); op != nil {
			msg := op.Schedule()
			require.NotNil(t, msg)
			require.Equal(t, "node1", msg.To.String())
			require.True(t, msg.Message[0].(*heartbeatpb.ScheduleDispatcherRequest).ScheduleAction ==
				heartbeatpb.ScheduleAction_Create)
			op.Check("node1", &heartbeatpb.TableSpanStatus{
				ID:              span.ID.ToPB(),
				ComponentStatus: heartbeatpb.ComponentState_Working,
			})
			require.True(t, op.IsFinished())
			op.PostFinish()
		}
	}

	require.Equal(t, 0, s.spanController.GetSchedulingSize())
	// changed to working status
	require.Equal(t, 400, s.spanController.GetReplicatingSize())
	require.Equal(t, 400, s.spanController.GetTaskSizeByNodeID("node1"))
}

// This case test the scenario that the balance scheduler when a new node join in.
// In this case, the num of split tables is less than the num of nodes,
// and we should choose span to split.
func TestBalanceGroupsNewNodeAdd_SplitsTableLessThanNodeNum(t *testing.T) {
	testutil.SetUpTestServices()
	nodeManager := appcontext.GetService[*watcher.NodeManager](watcher.NodeManagerName)
	nodeManager.GetAliveNodes()["node1"] = &node.Info{ID: "node1"}
	nodeManager.GetAliveNodes()["node2"] = &node.Info{ID: "node2"}

	tableTriggerEventDispatcherID := common.NewDispatcherID()
	cfID := common.NewChangeFeedIDWithName("test")
	ddlSpan := replica.NewWorkingSpanReplication(cfID, tableTriggerEventDispatcherID,
		common.DDLSpanSchemaID,
		common.DDLSpan, &heartbeatpb.TableSpanStatus{
			ID:              tableTriggerEventDispatcherID.ToPB(),
			ComponentStatus: heartbeatpb.ComponentState_Working,
			CheckpointTs:    1,
		}, "node1")
<<<<<<< HEAD
	s := NewController(cfID, 1, nil, nil, ddlSpan, nil, 1000, 0)
	for i := 0; i < 100; i++ {
		// generate 100 groups
		totalSpan := common.TableIDToComparableSpan(int64(i))
		span := &heartbeatpb.TableSpan{TableID: int64(i), StartKey: appendNew(totalSpan.StartKey, 'a'), EndKey: appendNew(totalSpan.StartKey, 'b')}
		dispatcherID := common.NewDispatcherID()
		spanReplica := replica.NewSpanReplication(cfID, dispatcherID, 1, span, 1, false)
		if i < 50 {
			spanReplica.SetNodeID("node1")
		} else {
			spanReplica.SetNodeID("node2")
=======
	s := NewController(cfID, 1, nil, &config.ReplicaConfig{
		Scheduler: &config.ChangefeedSchedulerConfig{
			EnableTableAcrossNodes: true,
			WriteKeyThreshold:      500,
		},
	}, ddlSpan, 1000, 0)

	regionCache := appcontext.GetService[*testutil.MockCache](appcontext.RegionCache)

	nodeIDList := []node.ID{"node1", "node2"}
	for i := 0; i < 100; i++ {
		// generate 100 groups
		totalSpan := common.TableIDToComparableSpan(int64(i))
		for j := 0; j < 2; j++ {
			span := &heartbeatpb.TableSpan{TableID: int64(i), StartKey: appendNew(totalSpan.StartKey, byte('a'+j)), EndKey: appendNew(totalSpan.StartKey, byte('b'+j))}
			dispatcherID := common.NewDispatcherID()
			spanReplica := replica.NewSpanReplication(cfID, dispatcherID, 1, span, 1)
			spanReplica.SetNodeID(nodeIDList[j%2])
			s.spanController.AddReplicatingSpan(spanReplica)

			preStatus := &heartbeatpb.TableSpanStatus{
				ID:                 spanReplica.ID.ToPB(),
				ComponentStatus:    heartbeatpb.ComponentState_Working,
				EventSizePerSecond: 1,
				CheckpointTs:       2,
			}
			s.spanController.UpdateStatus(spanReplica, preStatus)
			s.spanController.UpdateStatus(spanReplica, preStatus)

			status := &heartbeatpb.TableSpanStatus{
				ID:                 spanReplica.ID.ToPB(),
				ComponentStatus:    heartbeatpb.ComponentState_Working,
				EventSizePerSecond: 300,
				CheckpointTs:       2,
			}
			s.spanController.UpdateStatus(spanReplica, status)

			regionCache.SetRegions(fmt.Sprintf("%s-%s", span.StartKey, span.EndKey), []*tikv.Region{
				testutil.MockRegionWithKeyRange(uint64(i), appendNew(totalSpan.StartKey, byte('a'+j)), appendNew(appendNew(totalSpan.StartKey, byte('a'+j)), 'a')),
				testutil.MockRegionWithKeyRange(uint64(i), appendNew(appendNew(totalSpan.StartKey, byte('a'+j)), 'a'), appendNew(totalSpan.StartKey, byte('b'+j))),
			})
			pdAPIClient := appcontext.GetService[*testutil.MockPDAPIClient](appcontext.PDAPIClient)
			pdAPIClient.SetScanRegionsResult(fmt.Sprintf("%s-%s", span.StartKey, span.EndKey), []pdutil.RegionInfo{
				{
					ID:           1,
					StartKey:     hex.EncodeToString(appendNew(totalSpan.StartKey, byte('a'+j))),
					EndKey:       hex.EncodeToString(appendNew(appendNew(totalSpan.StartKey, byte('a'+j)), 'a')),
					WrittenBytes: 1,
				},
				{
					ID:           2,
					StartKey:     hex.EncodeToString(appendNew(appendNew(totalSpan.StartKey, byte('a'+j)), 'a')),
					EndKey:       hex.EncodeToString(appendNew(totalSpan.StartKey, byte('b'+j))),
					WrittenBytes: 1,
				},
			})
>>>>>>> 8e4744dc
		}

	}
	require.Equal(t, 0, s.operatorController.OperatorSize())
	require.Equal(t, 200, s.spanController.GetReplicatingSize())
	require.Equal(t, 100, s.spanController.GetTaskSizeByNodeID("node1"))
	require.Equal(t, 100, s.spanController.GetTaskSizeByNodeID("node2"))

	// add new node
	nodeManager.GetAliveNodes()["node3"] = &node.Info{ID: "node3"}
	s.schedulerController.GetScheduler(scheduler.BalanceSplitScheduler).Execute()
	require.Equal(t, 100, s.operatorController.OperatorSize())
	require.Equal(t, 100, s.spanController.GetSchedulingSize())
	require.Equal(t, 100, s.spanController.GetReplicatingSize())
	for _, span := range s.spanController.GetTasksBySchemaID(1) {
		if op := s.operatorController.GetOperator(span.ID); op != nil {
			_, ok := op.(*operator.SplitDispatcherOperator)
			require.True(t, ok)
		}
	}
	// still on the primary node
	require.Equal(t, 100, s.spanController.GetTaskSizeByNodeID("node1"))
	require.Equal(t, 100, s.spanController.GetTaskSizeByNodeID("node2"))

	// remove the node3
	delete(nodeManager.GetAliveNodes(), "node3")
	s.operatorController.OnNodeRemoved("node3")
	for _, span := range s.spanController.GetTasksBySchemaID(1) {
		if op := s.operatorController.GetOperator(span.ID); op != nil {
			op.OnTaskRemoved()
			require.True(t, op.IsFinished())
			op.PostFinish()
		}
	}

	require.Equal(t, 100, s.spanController.GetAbsentSize())
	require.Equal(t, 0, s.spanController.GetSchedulingSize())
	// changed to working status
	require.Equal(t, 100, s.spanController.GetReplicatingSize())
	// ensure not always choose span in one node to split
	// TODO:to use a better to ensure select node more balanced
	require.Greater(t, 100, s.spanController.GetTaskSizeByNodeID("node1"))
	require.Greater(t, 100, s.spanController.GetTaskSizeByNodeID("node2"))
}

// this test is to test the scenario that the split balance scheduler when a node is removed.
func TestSplitBalanceGroupsWithNodeRemove(t *testing.T) {
	testutil.SetUpTestServices()
	nodeManager := appcontext.GetService[*watcher.NodeManager](watcher.NodeManagerName)
	nodeManager.GetAliveNodes()["node1"] = &node.Info{ID: "node1"}
	nodeManager.GetAliveNodes()["node2"] = &node.Info{ID: "node2"}
	nodeManager.GetAliveNodes()["node3"] = &node.Info{ID: "node3"}

	tableTriggerEventDispatcherID := common.NewDispatcherID()
	cfID := common.NewChangeFeedIDWithName("test")
	ddlSpan := replica.NewWorkingSpanReplication(cfID, tableTriggerEventDispatcherID,
		common.DDLSpanSchemaID,
		common.DDLSpan, &heartbeatpb.TableSpanStatus{
			ID:              tableTriggerEventDispatcherID.ToPB(),
			ComponentStatus: heartbeatpb.ComponentState_Working,
			CheckpointTs:    1,
		}, "node1")
	s := NewController(cfID, 1, nil, &config.ReplicaConfig{
		Scheduler: &config.ChangefeedSchedulerConfig{
			EnableTableAcrossNodes: true,
			WriteKeyThreshold:      500,
		},
	}, ddlSpan, 1000, 0)

	nodeIDList := []node.ID{"node1", "node2", "node3"}
	for i := 0; i < 100; i++ {
		// generate 100 groups
		totalSpan := common.TableIDToComparableSpan(int64(i))
		for j := 0; j < 6; j++ {
			span := &heartbeatpb.TableSpan{TableID: int64(i), StartKey: appendNew(totalSpan.StartKey, byte('a'+j)), EndKey: appendNew(totalSpan.StartKey, byte('b'+j))}
			dispatcherID := common.NewDispatcherID()
			spanReplica := replica.NewSpanReplication(cfID, dispatcherID, 1, span, 1)
			spanReplica.SetNodeID(nodeIDList[j%3])
			s.spanController.AddReplicatingSpan(spanReplica)

			status := &heartbeatpb.TableSpanStatus{
				ID:                 spanReplica.ID.ToPB(),
				ComponentStatus:    heartbeatpb.ComponentState_Working,
				EventSizePerSecond: 300,
				CheckpointTs:       2,
			}
			s.spanController.UpdateStatus(spanReplica, status)
		}
	}
	require.Equal(t, 0, s.operatorController.OperatorSize())
	require.Equal(t, 600, s.spanController.GetReplicatingSize())
	require.Equal(t, 200, s.spanController.GetTaskSizeByNodeID("node1"))
	require.Equal(t, 200, s.spanController.GetTaskSizeByNodeID("node2"))
	require.Equal(t, 200, s.spanController.GetTaskSizeByNodeID("node3"))

	// remove the node3
	delete(nodeManager.GetAliveNodes(), "node3")
	s.operatorController.OnNodeRemoved("node3")

	require.Equal(t, 200, s.spanController.GetAbsentSize())
	require.Equal(t, 0, s.spanController.GetSchedulingSize())

	s.schedulerController.GetScheduler(scheduler.BasicScheduler).Execute()
	require.Equal(t, 200, s.operatorController.OperatorSize())

	for _, span := range s.spanController.GetAbsent() {
		if op := s.operatorController.GetOperator(span.ID); op != nil {
			op.Start()
		}
	}

	require.Equal(t, 200, s.spanController.GetSchedulingSize())

	for _, span := range s.spanController.GetScheduling() {
		if op := s.operatorController.GetOperator(span.ID); op != nil {
			op.PostFinish()
			s.operatorController.RemoveOp(op.ID())
		}
	}
	require.Equal(t, 600, s.spanController.GetReplicatingSize())

	// balance the spans
	s.schedulerController.GetScheduler(scheduler.BalanceSplitScheduler).Execute()
	require.LessOrEqual(t, 0, s.operatorController.OperatorSize())
	require.GreaterOrEqual(t, 200, s.operatorController.OperatorSize())

	for _, op := range s.operatorController.GetAllOperators() {
		require.Equal(t, op.Type(), "move")
		op.Start()
		op.Schedule()
		op.PostFinish()
	}

	require.Equal(t, 600, s.spanController.GetReplicatingSize())
	require.Equal(t, 0, s.spanController.GetSchedulingSize())
	require.Equal(t, 0, s.spanController.GetAbsentSize())

	// balance after the schedule
	require.Equal(t, 300, s.spanController.GetTaskSizeByNodeID("node1"))
	require.Equal(t, 300, s.spanController.GetTaskSizeByNodeID("node2"))
}

func TestSplitTableBalanceWhenTrafficUnbalanced(t *testing.T) {
	testutil.SetUpTestServices()
	nodeManager := appcontext.GetService[*watcher.NodeManager](watcher.NodeManagerName)
	nodeManager.GetAliveNodes()["node1"] = &node.Info{ID: "node1"}
	nodeManager.GetAliveNodes()["node2"] = &node.Info{ID: "node2"}
	nodeManager.GetAliveNodes()["node3"] = &node.Info{ID: "node3"}
	tableTriggerEventDispatcherID := common.NewDispatcherID()
	cfID := common.NewChangeFeedIDWithName("test")
	ddlSpan := replica.NewWorkingSpanReplication(cfID, tableTriggerEventDispatcherID,
		common.DDLSpanSchemaID,
		common.DDLSpan, &heartbeatpb.TableSpanStatus{
			ID:              tableTriggerEventDispatcherID.ToPB(),
			ComponentStatus: heartbeatpb.ComponentState_Working,
			CheckpointTs:    1,
		}, "node1")

	controller := NewController(cfID, 1, nil, &config.ReplicaConfig{
		Scheduler: &config.ChangefeedSchedulerConfig{
			EnableTableAcrossNodes: true,
			WriteKeyThreshold:      1000,
			RegionThreshold:        20,
		},
	}, ddlSpan, 1000, 0)

	nodeIDList := []node.ID{"node1", "node2", "node3"}
	// make a group
	regionCache := appcontext.GetService[*testutil.MockCache](appcontext.RegionCache)
	pdAPIClient := appcontext.GetService[*testutil.MockPDAPIClient](appcontext.PDAPIClient)
	totalSpan := common.TableIDToComparableSpan(int64(1))

	spanLists := make([]*replica.SpanReplication, 6)
	// span1
	startKey := appendNew(totalSpan.StartKey, byte('a'))
	endKey := appendNew(totalSpan.StartKey, byte('b'))
	span1 := &heartbeatpb.TableSpan{TableID: int64(1), StartKey: startKey, EndKey: endKey}
	spanReplica := replica.NewSpanReplication(cfID, common.NewDispatcherID(), 1, span1, 1)
	spanReplica.SetNodeID(nodeIDList[1])
	regionCache.SetRegions(fmt.Sprintf("%s-%s", span1.StartKey, span1.EndKey), []*tikv.Region{
		testutil.MockRegionWithKeyRange(uint64(1), startKey, appendNew(startKey, 'a')),
		testutil.MockRegionWithKeyRange(uint64(1), appendNew(startKey, 'a'), appendNew(startKey, 'b')),
		testutil.MockRegionWithKeyRange(uint64(1), appendNew(startKey, 'b'), appendNew(startKey, 'c')),
		testutil.MockRegionWithKeyRange(uint64(1), appendNew(startKey, 'c'), endKey),
	})
	pdAPIClient.SetScanRegionsResult(fmt.Sprintf("%s-%s", span1.StartKey, span1.EndKey), []pdutil.RegionInfo{
		{
			ID:           1,
			StartKey:     hex.EncodeToString(startKey),
			EndKey:       hex.EncodeToString(appendNew(startKey, 'a')),
			WrittenBytes: 1,
		},
		{
			ID:           2,
			StartKey:     hex.EncodeToString(appendNew(startKey, 'a')),
			EndKey:       hex.EncodeToString(appendNew(startKey, 'b')),
			WrittenBytes: 1,
		},
		{
			ID:           3,
			StartKey:     hex.EncodeToString(appendNew(startKey, 'b')),
			EndKey:       hex.EncodeToString(appendNew(startKey, 'c')),
			WrittenBytes: 1,
		},
		{
			ID:           4,
			StartKey:     hex.EncodeToString(appendNew(startKey, 'c')),
			EndKey:       hex.EncodeToString(endKey),
			WrittenBytes: 1,
		},
	})

	spanLists[0] = spanReplica
	// span2
	startKey = appendNew(totalSpan.StartKey, byte('b'))
	endKey = appendNew(totalSpan.StartKey, byte('c'))
	span2 := &heartbeatpb.TableSpan{TableID: int64(1), StartKey: startKey, EndKey: endKey}
	spanReplica = replica.NewSpanReplication(cfID, common.NewDispatcherID(), 1, span2, 1)
	spanReplica.SetNodeID(nodeIDList[0])
	regionCache.SetRegions(fmt.Sprintf("%s-%s", span2.StartKey, span2.EndKey), []*tikv.Region{
		testutil.MockRegionWithKeyRange(uint64(1), startKey, appendNew(startKey, 'a')),
		testutil.MockRegionWithKeyRange(uint64(1), appendNew(startKey, 'a'), endKey),
	})
	pdAPIClient.SetScanRegionsResult(fmt.Sprintf("%s-%s", span2.StartKey, span2.EndKey), []pdutil.RegionInfo{
		{
			ID:           1,
			StartKey:     hex.EncodeToString(startKey),
			EndKey:       hex.EncodeToString(appendNew(startKey, 'a')),
			WrittenBytes: 1,
		},
		{
			ID:           2,
			StartKey:     hex.EncodeToString(appendNew(startKey, 'a')),
			EndKey:       hex.EncodeToString(endKey),
			WrittenBytes: 1,
		},
	})
	spanLists[1] = spanReplica
	// span3
	startKey = appendNew(totalSpan.StartKey, byte('c'))
	endKey = appendNew(totalSpan.StartKey, byte('d'))
	span3 := &heartbeatpb.TableSpan{TableID: int64(1), StartKey: startKey, EndKey: endKey}
	spanReplica = replica.NewSpanReplication(cfID, common.NewDispatcherID(), 1, span3, 1)
	spanReplica.SetNodeID(nodeIDList[1])
	regionCache.SetRegions(fmt.Sprintf("%s-%s", span3.StartKey, span3.EndKey), []*tikv.Region{
		testutil.MockRegionWithKeyRange(uint64(1), startKey, appendNew(startKey, 'a')),
		testutil.MockRegionWithKeyRange(uint64(1), appendNew(startKey, 'a'), endKey),
	})
	pdAPIClient.SetScanRegionsResult(fmt.Sprintf("%s-%s", span3.StartKey, span3.EndKey), []pdutil.RegionInfo{
		{
			ID:           1,
			StartKey:     hex.EncodeToString(startKey),
			EndKey:       hex.EncodeToString(appendNew(startKey, 'a')),
			WrittenBytes: 1,
		},
		{
			ID:           2,
			StartKey:     hex.EncodeToString(appendNew(startKey, 'a')),
			EndKey:       hex.EncodeToString(endKey),
			WrittenBytes: 1,
		},
	})
	spanLists[2] = spanReplica
	// span4
	startKey = appendNew(totalSpan.StartKey, byte('d'))
	endKey = appendNew(totalSpan.StartKey, byte('e'))
	span4 := &heartbeatpb.TableSpan{TableID: int64(1), StartKey: startKey, EndKey: endKey}
	spanReplica = replica.NewSpanReplication(cfID, common.NewDispatcherID(), 1, span4, 1)
	spanReplica.SetNodeID(nodeIDList[2])
	regionCache.SetRegions(fmt.Sprintf("%s-%s", span4.StartKey, span4.EndKey), []*tikv.Region{
		testutil.MockRegionWithKeyRange(uint64(1), startKey, appendNew(startKey, 'a')),
		testutil.MockRegionWithKeyRange(uint64(1), appendNew(startKey, 'a'), endKey),
	})
	pdAPIClient.SetScanRegionsResult(fmt.Sprintf("%s-%s", span4.StartKey, span4.EndKey), []pdutil.RegionInfo{
		{
			ID:           1,
			StartKey:     hex.EncodeToString(startKey),
			EndKey:       hex.EncodeToString(appendNew(startKey, 'a')),
			WrittenBytes: 1,
		},
		{
			ID:           2,
			StartKey:     hex.EncodeToString(appendNew(startKey, 'a')),
			EndKey:       hex.EncodeToString(endKey),
			WrittenBytes: 1,
		},
	})
	spanLists[3] = spanReplica
	// span5
	startKey = appendNew(totalSpan.StartKey, byte('e'))
	endKey = appendNew(totalSpan.StartKey, byte('f'))
	span5 := &heartbeatpb.TableSpan{TableID: int64(1), StartKey: startKey, EndKey: endKey}
	spanReplica = replica.NewSpanReplication(cfID, common.NewDispatcherID(), 1, span5, 1)
	spanReplica.SetNodeID(nodeIDList[0])
	regionCache.SetRegions(fmt.Sprintf("%s-%s", span5.StartKey, span5.EndKey), []*tikv.Region{
		testutil.MockRegionWithKeyRange(uint64(1), startKey, appendNew(startKey, 'a')),
		testutil.MockRegionWithKeyRange(uint64(1), appendNew(startKey, 'a'), endKey),
	})
	pdAPIClient.SetScanRegionsResult(fmt.Sprintf("%s-%s", span5.StartKey, span5.EndKey), []pdutil.RegionInfo{
		{
			ID:           1,
			StartKey:     hex.EncodeToString(startKey),
			EndKey:       hex.EncodeToString(appendNew(startKey, 'a')),
			WrittenBytes: 1,
		},
		{
			ID:           2,
			StartKey:     hex.EncodeToString(appendNew(startKey, 'a')),
			EndKey:       hex.EncodeToString(endKey),
			WrittenBytes: 1,
		},
	})
	spanLists[4] = spanReplica
	// span6
	startKey = appendNew(totalSpan.StartKey, byte('f'))
	endKey = totalSpan.EndKey
	span6 := &heartbeatpb.TableSpan{TableID: int64(1), StartKey: startKey, EndKey: endKey}
	spanReplica = replica.NewSpanReplication(cfID, common.NewDispatcherID(), 1, span6, 1)
	spanReplica.SetNodeID(nodeIDList[2])
	regionCache.SetRegions(fmt.Sprintf("%s-%s", span6.StartKey, span6.EndKey), []*tikv.Region{
		testutil.MockRegionWithKeyRange(uint64(1), startKey, appendNew(startKey, 'a')),
		testutil.MockRegionWithKeyRange(uint64(1), appendNew(startKey, 'a'), endKey),
	})
	pdAPIClient.SetScanRegionsResult(fmt.Sprintf("%s-%s", span6.StartKey, span6.EndKey), []pdutil.RegionInfo{
		{
			ID:           1,
			StartKey:     hex.EncodeToString(startKey),
			EndKey:       hex.EncodeToString(appendNew(startKey, 'a')),
			WrittenBytes: 1,
		},
		{
			ID:           2,
			StartKey:     hex.EncodeToString(appendNew(startKey, 'a')),
			EndKey:       hex.EncodeToString(endKey),
			WrittenBytes: 1,
		},
	})
	spanLists[5] = spanReplica

	currentTime := time.Now()
	for j := 0; j < 6; j++ {
		spanReplica = spanLists[j]
		controller.spanController.AddReplicatingSpan(spanReplica)

		status := &heartbeatpb.TableSpanStatus{
			ID:                 spanReplica.ID.ToPB(),
			ComponentStatus:    heartbeatpb.ComponentState_Working,
			EventSizePerSecond: 200,
			CheckpointTs:       oracle.ComposeTS(int64(currentTime.Add(-5*time.Second).UnixNano()), 0),
		}
		// provide the last three traffic status
		for i := 0; i < 3; i++ {
			controller.spanController.UpdateStatus(spanReplica, status)
		}

		log.Info("spanReplica", zap.Any("j", j), zap.Any("id", spanReplica.ID), zap.Any("span", common.FormatTableSpan(spanReplica.Span)))
	}

	// first keep the system is balanced
	// node1 | node2 | node3
	// 200   | 200   | 200
	// 200   | 200   | 200
	require.Equal(t, 0, controller.operatorController.OperatorSize())
	require.Equal(t, 6, controller.spanController.GetReplicatingSize())
	require.Equal(t, 2, controller.spanController.GetTaskSizeByNodeID("node1"))
	require.Equal(t, 2, controller.spanController.GetTaskSizeByNodeID("node2"))
	require.Equal(t, 2, controller.spanController.GetTaskSizeByNodeID("node3"))

	// increase the traffic of span3 and span4
	// node1 | node2 | node3
	// 200   | 600   | 500
	// 200   | 200   | 200
	spanReplica3 := spanLists[2]
	spanReplica4 := spanLists[3]
	status3 := &heartbeatpb.TableSpanStatus{
		ID:                 spanReplica3.ID.ToPB(),
		ComponentStatus:    heartbeatpb.ComponentState_Working,
		EventSizePerSecond: 600,
		CheckpointTs:       oracle.ComposeTS(int64(currentTime.Add(-5*time.Second).UnixNano()), 0),
	}
	status4 := &heartbeatpb.TableSpanStatus{
		ID:                 spanReplica4.ID.ToPB(),
		ComponentStatus:    heartbeatpb.ComponentState_Working,
		EventSizePerSecond: 500,
		CheckpointTs:       oracle.ComposeTS(int64(currentTime.Add(-5*time.Second).UnixNano()), 0),
	}
	// provide the last three traffic status
	for i := 0; i < 2; i++ {
		controller.spanController.UpdateStatus(spanReplica3, status3)
		controller.spanController.UpdateStatus(spanReplica4, status4)
	}

	// check the balance result, check no operator here
	controller.schedulerController.GetScheduler(scheduler.BalanceSplitScheduler).Execute()
	require.Equal(t, controller.operatorController.OperatorSize(), 0)

	// update the traffic again, will split the spanReplica1
	controller.spanController.UpdateStatus(spanReplica3, status3)
	controller.spanController.UpdateStatus(spanReplica4, status4)

	controller.schedulerController.GetScheduler(scheduler.BalanceSplitScheduler).Execute()
	require.Equal(t, controller.operatorController.OperatorSize(), 1)
	operatorItem := controller.operatorController.GetAllOperators()[0]
	require.Equal(t, operatorItem.Type(), "split")
	require.Equal(t, operatorItem.ID(), spanLists[0].ID)

	operatorItem.Start()
	operatorItem.PostFinish()
	controller.operatorController.RemoveOp(operatorItem.ID())

	// will get 2 new add operator
	require.Equal(t, controller.operatorController.OperatorSize(), 2)
	operators := controller.operatorController.GetAllOperators()
	require.Equal(t, operators[0].Type(), "add")
	require.Equal(t, operators[1].Type(), "add")
	var spanReplica7, spanReplica8 *replica.SpanReplication
	var spanReplicaID7, spanReplicaID8 common.DispatcherID
	spanTmp1 := operators[0].ID()
	spanTmp2 := operators[1].ID()
	spanReplicaTmp1 := controller.spanController.GetTaskByID(spanTmp1)
	spanReplicaTmp2 := controller.spanController.GetTaskByID(spanTmp2)
	if spanReplicaTmp1.GetNodeID() == "node1" {
		spanReplica7 = spanReplicaTmp1
		spanReplicaID7 = spanTmp1
		spanReplica8 = spanReplicaTmp2
		spanReplicaID8 = spanTmp2
	} else {
		spanReplica7 = spanReplicaTmp2
		spanReplicaID7 = spanTmp2
		spanReplica8 = spanReplicaTmp1
		spanReplicaID8 = spanTmp1
	}

	log.Info("spanReplica7", zap.Any("id", spanReplica7.ID), zap.Any("span", common.FormatTableSpan(spanReplica7.Span)))
	log.Info("spanReplica8", zap.Any("id", spanReplica8.ID), zap.Any("span", common.FormatTableSpan(spanReplica8.Span)))
	trafficForSpanReplica7 := 50
	trafficForSpanReplica8 := 150

	operators[0].Start()
	operators[0].PostFinish()
	operators[1].Start()
	operators[1].PostFinish()
	controller.operatorController.RemoveOp(operators[0].ID())
	controller.operatorController.RemoveOp(operators[1].ID())

	require.Equal(t, 7, controller.spanController.GetReplicatingSize())
	require.Equal(t, 3, controller.spanController.GetTaskSizeByNodeID("node1"))
	require.Equal(t, 2, controller.spanController.GetTaskSizeByNodeID("node2"))
	require.Equal(t, 2, controller.spanController.GetTaskSizeByNodeID("node3"))

	startKey = spanReplica8.Span.StartKey
	endKey = spanReplica8.Span.EndKey

	pdAPIClient.SetScanRegionsResult(fmt.Sprintf("%s-%s", startKey, endKey), []pdutil.RegionInfo{
		{
			ID:           1,
			StartKey:     hex.EncodeToString(startKey),
			EndKey:       hex.EncodeToString(appendNew(startKey, 'a')),
			WrittenBytes: 1,
		},
		{
			ID:           2,
			StartKey:     hex.EncodeToString(appendNew(startKey, 'a')),
			EndKey:       hex.EncodeToString(endKey),
			WrittenBytes: 1,
		},
	})

	// update traffic for the new span replication
	// node1 | node2 | node3
	// 200   | 600   | 500
	// 200   | 150   | 200
	// 50    |       |
	status7 := &heartbeatpb.TableSpanStatus{
		ID:                 spanReplicaID7.ToPB(),
		ComponentStatus:    heartbeatpb.ComponentState_Working,
		EventSizePerSecond: float32(trafficForSpanReplica7),
		CheckpointTs:       oracle.ComposeTS(int64(currentTime.Add(-5*time.Second).UnixNano()), 0),
	}
	status8 := &heartbeatpb.TableSpanStatus{
		ID:                 spanReplicaID8.ToPB(),
		ComponentStatus:    heartbeatpb.ComponentState_Working,
		EventSizePerSecond: float32(trafficForSpanReplica8),
		CheckpointTs:       oracle.ComposeTS(int64(currentTime.Add(-5*time.Second).UnixNano()), 0),
	}

	// provide the last three traffic status
	for i := 0; i < 3; i++ {
		controller.spanController.UpdateStatus(spanReplica7, status7)
		controller.spanController.UpdateStatus(spanReplica8, status8)
	}

	// will split spanReplica8
	controller.schedulerController.GetScheduler(scheduler.BalanceSplitScheduler).Execute()
	require.Equal(t, controller.operatorController.OperatorSize(), 1)
	operatorItem = controller.operatorController.GetAllOperators()[0]
	require.Equal(t, operatorItem.Type(), "split")
	require.Equal(t, operatorItem.ID(), spanReplicaID8)

	operatorItem.Start()
	operatorItem.PostFinish()
	controller.operatorController.RemoveOp(operatorItem.ID())

	// will get 2 new add operator
	require.Equal(t, controller.operatorController.OperatorSize(), 2)
	operators = controller.operatorController.GetAllOperators()
	require.Equal(t, operators[0].Type(), "add")
	require.Equal(t, operators[1].Type(), "add")
	spanID1 := operators[0].ID()
	spanID2 := operators[1].ID()
	spanReplica1 := controller.spanController.GetTaskByID(spanID1)
	spanReplica2 := controller.spanController.GetTaskByID(spanID2)
	var spanReplica9, spanReplica10 *replica.SpanReplication
	var spanReplicaID9, spanReplicaID10 common.DispatcherID
	if spanReplica1.GetNodeID() == "node1" {
		spanReplica9 = spanReplica1
		spanReplica10 = spanReplica2
		spanReplicaID9 = spanID1
		spanReplicaID10 = spanID2
	} else {
		spanReplica10 = spanReplica1
		spanReplica9 = spanReplica2
		spanReplicaID10 = spanID1
		spanReplicaID9 = spanID2
	}

	log.Info("spanReplica9", zap.Any("id", spanReplica9.ID), zap.Any("span", common.FormatTableSpan(spanReplica9.Span)))
	log.Info("spanReplica10", zap.Any("id", spanReplica10.ID), zap.Any("span", common.FormatTableSpan(spanReplica10.Span)))
	operators[0].Start()
	operators[0].PostFinish()
	operators[1].Start()
	operators[1].PostFinish()
	controller.operatorController.RemoveOp(operators[0].ID())
	controller.operatorController.RemoveOp(operators[1].ID())

	require.Equal(t, 8, controller.spanController.GetReplicatingSize())
	require.Equal(t, 4, controller.spanController.GetTaskSizeByNodeID("node1"))
	require.Equal(t, 2, controller.spanController.GetTaskSizeByNodeID("node2"))
	require.Equal(t, 2, controller.spanController.GetTaskSizeByNodeID("node3"))

	// update the traffic for the new span replication
	// node1 | node2 | node3
	// 200   | 600   | 500
	// 200   | 50   | 200
	// 50    |       |
	// 100   |       |
	status9 := &heartbeatpb.TableSpanStatus{
		ID:                 spanReplicaID9.ToPB(),
		ComponentStatus:    heartbeatpb.ComponentState_Working,
		EventSizePerSecond: 100,
		CheckpointTs:       oracle.ComposeTS(int64(currentTime.Add(-5*time.Second).UnixNano()), 0),
	}
	status10 := &heartbeatpb.TableSpanStatus{
		ID:                 spanReplicaID10.ToPB(),
		ComponentStatus:    heartbeatpb.ComponentState_Working,
		EventSizePerSecond: 50,
		CheckpointTs:       oracle.ComposeTS(int64(currentTime.Add(-5*time.Second).UnixNano()), 0),
	}

	// provide the last three traffic status
	for i := 0; i < 3; i++ {
		controller.spanController.UpdateStatus(spanReplica9, status9)
		controller.spanController.UpdateStatus(spanReplica10, status10)
	}

	// trigger merge, merge spanReplica7 and spanReplica9
	// node1 | node2 | node3
	// 200   | 600   | 500
	// 200   | 50    | 200
	// 150   |       |
	controller.schedulerController.GetScheduler(scheduler.BalanceSplitScheduler).Execute()
	require.Equal(t, controller.operatorController.OperatorSize(), 3)
	typeCount := make(map[string][]pkgoperator.Operator[common.DispatcherID, *heartbeatpb.TableSpanStatus])

	for _, op := range controller.operatorController.GetAllOperators() {
		typeCount[op.Type()] = append(typeCount[op.Type()], op)
	}
	require.Equal(t, len(typeCount["occupy"]), 2)
	require.Equal(t, len(typeCount["merge"]), 1)
	relatedIDs := []common.DispatcherID{typeCount["occupy"][0].ID(), typeCount["occupy"][1].ID()}
	require.Contains(t, relatedIDs, spanReplicaID7)
	require.Contains(t, relatedIDs, spanReplicaID9)
	spanReplicaID11 := typeCount["merge"][0].ID()
	spanReplica11 := controller.spanController.GetTaskByID(spanReplicaID11)
	log.Info("spanReplica11", zap.Any("id", spanReplica11.ID), zap.Any("span", common.FormatTableSpan(spanReplica11.Span)))
	typeCount["merge"][0].Start()
	typeCount["merge"][0].PostFinish()
	controller.operatorController.RemoveOp(typeCount["merge"][0].ID())
	controller.operatorController.RemoveOp(typeCount["occupy"][0].ID())
	controller.operatorController.RemoveOp(typeCount["occupy"][1].ID())

	require.Equal(t, 7, controller.spanController.GetReplicatingSize())
	require.Equal(t, 3, controller.spanController.GetTaskSizeByNodeID("node1"))
	require.Equal(t, 2, controller.spanController.GetTaskSizeByNodeID("node2"))
	require.Equal(t, 2, controller.spanController.GetTaskSizeByNodeID("node3"))

	status11 := &heartbeatpb.TableSpanStatus{
		ID:                 spanReplicaID11.ToPB(),
		ComponentStatus:    heartbeatpb.ComponentState_Working,
		EventSizePerSecond: 150,
		CheckpointTs:       oracle.ComposeTS(int64(currentTime.Add(-5*time.Second).UnixNano()), 0),
	}

	// provide the last three traffic status
	for i := 0; i < 3; i++ {
		controller.spanController.UpdateStatus(spanReplica11, status11)
	}

	// trigger move
	// node1 | node2 | node3
	// 200   | 600   | 500
	// 200   |       | 200
	// 150   |       |
	// 50    |       |
	controller.schedulerController.GetScheduler(scheduler.BalanceSplitScheduler).Execute()
	for _, operator := range controller.operatorController.GetAllOperators() {
		log.Info("operator", zap.Any("type", operator.Type()), zap.Any("id", operator.ID()), zap.Any("string", operator.String()))
	}
	require.Equal(t, controller.operatorController.OperatorSize(), 3)

	allOperators := controller.operatorController.GetAllOperators()
	require.Len(t, allOperators, 3)

	expectedIDs := map[common.DispatcherID]bool{
		spanReplicaID10: true,
		spanLists[5].ID: true,
		spanLists[4].ID: true,
	}

	for _, op := range allOperators {
		require.Equal(t, "move", op.Type())
		require.True(t, expectedIDs[op.ID()], "Unexpected operator ID: %v", op.ID())
	}

	for _, op := range allOperators {
		op.Start()
		op.(*operator.MoveDispatcherOperator).SetOriginNodeStopped()
		op.Schedule()
		op.PostFinish()
		controller.operatorController.RemoveOp(op.ID())
	}

	require.Equal(t, 7, controller.spanController.GetReplicatingSize())
	require.Equal(t, 4, controller.spanController.GetTaskSizeByNodeID("node1"))
	require.Equal(t, 1, controller.spanController.GetTaskSizeByNodeID("node2"))
	require.Equal(t, 2, controller.spanController.GetTaskSizeByNodeID("node3"))

	// trigger merge
	// node1 | node2 | node3
	// 200   | 600   | 700
	// 400   |       |
	controller.schedulerController.GetScheduler(scheduler.BalanceSplitScheduler).Execute()
	for _, operator := range controller.operatorController.GetAllOperators() {
		log.Info("operator", zap.Any("type", operator.Type()), zap.Any("id", operator.ID()), zap.Any("string", operator.String()))
	}
	require.Equal(t, controller.operatorController.OperatorSize(), 7)
	typeCount = make(map[string][]pkgoperator.Operator[common.DispatcherID, *heartbeatpb.TableSpanStatus])

	for _, op := range controller.operatorController.GetAllOperators() {
		typeCount[op.Type()] = append(typeCount[op.Type()], op)
	}
	require.Equal(t, len(typeCount["occupy"]), 5)
	require.Equal(t, len(typeCount["merge"]), 2)
	relatedIDs = []common.DispatcherID{typeCount["occupy"][0].ID(), typeCount["occupy"][1].ID(), typeCount["occupy"][2].ID(), typeCount["occupy"][3].ID(), typeCount["occupy"][4].ID()}
	require.Contains(t, relatedIDs, spanReplicaID10)
	require.Contains(t, relatedIDs, spanReplicaID11)
	require.Contains(t, relatedIDs, spanLists[1].ID)
	require.Contains(t, relatedIDs, spanLists[3].ID)
	require.Contains(t, relatedIDs, spanLists[4].ID)

	spanTmp1 = typeCount["merge"][0].ID()
	spanTmp2 = typeCount["merge"][1].ID()
	spanReplicaTmp1 = controller.spanController.GetTaskByID(spanTmp1)
	spanReplicaTmp2 = controller.spanController.GetTaskByID(spanTmp2)

	var spanReplica12, spanReplica13 *replica.SpanReplication
	var spanReplicaID12, spanReplicaID13 common.DispatcherID
	if spanReplicaTmp1.GetNodeID() == "node1" {
		spanReplica12 = spanReplicaTmp1
		spanReplicaID12 = spanTmp1
		spanReplica13 = spanReplicaTmp2
		spanReplicaID13 = spanTmp2
	} else {
		spanReplica12 = spanReplicaTmp2
		spanReplicaID12 = spanTmp2
		spanReplica13 = spanReplicaTmp1
		spanReplicaID13 = spanTmp1
	}

	typeCount["merge"][0].Start()
	typeCount["merge"][0].PostFinish()

	typeCount["merge"][1].Start()
	typeCount["merge"][1].PostFinish()

	controller.operatorController.RemoveOp(typeCount["merge"][0].ID())
	controller.operatorController.RemoveOp(typeCount["merge"][1].ID())
	controller.operatorController.RemoveOp(typeCount["occupy"][0].ID())
	controller.operatorController.RemoveOp(typeCount["occupy"][1].ID())
	controller.operatorController.RemoveOp(typeCount["occupy"][2].ID())
	controller.operatorController.RemoveOp(typeCount["occupy"][3].ID())
	controller.operatorController.RemoveOp(typeCount["occupy"][4].ID())

	require.Equal(t, 4, controller.spanController.GetReplicatingSize())
	require.Equal(t, 2, controller.spanController.GetTaskSizeByNodeID("node1"))
	require.Equal(t, 1, controller.spanController.GetTaskSizeByNodeID("node2"))
	require.Equal(t, 1, controller.spanController.GetTaskSizeByNodeID("node3"))

	// update the traffic for the new span replication
	status12 := &heartbeatpb.TableSpanStatus{
		ID:                 spanReplicaID12.ToPB(),
		ComponentStatus:    heartbeatpb.ComponentState_Working,
		EventSizePerSecond: 400,
		CheckpointTs:       oracle.ComposeTS(int64(currentTime.Add(-5*time.Second).UnixNano()), 0),
	}

	// provide the last three traffic status
	for i := 0; i < 3; i++ {
		controller.spanController.UpdateStatus(spanReplica12, status12)
	}

	status13 := &heartbeatpb.TableSpanStatus{
		ID:                 spanReplicaID13.ToPB(),
		ComponentStatus:    heartbeatpb.ComponentState_Working,
		EventSizePerSecond: 700,
		CheckpointTs:       oracle.ComposeTS(int64(currentTime.Add(-5*time.Second).UnixNano()), 0),
	}
	for i := 0; i < 3; i++ {
		controller.spanController.UpdateStatus(spanReplica13, status13)
	}

	// no more operators
	controller.schedulerController.GetScheduler(scheduler.BalanceSplitScheduler).Execute()
	require.Equal(t, controller.operatorController.OperatorSize(), 0)
}

func TestBalance(t *testing.T) {
	testutil.SetUpTestServices()
	nodeManager := appcontext.GetService[*watcher.NodeManager](watcher.NodeManagerName)
	nodeManager.GetAliveNodes()["node1"] = &node.Info{ID: "node1"}
	tableTriggerEventDispatcherID := common.NewDispatcherID()
	cfID := common.NewChangeFeedIDWithName("test")
	ddlSpan := replica.NewWorkingSpanReplication(cfID, tableTriggerEventDispatcherID,
		common.DDLSpanSchemaID,
		common.DDLSpan, &heartbeatpb.TableSpanStatus{
			ID:              tableTriggerEventDispatcherID.ToPB(),
			ComponentStatus: heartbeatpb.ComponentState_Working,
			CheckpointTs:    1,
		}, "node1")
	s := NewController(cfID, 1, nil, nil, ddlSpan, nil, 1000, 0)
	for i := 0; i < 100; i++ {
		sz := common.TableIDToComparableSpan(int64(i))
		span := &heartbeatpb.TableSpan{TableID: sz.TableID, StartKey: sz.StartKey, EndKey: sz.EndKey}
		dispatcherID := common.NewDispatcherID()
		spanReplica := replica.NewSpanReplication(cfID, dispatcherID, 1, span, 1, false)
		spanReplica.SetNodeID("node1")
		s.spanController.AddReplicatingSpan(spanReplica)
	}
	s.schedulerController.GetScheduler(scheduler.BalanceScheduler).Execute()
	require.Equal(t, 0, s.operatorController.OperatorSize())
	require.Equal(t, 100, s.spanController.GetReplicatingSize())
	require.Equal(t, 100, s.spanController.GetTaskSizeByNodeID("node1"))

	// add new node
	nodeManager.GetAliveNodes()["node2"] = &node.Info{ID: "node2"}
	s.schedulerController.GetScheduler(scheduler.BalanceScheduler).Execute()
	require.Equal(t, 50, s.operatorController.OperatorSize())
	require.Equal(t, 50, s.spanController.GetSchedulingSize())
	require.Equal(t, 50, s.spanController.GetReplicatingSize())
	for _, span := range s.spanController.GetTasksBySchemaID(1) {
		if op := s.operatorController.GetOperator(span.ID); op != nil {
			_, ok := op.(*operator.MoveDispatcherOperator)
			require.True(t, ok)
		}
	}
	// still on the primary node
	require.Equal(t, 100, s.spanController.GetTaskSizeByNodeID("node1"))
	require.Equal(t, 0, s.spanController.GetTaskSizeByNodeID("node2"))

	// remove the node2
	delete(nodeManager.GetAliveNodes(), "node2")
	s.operatorController.OnNodeRemoved("node2")
	for _, span := range s.spanController.GetTasksBySchemaID(1) {
		if op := s.operatorController.GetOperator(span.ID); op != nil {
			msg := op.Schedule()
			require.NotNil(t, msg)
			require.Equal(t, "node1", msg.To.String())
			require.True(t, msg.Message[0].(*heartbeatpb.ScheduleDispatcherRequest).ScheduleAction ==
				heartbeatpb.ScheduleAction_Create)
			op.Check("node1", &heartbeatpb.TableSpanStatus{
				ID:              span.ID.ToPB(),
				ComponentStatus: heartbeatpb.ComponentState_Working,
			})
			require.True(t, op.IsFinished())
			op.PostFinish()
		}
	}

	require.Equal(t, 0, s.spanController.GetSchedulingSize())
	// changed to working status
	require.Equal(t, 100, s.spanController.GetReplicatingSize())
	require.Equal(t, 100, s.spanController.GetTaskSizeByNodeID("node1"))
}

func TestDefaultSpanIntoSplit(t *testing.T) {
	testutil.SetUpTestServices()
	nodeManager := appcontext.GetService[*watcher.NodeManager](watcher.NodeManagerName)
	nodeManager.GetAliveNodes()["node1"] = &node.Info{ID: "node1"}
	nodeManager.GetAliveNodes()["node2"] = &node.Info{ID: "node2"}
	tableTriggerEventDispatcherID := common.NewDispatcherID()
	cfID := common.NewChangeFeedIDWithName("test")
	ddlSpan := replica.NewWorkingSpanReplication(cfID, tableTriggerEventDispatcherID,
		common.DDLSpanSchemaID,
		common.DDLSpan, &heartbeatpb.TableSpanStatus{
			ID:              tableTriggerEventDispatcherID.ToPB(),
			ComponentStatus: heartbeatpb.ComponentState_Working,
			CheckpointTs:    1,
		}, "node1")
	controller := NewController(cfID, 1, nil, &config.ReplicaConfig{
		Scheduler: &config.ChangefeedSchedulerConfig{
			EnableTableAcrossNodes:     true,
			WriteKeyThreshold:          1000,
			RegionThreshold:            8,
			SchedulingTaskCountPerNode: 10,
		},
	}, ddlSpan, 1000, 0)
	totalSpan := common.TableIDToComparableSpan(1)
	span := &heartbeatpb.TableSpan{TableID: int64(1), StartKey: totalSpan.StartKey, EndKey: totalSpan.EndKey}
	dispatcherID := common.NewDispatcherID()
	spanReplica := replica.NewSpanReplication(cfID, dispatcherID, 1, span, 1)
	spanReplica.SetNodeID("node1")
	controller.spanController.AddReplicatingSpan(spanReplica)

	controller.schedulerController.GetScheduler(scheduler.BalanceSplitScheduler).Execute()
	controller.schedulerController.GetScheduler(scheduler.BalanceScheduler).Execute()
	controller.schedulerController.GetScheduler(scheduler.BasicScheduler).Execute()
	require.Equal(t, 0, controller.operatorController.OperatorSize())

	require.Equal(t, 1, controller.spanController.GetReplicatingSize())
	require.Equal(t, 1, controller.spanController.GetTaskSizeByNodeID("node1"))
	require.Equal(t, 0, controller.spanController.GetTaskSizeByNodeID("node2"))

	// update the traffic for the new span replication, to make split
	status := &heartbeatpb.TableSpanStatus{
		ID:                 spanReplica.ID.ToPB(),
		ComponentStatus:    heartbeatpb.ComponentState_Working,
		EventSizePerSecond: 1200,
		CheckpointTs:       2,
	}

	regionCache := appcontext.GetService[*testutil.MockCache](appcontext.RegionCache)
	startKey := spanReplica.Span.StartKey
	endKey := spanReplica.Span.EndKey
	regionCache.SetRegions(fmt.Sprintf("%s-%s", startKey, endKey), []*tikv.Region{
		testutil.MockRegionWithKeyRange(uint64(1), startKey, appendNew(startKey, 'a')),
		testutil.MockRegionWithKeyRange(uint64(1), appendNew(startKey, 'a'), appendNew(startKey, 'b')),
		testutil.MockRegionWithKeyRange(uint64(1), appendNew(startKey, 'b'), appendNew(startKey, 'c')),
		testutil.MockRegionWithKeyRange(uint64(1), appendNew(startKey, 'c'), appendNew(startKey, 'd')),
		testutil.MockRegionWithKeyRange(uint64(1), appendNew(startKey, 'd'), appendNew(startKey, 'e')),
		testutil.MockRegionWithKeyRange(uint64(1), appendNew(startKey, 'e'), appendNew(startKey, 'f')),
		testutil.MockRegionWithKeyRange(uint64(1), appendNew(startKey, 'f'), appendNew(startKey, 'g')),
		testutil.MockRegionWithKeyRange(uint64(1), appendNew(startKey, 'g'), appendNew(startKey, 'h')),
		testutil.MockRegionWithKeyRange(uint64(1), appendNew(startKey, 'h'), endKey),
	})
	pdAPIClient := appcontext.GetService[*testutil.MockPDAPIClient](appcontext.PDAPIClient)
	pdAPIClient.SetScanRegionsResult(fmt.Sprintf("%s-%s", startKey, endKey), []pdutil.RegionInfo{
		{
			ID:           1,
			StartKey:     hex.EncodeToString(startKey),
			EndKey:       hex.EncodeToString(appendNew(startKey, 'a')),
			WrittenBytes: 1,
		},
		{
			ID:           2,
			StartKey:     hex.EncodeToString(appendNew(startKey, 'a')),
			EndKey:       hex.EncodeToString(appendNew(startKey, 'b')),
			WrittenBytes: 1,
		},
		{
			ID:           3,
			StartKey:     hex.EncodeToString(appendNew(startKey, 'b')),
			EndKey:       hex.EncodeToString(appendNew(startKey, 'c')),
			WrittenBytes: 1,
		},
		{
			ID:           4,
			StartKey:     hex.EncodeToString(appendNew(startKey, 'c')),
			EndKey:       hex.EncodeToString(appendNew(startKey, 'd')),
			WrittenBytes: 1,
		},
		{
			ID:           5,
			StartKey:     hex.EncodeToString(appendNew(startKey, 'd')),
			EndKey:       hex.EncodeToString(appendNew(startKey, 'e')),
			WrittenBytes: 1,
		},
		{
			ID:           6,
			StartKey:     hex.EncodeToString(appendNew(startKey, 'e')),
			EndKey:       hex.EncodeToString(appendNew(startKey, 'f')),
			WrittenBytes: 1,
		},
		{
			ID:           7,
			StartKey:     hex.EncodeToString(appendNew(startKey, 'f')),
			EndKey:       hex.EncodeToString(appendNew(startKey, 'g')),
			WrittenBytes: 1,
		},
		{
			ID:           8,
			StartKey:     hex.EncodeToString(appendNew(startKey, 'g')),
			EndKey:       hex.EncodeToString(appendNew(startKey, 'h')),
			WrittenBytes: 1,
		},
		{
			ID:           9,
			StartKey:     hex.EncodeToString(appendNew(startKey, 'h')),
			EndKey:       hex.EncodeToString(endKey),
			WrittenBytes: 1,
		},
	})

	for i := 0; i < 3; i++ {
		controller.spanController.UpdateStatus(spanReplica, status)
	}

	controller.schedulerController.GetScheduler(scheduler.BalanceScheduler).Execute()
	require.Equal(t, 1, controller.operatorController.OperatorSize())
	operatorItem := controller.operatorController.GetAllOperators()[0]
	require.Equal(t, operatorItem.Type(), "split")
	require.Equal(t, operatorItem.ID(), spanReplica.ID)
	operatorItem.Start()
	operatorItem.PostFinish()
	controller.operatorController.RemoveOp(operatorItem.ID())

	require.Equal(t, 0, controller.spanController.GetReplicatingSize())
	require.Equal(t, 4, controller.spanController.GetAbsentSize())

	controller.schedulerController.GetScheduler(scheduler.BasicScheduler).Execute()
	require.Equal(t, 4, controller.operatorController.OperatorSize())

	for _, operatorItem := range controller.operatorController.GetAllOperators() {
		require.Equal(t, operatorItem.Type(), "add")
		operatorItem.Start()
		operatorItem.PostFinish()
		controller.operatorController.RemoveOp(operatorItem.ID())
	}

	require.Equal(t, 4, controller.spanController.GetReplicatingSize())
	require.Equal(t, 0, controller.spanController.GetAbsentSize())
	require.Equal(t, 2, controller.spanController.GetTaskSizeByNodeID("node1"))
	require.Equal(t, 2, controller.spanController.GetTaskSizeByNodeID("node2"))
}

func TestStoppedWhenMoving(t *testing.T) {
	testutil.SetUpTestServices()
	nodeManager := appcontext.GetService[*watcher.NodeManager](watcher.NodeManagerName)
	nodeManager.GetAliveNodes()["node1"] = &node.Info{ID: "node1"}
	tableTriggerEventDispatcherID := common.NewDispatcherID()
	cfID := common.NewChangeFeedIDWithName("test")
	ddlSpan := replica.NewWorkingSpanReplication(cfID, tableTriggerEventDispatcherID, common.DDLSpanSchemaID,
		common.DDLSpan, &heartbeatpb.TableSpanStatus{
			ID:              tableTriggerEventDispatcherID.ToPB(),
			ComponentStatus: heartbeatpb.ComponentState_Working,
			CheckpointTs:    1,
		}, "node1")
	s := NewController(cfID, 1, nil, nil, ddlSpan, nil, 1000, 0)
	for i := 0; i < 2; i++ {
		sz := common.TableIDToComparableSpan(int64(i))
		span := &heartbeatpb.TableSpan{TableID: sz.TableID, StartKey: sz.StartKey, EndKey: sz.EndKey}
		dispatcherID := common.NewDispatcherID()
		spanReplica := replica.NewSpanReplication(cfID, dispatcherID, 1, span, 1, false)
		spanReplica.SetNodeID("node1")
		s.spanController.AddReplicatingSpan(spanReplica)
	}
	require.Equal(t, 2, s.spanController.GetReplicatingSize())
	require.Equal(t, 2, s.spanController.GetTaskSizeByNodeID("node1"))
	// add new node
	nodeManager.GetAliveNodes()["node2"] = &node.Info{ID: "node2"}
	require.Equal(t, 0, s.spanController.GetAbsentSize())
	s.schedulerController.GetScheduler(scheduler.BalanceScheduler).Execute()
	require.Equal(t, 1, s.operatorController.OperatorSize())
	require.Equal(t, 1, s.spanController.GetSchedulingSize())
	require.Equal(t, 1, s.spanController.GetReplicatingSize())
	require.Equal(t, 2, s.spanController.GetTaskSizeByNodeID("node1"))
	require.Equal(t, 0, s.spanController.GetTaskSizeByNodeID("node2"))

	s.operatorController.OnNodeRemoved("node2")
	s.operatorController.OnNodeRemoved("node1")
	require.Equal(t, 0, s.spanController.GetSchedulingSize())
	// changed to absent status
	require.Equal(t, 2, s.spanController.GetAbsentSize())
	require.Equal(t, 0, s.spanController.GetTaskSizeByNodeID("node1"))
	require.Equal(t, 0, s.spanController.GetTaskSizeByNodeID("node2"))
}

func TestFinishBootstrap(t *testing.T) {
	testutil.SetUpTestServices()
	nodeManager := appcontext.GetService[*watcher.NodeManager](watcher.NodeManagerName)
	nodeManager.GetAliveNodes()["node1"] = &node.Info{ID: "node1"}
	tableTriggerEventDispatcherID := common.NewDispatcherID()
	cfID := common.NewChangeFeedIDWithName("test")
	ddlSpan := replica.NewWorkingSpanReplication(cfID, tableTriggerEventDispatcherID,
		common.DDLSpanSchemaID,
		common.DDLSpan, &heartbeatpb.TableSpanStatus{
			ID:              tableTriggerEventDispatcherID.ToPB(),
			ComponentStatus: heartbeatpb.ComponentState_Working,
			CheckpointTs:    1,
		}, "node1")
	s := NewController(cfID, 1, &mockThreadPool{},
		config.GetDefaultReplicaConfig(), ddlSpan, nil, 1000, 0)
	totalSpan := common.TableIDToComparableSpan(1)
	span := &heartbeatpb.TableSpan{TableID: int64(1), StartKey: totalSpan.StartKey, EndKey: totalSpan.EndKey}
	schemaStore := &mockSchemaStore{
		tables: []commonEvent.Table{
			{
				TableID:         1,
				SchemaID:        1,
				SchemaTableName: &commonEvent.SchemaTableName{SchemaName: "test", TableName: "t"},
			},
		},
	}
	appcontext.SetService(appcontext.SchemaStore, schemaStore)
	dispatcherID2 := common.NewDispatcherID()
	require.False(t, s.bootstrapped)
	msg, err := s.FinishBootstrap(map[node.ID]*heartbeatpb.MaintainerBootstrapResponse{
		"node1": {
			ChangefeedID: cfID.ToPB(),
			Spans: []*heartbeatpb.BootstrapTableSpan{
				{
					ID:              dispatcherID2.ToPB(),
					SchemaID:        1,
					Span:            span,
					ComponentStatus: heartbeatpb.ComponentState_Working,
					CheckpointTs:    10,
				},
			},
			CheckpointTs: 10,
		},
	}, false)
	_ = msg
	require.Nil(t, err)
	require.NotNil(t, s.barrier)
	require.True(t, s.bootstrapped)
	require.Equal(t, msg.GetSchemas(), []*heartbeatpb.SchemaInfo{
		{
			SchemaID:   1,
			SchemaName: "test",
			Tables: []*heartbeatpb.TableInfo{
				{
					TableID:   1,
					TableName: "t",
				},
			},
		},
	})
	require.Equal(t, 1, s.spanController.GetTaskSizeByNodeID("node1"))
	require.Equal(t, 1, s.spanController.GetReplicatingSize())
	require.Equal(t, 0, s.spanController.GetSchedulingSize())
	require.NotNil(t, s.spanController.GetTaskByID(dispatcherID2))
	require.Panics(t, func() {
		_, _ = s.FinishBootstrap(map[node.ID]*heartbeatpb.MaintainerBootstrapResponse{}, false)
	})
}

func TestSplitTableWhenBootstrapFinished(t *testing.T) {
	testutil.SetUpTestServices()
	nodeManager := appcontext.GetService[*watcher.NodeManager](watcher.NodeManagerName)
	nodeManager.GetAliveNodes()["node1"] = &node.Info{ID: "node1"}
	nodeManager.GetAliveNodes()["node2"] = &node.Info{ID: "node2"}
	tableTriggerEventDispatcherID := common.NewDispatcherID()
	cfID := common.NewChangeFeedIDWithName("test")
	ddlSpan := replica.NewWorkingSpanReplication(cfID, tableTriggerEventDispatcherID,
		common.DDLSpanSchemaID,
		common.DDLSpan, &heartbeatpb.TableSpanStatus{
			ID:              tableTriggerEventDispatcherID.ToPB(),
			ComponentStatus: heartbeatpb.ComponentState_Working,
			CheckpointTs:    1,
		}, "node1")
<<<<<<< HEAD
	s := NewController(cfID, 1, nil, nil, ddlSpan, nil, 1000, 0)

	for i := 0; i < 4; i++ {
		sz := common.TableIDToComparableSpan(int64(i))
		span := &heartbeatpb.TableSpan{TableID: sz.TableID, StartKey: sz.StartKey, EndKey: sz.EndKey}
		dispatcherID := common.NewDispatcherID()
		spanReplica := replica.NewSpanReplication(cfID, dispatcherID, 1, span, 1, false)
		s.spanController.AddAbsentReplicaSet(spanReplica)
	}
	for _, s := range s.schedulerController.GetSchedulers() {
		s.Execute()
	}

	for _, span := range s.spanController.GetTasksBySchemaID(1) {
		if op := s.operatorController.GetOperator(span.ID); op != nil {
			msg := op.Schedule()
			require.NotNil(t, msg)
			req := msg.Message[0].(*heartbeatpb.ScheduleDispatcherRequest)
			require.True(t, req.ScheduleAction == heartbeatpb.ScheduleAction_Create)
			op.Check(msg.To, &heartbeatpb.TableSpanStatus{
				ID:              span.ID.ToPB(),
				ComponentStatus: heartbeatpb.ComponentState_Working,
			})
			require.True(t, op.IsFinished())
			op.PostFinish()
		}
	}
	require.Equal(t, 4, s.spanController.GetReplicatingSize())
	require.Equal(t, 0, s.spanController.GetSchedulingSize())
	require.Equal(t, 4, s.operatorController.OperatorSize())
	s.operatorController.Execute()
	require.Equal(t, 0, s.operatorController.OperatorSize())

	// add new node
	nodeManager.GetAliveNodes()["node3"] = &node.Info{ID: "node3"}
	s.schedulerController.GetScheduler(scheduler.BalanceScheduler).Execute()
	require.Equal(t, 3, s.spanController.GetReplicatingSize())
	require.Equal(t, 1, s.operatorController.OperatorSize())
	// still on the primary node
	require.Equal(t, 2, s.spanController.GetTaskSizeByNodeID("node1"))
	require.Equal(t, 2, s.spanController.GetTaskSizeByNodeID("node2"))
	require.Equal(t, 0, s.spanController.GetTaskSizeByNodeID("node3"))

	for _, span := range s.spanController.GetTasksBySchemaID(1) {
		if op := s.operatorController.GetOperator(span.ID); op != nil {
			msg := op.Schedule()
			require.NotNil(t, msg)
			req := msg.Message[0].(*heartbeatpb.ScheduleDispatcherRequest)
			require.True(t, req.ScheduleAction == heartbeatpb.ScheduleAction_Remove)
			op.Check(msg.To, &heartbeatpb.TableSpanStatus{
				ID:              span.ID.ToPB(),
				ComponentStatus: heartbeatpb.ComponentState_Stopped,
			})
			require.False(t, op.IsFinished())

			msg = op.Schedule()
			req = msg.Message[0].(*heartbeatpb.ScheduleDispatcherRequest)
			require.True(t, req.ScheduleAction == heartbeatpb.ScheduleAction_Create)
			op.Check(msg.To, &heartbeatpb.TableSpanStatus{
				ID:              span.ID.ToPB(),
				ComponentStatus: heartbeatpb.ComponentState_Working,
			})
			require.True(t, op.IsFinished())
			op.PostFinish()
		}
	}
	require.Equal(t, 1, s.spanController.GetTaskSizeByNodeID("node3"))
}

/*
func TestSplitTableWhenBootstrapFinished(t *testing.T) {
	pdAPI := &mockPdAPI{
		regions: make(map[int64][]pdutil.RegionInfo),
	}
	nodeManager := testutil.SetNodeManagerAndMessageCenter()
	nodeManager.GetAliveNodes()["node1"] = &node.Info{ID: "node1"}
	nodeManager.GetAliveNodes()["node2"] = &node.Info{ID: "node2"}
	tableTriggerEventDispatcherID := common.NewDispatcherID()
	cfID := common.NewChangeFeedIDWithName("test")
	pdClock := pdutil.NewClock4Test()
	ddlSpan := replica.NewWorkingReplicaSet(cfID, tableTriggerEventDispatcherID,
		pdClock, common.DDLSpanSchemaID,
		common.DDLSpan, &heartbeatpb.TableSpanStatus{
			ID:              tableTriggerEventDispatcherID.ToPB(),
			ComponentStatus: heartbeatpb.ComponentState_Working,
			CheckpointTs:    1,
		}, "node1")
=======
>>>>>>> 8e4744dc
	defaultConfig := config.GetDefaultReplicaConfig().Clone()
	defaultConfig.Scheduler = &config.ChangefeedSchedulerConfig{
		EnableTableAcrossNodes: true,
		RegionThreshold:        1,
		RegionCountPerSpan:     1,
	}
<<<<<<< HEAD
	s := NewController(cfID, 1,
		pdAPI, pdClock, nil, nil, defaultConfig, ddlSpan, nil,1000, 0)
	s.taskScheduler = &mockThreadPool{}
=======
	s := NewController(cfID, 1, nil, defaultConfig, ddlSpan, 1000, 0)
	s.taskPool = &mockThreadPool{}
>>>>>>> 8e4744dc
	schemaStore := &mockSchemaStore{tables: []commonEvent.Table{
		{TableID: 1, SchemaID: 1, SchemaTableName: &commonEvent.SchemaTableName{SchemaName: "test", TableName: "t"}},
		{TableID: 2, SchemaID: 2, SchemaTableName: &commonEvent.SchemaTableName{SchemaName: "test", TableName: "t2"}, Splitable: true},
	}}
	appcontext.SetService(appcontext.SchemaStore, schemaStore)

	totalSpan := common.TableIDToComparableSpan(1)
	totalSpan2 := common.TableIDToComparableSpan(2)

	regionCache := appcontext.GetService[*testutil.MockCache](appcontext.RegionCache)
	regionCache.SetRegions(fmt.Sprintf("%s-%s", totalSpan2.StartKey, totalSpan2.EndKey), []*tikv.Region{
		testutil.MockRegionWithKeyRange(1, totalSpan2.StartKey, appendNew(totalSpan2.StartKey, 'a')),
		testutil.MockRegionWithKeyRange(2, appendNew(totalSpan2.StartKey, 'a'), totalSpan2.EndKey),
	})

	span1 := &heartbeatpb.TableSpan{TableID: 1, StartKey: appendNew(totalSpan.StartKey, 'a'), EndKey: appendNew(totalSpan.StartKey, 'b')}
	span2 := &heartbeatpb.TableSpan{TableID: 1, StartKey: appendNew(totalSpan.StartKey, 'b'), EndKey: appendNew(totalSpan.StartKey, 'c')}

	reportedSpans := []*heartbeatpb.BootstrapTableSpan{
		{
			ID:              common.NewDispatcherID().ToPB(),
			SchemaID:        1,
			Span:            span1,
			ComponentStatus: heartbeatpb.ComponentState_Working,
			CheckpointTs:    10,
		},
		{
			ID:              common.NewDispatcherID().ToPB(),
			SchemaID:        1,
			ComponentStatus: heartbeatpb.ComponentState_Working,
			CheckpointTs:    10,
			Span:            span2,
		},
	}
	require.False(t, s.bootstrapped)

	barrier, _, err := s.FinishBootstrap(map[node.ID]*heartbeatpb.MaintainerBootstrapResponse{
		"node1": {
			ChangefeedID: cfID.ToPB(),
			Spans:        reportedSpans,
			CheckpointTs: 10,
		},
	}, false)
	require.Nil(t, err)
	require.NotNil(t, barrier)
	// total 8 regions,
	// table 1: 2 holes will be inserted to absent
	// table 2: split to 2 spans, will be inserted to absent
	require.Equal(t, 4, s.spanController.GetAbsentSize())
	// table 1 has two working span
	require.Equal(t, 2, s.spanController.GetReplicatingSize())
	require.True(t, s.bootstrapped)
}

func TestMapFindHole(t *testing.T) {
	cases := []struct {
		spans        []*heartbeatpb.TableSpan
		rang         *heartbeatpb.TableSpan
		expectedHole []*heartbeatpb.TableSpan
	}{
		{ // 0. all found.
			spans: []*heartbeatpb.TableSpan{
				{StartKey: []byte("t1_0"), EndKey: []byte("t1_1")},
				{StartKey: []byte("t1_1"), EndKey: []byte("t1_2")},
				{StartKey: []byte("t1_2"), EndKey: []byte("t2_0")},
			},
<<<<<<< HEAD
		}, ddlSpan, nil,1000, 0)
	s.taskScheduler = &mockThreadPool{}

	for i := 1; i <= 2; i++ {
		totalSpan := common.TableIDToComparableSpan(int64(i))
		span := &heartbeatpb.TableSpan{TableID: int64(i), StartKey: totalSpan.StartKey, EndKey: totalSpan.EndKey}
		dispatcherID := common.NewDispatcherID()
		spanReplica := replica.NewReplicaSet(cfID, dispatcherID, pdClock, 1, span, 1)
		spanReplica.SetNodeID(node.ID(fmt.Sprintf("node%d", i)))
		s.spanController.AddReplicatingSpan(spanReplica)
	}
	totalSpan := common.TableIDToComparableSpan(1)
	pdAPI.regions[1] = []pdutil.RegionInfo{
		pdutil.NewTestRegionInfo(1, totalSpan.StartKey, appendNew(totalSpan.StartKey, 'a'), uint64(1)),
		pdutil.NewTestRegionInfo(2, appendNew(totalSpan.StartKey, 'a'), appendNew(totalSpan.StartKey, 'b'), uint64(1)),
		pdutil.NewTestRegionInfo(3, appendNew(totalSpan.StartKey, 'b'), appendNew(totalSpan.StartKey, 'c'), uint64(1)),
		pdutil.NewTestRegionInfo(4, appendNew(totalSpan.StartKey, 'c'), totalSpan.EndKey, uint64(1)),
	}
	totalSpan2 := common.TableIDToComparableSpan(2)
	pdAPI.regions[2] = []pdutil.RegionInfo{
		pdutil.NewTestRegionInfo(5, totalSpan2.StartKey, appendNew(totalSpan2.StartKey, 'a'), uint64(1)),
		pdutil.NewTestRegionInfo(6, appendNew(totalSpan2.StartKey, 'a'), appendNew(totalSpan2.StartKey, 'b'), uint64(1)),
		pdutil.NewTestRegionInfo(7, appendNew(totalSpan2.StartKey, 'b'), totalSpan2.EndKey, uint64(1)),
=======
			rang: &heartbeatpb.TableSpan{StartKey: []byte("t1_0"), EndKey: []byte("t2_0")},
		},
		{ // 1. on hole in the middle.
			spans: []*heartbeatpb.TableSpan{
				{StartKey: []byte("t1_0"), EndKey: []byte("t1_1")},
				{StartKey: []byte("t1_3"), EndKey: []byte("t1_4")},
				{StartKey: []byte("t1_4"), EndKey: []byte("t2_0")},
			},
			rang: &heartbeatpb.TableSpan{StartKey: []byte("t1_0"), EndKey: []byte("t2_0")},
			expectedHole: []*heartbeatpb.TableSpan{
				{StartKey: []byte("t1_1"), EndKey: []byte("t1_3")},
			},
		},
		{ // 2. two holes in the middle.
			spans: []*heartbeatpb.TableSpan{
				{StartKey: []byte("t1_0"), EndKey: []byte("t1_1")},
				{StartKey: []byte("t1_2"), EndKey: []byte("t1_3")},
				{StartKey: []byte("t1_4"), EndKey: []byte("t2_0")},
			},
			rang: &heartbeatpb.TableSpan{StartKey: []byte("t1_0"), EndKey: []byte("t2_0")},
			expectedHole: []*heartbeatpb.TableSpan{
				{StartKey: []byte("t1_1"), EndKey: []byte("t1_2")},
				{StartKey: []byte("t1_3"), EndKey: []byte("t1_4")},
			},
		},
		{ // 3. all missing.
			spans: []*heartbeatpb.TableSpan{},
			rang:  &heartbeatpb.TableSpan{StartKey: []byte("t1_0"), EndKey: []byte("t2_0")},
			expectedHole: []*heartbeatpb.TableSpan{
				{StartKey: []byte("t1_0"), EndKey: []byte("t2_0")},
			},
		},
		{ // 4. start not found
			spans: []*heartbeatpb.TableSpan{
				{StartKey: []byte("t1_4"), EndKey: []byte("t2_0")},
			},
			rang: &heartbeatpb.TableSpan{StartKey: []byte("t1_0"), EndKey: []byte("t2_0")},
			expectedHole: []*heartbeatpb.TableSpan{
				{StartKey: []byte("t1_0"), EndKey: []byte("t1_4")},
			},
		},
		{ // 5. end not found
			spans: []*heartbeatpb.TableSpan{
				{StartKey: []byte("t1_0"), EndKey: []byte("t1_1")},
			},
			rang: &heartbeatpb.TableSpan{StartKey: []byte("t1_0"), EndKey: []byte("t2_0")},
			expectedHole: []*heartbeatpb.TableSpan{
				{StartKey: []byte("t1_1"), EndKey: []byte("t2_0")},
			},
		},
>>>>>>> 8e4744dc
	}

	for i, cs := range cases {
		m := utils.NewBtreeMap[*heartbeatpb.TableSpan, *replica.SpanReplication](common.LessTableSpan)
		for _, span := range cs.spans {
			m.ReplaceOrInsert(span, &replica.SpanReplication{})
		}
		holes := findHoles(m, cs.rang)
		require.Equalf(t, cs.expectedHole, holes, "case %d, %#v", i, cs)
	}
}

func appendNew(origin []byte, c byte) []byte {
	nb := bytes.Clone(origin)
	return append(nb, c)
}

type mockThreadPool struct {
	threadpool.ThreadPool
}

func (m *mockThreadPool) Submit(_ threadpool.Task, _ time.Time) *threadpool.TaskHandle {
	return nil
}

func (m *mockThreadPool) SubmitFunc(_ threadpool.FuncTask, _ time.Time) *threadpool.TaskHandle {
	return nil
}

func TestLargeTableInitialization(t *testing.T) {
	testutil.SetUpTestServices()
	nodeManager := appcontext.GetService[*watcher.NodeManager](watcher.NodeManagerName)
	nodeManager.GetAliveNodes()["node1"] = &node.Info{ID: "node1"}
	nodeManager.GetAliveNodes()["node2"] = &node.Info{ID: "node2"}
	nodeManager.GetAliveNodes()["node3"] = &node.Info{ID: "node3"}

	tableTriggerEventDispatcherID := common.NewDispatcherID()
	cfID := common.NewChangeFeedIDWithName("test")
	ddlSpan := replica.NewWorkingSpanReplication(cfID, tableTriggerEventDispatcherID,
		common.DDLSpanSchemaID,
		common.DDLSpan, &heartbeatpb.TableSpanStatus{
			ID:              tableTriggerEventDispatcherID.ToPB(),
			ComponentStatus: heartbeatpb.ComponentState_Working,
			CheckpointTs:    1,
		}, "node1")

	// Configure with the specified parameters
	controller := NewController(cfID, 1, nil, &config.ReplicaConfig{
		Scheduler: &config.ChangefeedSchedulerConfig{
			EnableTableAcrossNodes:     true,
			WriteKeyThreshold:          500,
			RegionThreshold:            50,
			RegionCountPerSpan:         10,
			SchedulingTaskCountPerNode: 2,
		},
	}, ddlSpan, 1000, 0)

	// Create a large table with 10000 regions
	totalSpan := common.TableIDToComparableSpan(int64(1))
	// Mock 100 regions for the large table
	regionCache := appcontext.GetService[*testutil.MockCache](appcontext.RegionCache)
	regions := make([]*tikv.Region, 100)
	for i := 0; i < 100; i++ {
		startKey := appendNew(totalSpan.StartKey, byte(i))
		endKey := appendNew(totalSpan.StartKey, byte(i+1))
		if i == 0 {
			startKey = totalSpan.StartKey
		}
		if i == 99 {
			endKey = totalSpan.EndKey
		}
		regions[i] = testutil.MockRegionWithKeyRange(uint64(i+1), startKey, endKey)
	}
	regionCache.SetRegions(fmt.Sprintf("%s-%s", totalSpan.StartKey, totalSpan.EndKey), regions)
	controller.spanController.AddNewTable(commonEvent.Table{
		TableID:   1,
		SchemaID:  1,
		Splitable: true,
	}, 1)

	require.Equal(t, 10, controller.spanController.GetAbsentSize())

	spanIDList := []common.DispatcherID{}

	controller.schedulerController.GetScheduler(scheduler.BalanceScheduler).Execute()
	controller.schedulerController.GetScheduler(scheduler.BalanceSplitScheduler).Execute()
	require.Equal(t, 0, controller.operatorController.OperatorSize())

	// first basic scheduler
	controller.schedulerController.GetScheduler(scheduler.BasicScheduler).Execute()
	require.Equal(t, 6, controller.operatorController.OperatorSize())
	require.Equal(t, 4, controller.spanController.GetAbsentSize())
	require.Equal(t, 6, controller.spanController.GetSchedulingSize())

	for _, op := range controller.operatorController.GetAllOperators() {
		require.Equal(t, "add", op.Type())
		spanIDList = append(spanIDList, op.ID())
		op.Start()
		op.PostFinish()
		controller.operatorController.RemoveOp(op.ID())
	}

	require.Equal(t, 6, controller.spanController.GetReplicatingSize())
	require.Equal(t, 2, controller.spanController.GetTaskSizeByNodeID("node1"))
	require.Equal(t, 2, controller.spanController.GetTaskSizeByNodeID("node2"))
	require.Equal(t, 2, controller.spanController.GetTaskSizeByNodeID("node3"))

	controller.schedulerController.GetScheduler(scheduler.BalanceScheduler).Execute()
	controller.schedulerController.GetScheduler(scheduler.BalanceSplitScheduler).Execute()
	require.Equal(t, 0, controller.operatorController.OperatorSize())

	controller.schedulerController.GetScheduler(scheduler.BasicScheduler).Execute()
	require.Equal(t, 4, controller.operatorController.OperatorSize())
	for _, op := range controller.operatorController.GetAllOperators() {
		require.Equal(t, "add", op.Type())
		spanIDList = append(spanIDList, op.ID())
		op.Start()
		op.PostFinish()
		controller.operatorController.RemoveOp(op.ID())
	}

	require.Equal(t, 10, controller.spanController.GetReplicatingSize())
	require.Equal(t, 0, controller.spanController.GetAbsentSize())
	require.Equal(t, 0, controller.spanController.GetSchedulingSize())
	require.LessOrEqual(t, 3, controller.spanController.GetTaskSizeByNodeID("node1"))
	require.LessOrEqual(t, 3, controller.spanController.GetTaskSizeByNodeID("node2"))
	require.LessOrEqual(t, 3, controller.spanController.GetTaskSizeByNodeID("node3"))
}<|MERGE_RESOLUTION|>--- conflicted
+++ resolved
@@ -82,9 +82,14 @@
 	require.Equal(t, 3, controller.spanController.GetTaskSizeByNodeID("node3"))
 }
 
-<<<<<<< HEAD
-func TestRemoveAbsentTask(t *testing.T) {
-	testutil.SetNodeManagerAndMessageCenter()
+// This case test the scenario that the balance scheduler when a new node join in.
+// In this case, the num of split tables is more than the num of nodes,
+// and we can select appropriate split spans to move
+func TestBalanceGroupsNewNodeAdd_SplitsTableMoreThanNodeNum(t *testing.T) {
+	testutil.SetUpTestServices()
+	nodeManager := appcontext.GetService[*watcher.NodeManager](watcher.NodeManagerName)
+	nodeManager.GetAliveNodes()["node1"] = &node.Info{ID: "node1"}
+
 	tableTriggerEventDispatcherID := common.NewDispatcherID()
 	cfID := common.NewChangeFeedIDWithName("test")
 	ddlSpan := replica.NewWorkingSpanReplication(cfID, tableTriggerEventDispatcherID,
@@ -94,63 +99,21 @@
 			ComponentStatus: heartbeatpb.ComponentState_Working,
 			CheckpointTs:    1,
 		}, "node1")
-	controller := NewController(cfID, 1, nil, nil, ddlSpan, nil, 9, time.Minute)
-	controller.spanController.AddNewTable(commonEvent.Table{
-		SchemaID: 1,
-		TableID:  int64(1),
-	}, 1)
-	require.Equal(t, 1, controller.spanController.GetAbsentSize())
-	controller.operatorController.RemoveAllTasks()
-	require.Equal(t, 0, controller.spanController.GetAbsentSize())
-}
-
-func TestBalanceGlobalEven(t *testing.T) {
-	nodeManager := testutil.SetNodeManagerAndMessageCenter()
-=======
-// This case test the scenario that the balance scheduler when a new node join in.
-// In this case, the num of split tables is more than the num of nodes,
-// and we can select appropriate split spans to move
-func TestBalanceGroupsNewNodeAdd_SplitsTableMoreThanNodeNum(t *testing.T) {
-	testutil.SetUpTestServices()
-	nodeManager := appcontext.GetService[*watcher.NodeManager](watcher.NodeManagerName)
->>>>>>> 8e4744dc
-	nodeManager.GetAliveNodes()["node1"] = &node.Info{ID: "node1"}
-
-	tableTriggerEventDispatcherID := common.NewDispatcherID()
-	cfID := common.NewChangeFeedIDWithName("test")
-	ddlSpan := replica.NewWorkingSpanReplication(cfID, tableTriggerEventDispatcherID,
-		common.DDLSpanSchemaID,
-		common.DDLSpan, &heartbeatpb.TableSpanStatus{
-			ID:              tableTriggerEventDispatcherID.ToPB(),
-			ComponentStatus: heartbeatpb.ComponentState_Working,
-			CheckpointTs:    1,
-		}, "node1")
-<<<<<<< HEAD
-	s := NewController(cfID, 1, nil, nil, ddlSpan, nil, 1000, 0)
-=======
 	s := NewController(cfID, 1, nil, &config.ReplicaConfig{
 		Scheduler: &config.ChangefeedSchedulerConfig{
 			EnableTableAcrossNodes: true,
 			WriteKeyThreshold:      500,
 		},
-	}, ddlSpan, 1000, 0)
->>>>>>> 8e4744dc
+	}, ddlSpan, nil, 1000, 0)
 
 	nodeID := node.ID("node1")
 	for i := 0; i < 100; i++ {
 		// generate 100 groups
 		totalSpan := common.TableIDToComparableSpan(int64(i))
-<<<<<<< HEAD
-		span := &heartbeatpb.TableSpan{TableID: int64(i), StartKey: appendNew(totalSpan.StartKey, 'a'), EndKey: appendNew(totalSpan.StartKey, 'b')}
-		dispatcherID := common.NewDispatcherID()
-		spanReplica := replica.NewSpanReplication(cfID, dispatcherID, 1, span, 1, false)
-		spanReplica.SetNodeID(nodeID)
-		s.spanController.AddReplicatingSpan(spanReplica)
-=======
 		for j := 0; j < 4; j++ {
 			span := &heartbeatpb.TableSpan{TableID: int64(i), StartKey: appendNew(totalSpan.StartKey, byte('a'+j)), EndKey: appendNew(totalSpan.StartKey, byte('b'+j))}
 			dispatcherID := common.NewDispatcherID()
-			spanReplica := replica.NewSpanReplication(cfID, dispatcherID, 1, span, 1)
+			spanReplica := replica.NewSpanReplication(cfID, dispatcherID, 1, span, 1, false)
 			spanReplica.SetNodeID(nodeID)
 			s.spanController.AddReplicatingSpan(spanReplica)
 
@@ -172,7 +135,6 @@
 			}
 			s.spanController.UpdateStatus(spanReplica, status)
 		}
->>>>>>> 8e4744dc
 	}
 	require.Equal(t, 0, s.operatorController.OperatorSize())
 	require.Equal(t, 400, s.spanController.GetReplicatingSize())
@@ -237,25 +199,12 @@
 			ComponentStatus: heartbeatpb.ComponentState_Working,
 			CheckpointTs:    1,
 		}, "node1")
-<<<<<<< HEAD
-	s := NewController(cfID, 1, nil, nil, ddlSpan, nil, 1000, 0)
-	for i := 0; i < 100; i++ {
-		// generate 100 groups
-		totalSpan := common.TableIDToComparableSpan(int64(i))
-		span := &heartbeatpb.TableSpan{TableID: int64(i), StartKey: appendNew(totalSpan.StartKey, 'a'), EndKey: appendNew(totalSpan.StartKey, 'b')}
-		dispatcherID := common.NewDispatcherID()
-		spanReplica := replica.NewSpanReplication(cfID, dispatcherID, 1, span, 1, false)
-		if i < 50 {
-			spanReplica.SetNodeID("node1")
-		} else {
-			spanReplica.SetNodeID("node2")
-=======
 	s := NewController(cfID, 1, nil, &config.ReplicaConfig{
 		Scheduler: &config.ChangefeedSchedulerConfig{
 			EnableTableAcrossNodes: true,
 			WriteKeyThreshold:      500,
 		},
-	}, ddlSpan, 1000, 0)
+	}, ddlSpan, nil, 1000, 0)
 
 	regionCache := appcontext.GetService[*testutil.MockCache](appcontext.RegionCache)
 
@@ -266,7 +215,7 @@
 		for j := 0; j < 2; j++ {
 			span := &heartbeatpb.TableSpan{TableID: int64(i), StartKey: appendNew(totalSpan.StartKey, byte('a'+j)), EndKey: appendNew(totalSpan.StartKey, byte('b'+j))}
 			dispatcherID := common.NewDispatcherID()
-			spanReplica := replica.NewSpanReplication(cfID, dispatcherID, 1, span, 1)
+			spanReplica := replica.NewSpanReplication(cfID, dispatcherID, 1, span, 1, false)
 			spanReplica.SetNodeID(nodeIDList[j%2])
 			s.spanController.AddReplicatingSpan(spanReplica)
 
@@ -306,7 +255,6 @@
 					WrittenBytes: 1,
 				},
 			})
->>>>>>> 8e4744dc
 		}
 
 	}
@@ -374,7 +322,7 @@
 			EnableTableAcrossNodes: true,
 			WriteKeyThreshold:      500,
 		},
-	}, ddlSpan, 1000, 0)
+	}, ddlSpan, nil, 1000, 0)
 
 	nodeIDList := []node.ID{"node1", "node2", "node3"}
 	for i := 0; i < 100; i++ {
@@ -383,7 +331,7 @@
 		for j := 0; j < 6; j++ {
 			span := &heartbeatpb.TableSpan{TableID: int64(i), StartKey: appendNew(totalSpan.StartKey, byte('a'+j)), EndKey: appendNew(totalSpan.StartKey, byte('b'+j))}
 			dispatcherID := common.NewDispatcherID()
-			spanReplica := replica.NewSpanReplication(cfID, dispatcherID, 1, span, 1)
+			spanReplica := replica.NewSpanReplication(cfID, dispatcherID, 1, span, 1, false)
 			spanReplica.SetNodeID(nodeIDList[j%3])
 			s.spanController.AddReplicatingSpan(spanReplica)
 
@@ -471,7 +419,7 @@
 			WriteKeyThreshold:      1000,
 			RegionThreshold:        20,
 		},
-	}, ddlSpan, 1000, 0)
+	}, ddlSpan, nil, 1000, 0)
 
 	nodeIDList := []node.ID{"node1", "node2", "node3"}
 	// make a group
@@ -484,7 +432,7 @@
 	startKey := appendNew(totalSpan.StartKey, byte('a'))
 	endKey := appendNew(totalSpan.StartKey, byte('b'))
 	span1 := &heartbeatpb.TableSpan{TableID: int64(1), StartKey: startKey, EndKey: endKey}
-	spanReplica := replica.NewSpanReplication(cfID, common.NewDispatcherID(), 1, span1, 1)
+	spanReplica := replica.NewSpanReplication(cfID, common.NewDispatcherID(), 1, span1, 1, false)
 	spanReplica.SetNodeID(nodeIDList[1])
 	regionCache.SetRegions(fmt.Sprintf("%s-%s", span1.StartKey, span1.EndKey), []*tikv.Region{
 		testutil.MockRegionWithKeyRange(uint64(1), startKey, appendNew(startKey, 'a')),
@@ -524,7 +472,7 @@
 	startKey = appendNew(totalSpan.StartKey, byte('b'))
 	endKey = appendNew(totalSpan.StartKey, byte('c'))
 	span2 := &heartbeatpb.TableSpan{TableID: int64(1), StartKey: startKey, EndKey: endKey}
-	spanReplica = replica.NewSpanReplication(cfID, common.NewDispatcherID(), 1, span2, 1)
+	spanReplica = replica.NewSpanReplication(cfID, common.NewDispatcherID(), 1, span2, 1, false)
 	spanReplica.SetNodeID(nodeIDList[0])
 	regionCache.SetRegions(fmt.Sprintf("%s-%s", span2.StartKey, span2.EndKey), []*tikv.Region{
 		testutil.MockRegionWithKeyRange(uint64(1), startKey, appendNew(startKey, 'a')),
@@ -549,7 +497,7 @@
 	startKey = appendNew(totalSpan.StartKey, byte('c'))
 	endKey = appendNew(totalSpan.StartKey, byte('d'))
 	span3 := &heartbeatpb.TableSpan{TableID: int64(1), StartKey: startKey, EndKey: endKey}
-	spanReplica = replica.NewSpanReplication(cfID, common.NewDispatcherID(), 1, span3, 1)
+	spanReplica = replica.NewSpanReplication(cfID, common.NewDispatcherID(), 1, span3, 1, false)
 	spanReplica.SetNodeID(nodeIDList[1])
 	regionCache.SetRegions(fmt.Sprintf("%s-%s", span3.StartKey, span3.EndKey), []*tikv.Region{
 		testutil.MockRegionWithKeyRange(uint64(1), startKey, appendNew(startKey, 'a')),
@@ -574,7 +522,7 @@
 	startKey = appendNew(totalSpan.StartKey, byte('d'))
 	endKey = appendNew(totalSpan.StartKey, byte('e'))
 	span4 := &heartbeatpb.TableSpan{TableID: int64(1), StartKey: startKey, EndKey: endKey}
-	spanReplica = replica.NewSpanReplication(cfID, common.NewDispatcherID(), 1, span4, 1)
+	spanReplica = replica.NewSpanReplication(cfID, common.NewDispatcherID(), 1, span4, 1, false)
 	spanReplica.SetNodeID(nodeIDList[2])
 	regionCache.SetRegions(fmt.Sprintf("%s-%s", span4.StartKey, span4.EndKey), []*tikv.Region{
 		testutil.MockRegionWithKeyRange(uint64(1), startKey, appendNew(startKey, 'a')),
@@ -599,7 +547,7 @@
 	startKey = appendNew(totalSpan.StartKey, byte('e'))
 	endKey = appendNew(totalSpan.StartKey, byte('f'))
 	span5 := &heartbeatpb.TableSpan{TableID: int64(1), StartKey: startKey, EndKey: endKey}
-	spanReplica = replica.NewSpanReplication(cfID, common.NewDispatcherID(), 1, span5, 1)
+	spanReplica = replica.NewSpanReplication(cfID, common.NewDispatcherID(), 1, span5, 1, false)
 	spanReplica.SetNodeID(nodeIDList[0])
 	regionCache.SetRegions(fmt.Sprintf("%s-%s", span5.StartKey, span5.EndKey), []*tikv.Region{
 		testutil.MockRegionWithKeyRange(uint64(1), startKey, appendNew(startKey, 'a')),
@@ -624,7 +572,7 @@
 	startKey = appendNew(totalSpan.StartKey, byte('f'))
 	endKey = totalSpan.EndKey
 	span6 := &heartbeatpb.TableSpan{TableID: int64(1), StartKey: startKey, EndKey: endKey}
-	spanReplica = replica.NewSpanReplication(cfID, common.NewDispatcherID(), 1, span6, 1)
+	spanReplica = replica.NewSpanReplication(cfID, common.NewDispatcherID(), 1, span6, 1, false)
 	spanReplica.SetNodeID(nodeIDList[2])
 	regionCache.SetRegions(fmt.Sprintf("%s-%s", span6.StartKey, span6.EndKey), []*tikv.Region{
 		testutil.MockRegionWithKeyRange(uint64(1), startKey, appendNew(startKey, 'a')),
@@ -1132,11 +1080,11 @@
 			RegionThreshold:            8,
 			SchedulingTaskCountPerNode: 10,
 		},
-	}, ddlSpan, 1000, 0)
+	}, ddlSpan, nil, 1000, 0)
 	totalSpan := common.TableIDToComparableSpan(1)
 	span := &heartbeatpb.TableSpan{TableID: int64(1), StartKey: totalSpan.StartKey, EndKey: totalSpan.EndKey}
 	dispatcherID := common.NewDispatcherID()
-	spanReplica := replica.NewSpanReplication(cfID, dispatcherID, 1, span, 1)
+	spanReplica := replica.NewSpanReplication(cfID, dispatcherID, 1, span, 1, false)
 	spanReplica.SetNodeID("node1")
 	controller.spanController.AddReplicatingSpan(spanReplica)
 
@@ -1386,110 +1334,14 @@
 			ComponentStatus: heartbeatpb.ComponentState_Working,
 			CheckpointTs:    1,
 		}, "node1")
-<<<<<<< HEAD
-	s := NewController(cfID, 1, nil, nil, ddlSpan, nil, 1000, 0)
-
-	for i := 0; i < 4; i++ {
-		sz := common.TableIDToComparableSpan(int64(i))
-		span := &heartbeatpb.TableSpan{TableID: sz.TableID, StartKey: sz.StartKey, EndKey: sz.EndKey}
-		dispatcherID := common.NewDispatcherID()
-		spanReplica := replica.NewSpanReplication(cfID, dispatcherID, 1, span, 1, false)
-		s.spanController.AddAbsentReplicaSet(spanReplica)
-	}
-	for _, s := range s.schedulerController.GetSchedulers() {
-		s.Execute()
-	}
-
-	for _, span := range s.spanController.GetTasksBySchemaID(1) {
-		if op := s.operatorController.GetOperator(span.ID); op != nil {
-			msg := op.Schedule()
-			require.NotNil(t, msg)
-			req := msg.Message[0].(*heartbeatpb.ScheduleDispatcherRequest)
-			require.True(t, req.ScheduleAction == heartbeatpb.ScheduleAction_Create)
-			op.Check(msg.To, &heartbeatpb.TableSpanStatus{
-				ID:              span.ID.ToPB(),
-				ComponentStatus: heartbeatpb.ComponentState_Working,
-			})
-			require.True(t, op.IsFinished())
-			op.PostFinish()
-		}
-	}
-	require.Equal(t, 4, s.spanController.GetReplicatingSize())
-	require.Equal(t, 0, s.spanController.GetSchedulingSize())
-	require.Equal(t, 4, s.operatorController.OperatorSize())
-	s.operatorController.Execute()
-	require.Equal(t, 0, s.operatorController.OperatorSize())
-
-	// add new node
-	nodeManager.GetAliveNodes()["node3"] = &node.Info{ID: "node3"}
-	s.schedulerController.GetScheduler(scheduler.BalanceScheduler).Execute()
-	require.Equal(t, 3, s.spanController.GetReplicatingSize())
-	require.Equal(t, 1, s.operatorController.OperatorSize())
-	// still on the primary node
-	require.Equal(t, 2, s.spanController.GetTaskSizeByNodeID("node1"))
-	require.Equal(t, 2, s.spanController.GetTaskSizeByNodeID("node2"))
-	require.Equal(t, 0, s.spanController.GetTaskSizeByNodeID("node3"))
-
-	for _, span := range s.spanController.GetTasksBySchemaID(1) {
-		if op := s.operatorController.GetOperator(span.ID); op != nil {
-			msg := op.Schedule()
-			require.NotNil(t, msg)
-			req := msg.Message[0].(*heartbeatpb.ScheduleDispatcherRequest)
-			require.True(t, req.ScheduleAction == heartbeatpb.ScheduleAction_Remove)
-			op.Check(msg.To, &heartbeatpb.TableSpanStatus{
-				ID:              span.ID.ToPB(),
-				ComponentStatus: heartbeatpb.ComponentState_Stopped,
-			})
-			require.False(t, op.IsFinished())
-
-			msg = op.Schedule()
-			req = msg.Message[0].(*heartbeatpb.ScheduleDispatcherRequest)
-			require.True(t, req.ScheduleAction == heartbeatpb.ScheduleAction_Create)
-			op.Check(msg.To, &heartbeatpb.TableSpanStatus{
-				ID:              span.ID.ToPB(),
-				ComponentStatus: heartbeatpb.ComponentState_Working,
-			})
-			require.True(t, op.IsFinished())
-			op.PostFinish()
-		}
-	}
-	require.Equal(t, 1, s.spanController.GetTaskSizeByNodeID("node3"))
-}
-
-/*
-func TestSplitTableWhenBootstrapFinished(t *testing.T) {
-	pdAPI := &mockPdAPI{
-		regions: make(map[int64][]pdutil.RegionInfo),
-	}
-	nodeManager := testutil.SetNodeManagerAndMessageCenter()
-	nodeManager.GetAliveNodes()["node1"] = &node.Info{ID: "node1"}
-	nodeManager.GetAliveNodes()["node2"] = &node.Info{ID: "node2"}
-	tableTriggerEventDispatcherID := common.NewDispatcherID()
-	cfID := common.NewChangeFeedIDWithName("test")
-	pdClock := pdutil.NewClock4Test()
-	ddlSpan := replica.NewWorkingReplicaSet(cfID, tableTriggerEventDispatcherID,
-		pdClock, common.DDLSpanSchemaID,
-		common.DDLSpan, &heartbeatpb.TableSpanStatus{
-			ID:              tableTriggerEventDispatcherID.ToPB(),
-			ComponentStatus: heartbeatpb.ComponentState_Working,
-			CheckpointTs:    1,
-		}, "node1")
-=======
->>>>>>> 8e4744dc
 	defaultConfig := config.GetDefaultReplicaConfig().Clone()
 	defaultConfig.Scheduler = &config.ChangefeedSchedulerConfig{
 		EnableTableAcrossNodes: true,
 		RegionThreshold:        1,
 		RegionCountPerSpan:     1,
 	}
-<<<<<<< HEAD
-	s := NewController(cfID, 1,
-		pdAPI, pdClock, nil, nil, defaultConfig, ddlSpan, nil,1000, 0)
-	s.taskScheduler = &mockThreadPool{}
-=======
-	s := NewController(cfID, 1, nil, defaultConfig, ddlSpan, 1000, 0)
+	s := NewController(cfID, 1, nil, defaultConfig, ddlSpan, nil, 1000, 0)
 	s.taskPool = &mockThreadPool{}
->>>>>>> 8e4744dc
 	schemaStore := &mockSchemaStore{tables: []commonEvent.Table{
 		{TableID: 1, SchemaID: 1, SchemaTableName: &commonEvent.SchemaTableName{SchemaName: "test", TableName: "t"}},
 		{TableID: 2, SchemaID: 2, SchemaTableName: &commonEvent.SchemaTableName{SchemaName: "test", TableName: "t2"}, Splitable: true},
@@ -1526,7 +1378,7 @@
 	}
 	require.False(t, s.bootstrapped)
 
-	barrier, _, err := s.FinishBootstrap(map[node.ID]*heartbeatpb.MaintainerBootstrapResponse{
+	_, err := s.FinishBootstrap(map[node.ID]*heartbeatpb.MaintainerBootstrapResponse{
 		"node1": {
 			ChangefeedID: cfID.ToPB(),
 			Spans:        reportedSpans,
@@ -1534,7 +1386,7 @@
 		},
 	}, false)
 	require.Nil(t, err)
-	require.NotNil(t, barrier)
+	require.NotNil(t, s.barrier)
 	// total 8 regions,
 	// table 1: 2 holes will be inserted to absent
 	// table 2: split to 2 spans, will be inserted to absent
@@ -1556,31 +1408,6 @@
 				{StartKey: []byte("t1_1"), EndKey: []byte("t1_2")},
 				{StartKey: []byte("t1_2"), EndKey: []byte("t2_0")},
 			},
-<<<<<<< HEAD
-		}, ddlSpan, nil,1000, 0)
-	s.taskScheduler = &mockThreadPool{}
-
-	for i := 1; i <= 2; i++ {
-		totalSpan := common.TableIDToComparableSpan(int64(i))
-		span := &heartbeatpb.TableSpan{TableID: int64(i), StartKey: totalSpan.StartKey, EndKey: totalSpan.EndKey}
-		dispatcherID := common.NewDispatcherID()
-		spanReplica := replica.NewReplicaSet(cfID, dispatcherID, pdClock, 1, span, 1)
-		spanReplica.SetNodeID(node.ID(fmt.Sprintf("node%d", i)))
-		s.spanController.AddReplicatingSpan(spanReplica)
-	}
-	totalSpan := common.TableIDToComparableSpan(1)
-	pdAPI.regions[1] = []pdutil.RegionInfo{
-		pdutil.NewTestRegionInfo(1, totalSpan.StartKey, appendNew(totalSpan.StartKey, 'a'), uint64(1)),
-		pdutil.NewTestRegionInfo(2, appendNew(totalSpan.StartKey, 'a'), appendNew(totalSpan.StartKey, 'b'), uint64(1)),
-		pdutil.NewTestRegionInfo(3, appendNew(totalSpan.StartKey, 'b'), appendNew(totalSpan.StartKey, 'c'), uint64(1)),
-		pdutil.NewTestRegionInfo(4, appendNew(totalSpan.StartKey, 'c'), totalSpan.EndKey, uint64(1)),
-	}
-	totalSpan2 := common.TableIDToComparableSpan(2)
-	pdAPI.regions[2] = []pdutil.RegionInfo{
-		pdutil.NewTestRegionInfo(5, totalSpan2.StartKey, appendNew(totalSpan2.StartKey, 'a'), uint64(1)),
-		pdutil.NewTestRegionInfo(6, appendNew(totalSpan2.StartKey, 'a'), appendNew(totalSpan2.StartKey, 'b'), uint64(1)),
-		pdutil.NewTestRegionInfo(7, appendNew(totalSpan2.StartKey, 'b'), totalSpan2.EndKey, uint64(1)),
-=======
 			rang: &heartbeatpb.TableSpan{StartKey: []byte("t1_0"), EndKey: []byte("t2_0")},
 		},
 		{ // 1. on hole in the middle.
@@ -1631,7 +1458,6 @@
 				{StartKey: []byte("t1_1"), EndKey: []byte("t2_0")},
 			},
 		},
->>>>>>> 8e4744dc
 	}
 
 	for i, cs := range cases {
@@ -1687,7 +1513,7 @@
 			RegionCountPerSpan:         10,
 			SchedulingTaskCountPerNode: 2,
 		},
-	}, ddlSpan, 1000, 0)
+	}, ddlSpan, nil, 1000, 0)
 
 	// Create a large table with 10000 regions
 	totalSpan := common.TableIDToComparableSpan(int64(1))
