--- conflicted
+++ resolved
@@ -48,11 +48,7 @@
 			ComponentStatus: heartbeatpb.ComponentState_Working,
 			CheckpointTs:    1,
 		}, "node1")
-<<<<<<< HEAD
-	controller := NewController(cfID, 1, nil, nil, nil, ddlSpan, nil, 9, time.Minute)
-=======
 	controller := NewController(cfID, 1, nil, nil, ddlSpan, 9, time.Minute)
->>>>>>> 567ecd35
 	for i := 0; i < 10; i++ {
 		controller.spanController.AddNewTable(commonEvent.Table{
 			SchemaID: 1,
@@ -83,11 +79,7 @@
 			ComponentStatus: heartbeatpb.ComponentState_Working,
 			CheckpointTs:    1,
 		}, "node1")
-<<<<<<< HEAD
-	controller := NewController(cfID, 1, nil, nil, nil, ddlSpan, nil, 9, time.Minute)
-=======
 	controller := NewController(cfID, 1, nil, nil, ddlSpan, 9, time.Minute)
->>>>>>> 567ecd35
 	controller.spanController.AddNewTable(commonEvent.Table{
 		SchemaID: 1,
 		TableID:  int64(1),
@@ -109,11 +101,7 @@
 			ComponentStatus: heartbeatpb.ComponentState_Working,
 			CheckpointTs:    1,
 		}, "node1")
-<<<<<<< HEAD
-	s := NewController(cfID, 1, nil, nil, nil, ddlSpan, nil, 1000, 0)
-=======
 	s := NewController(cfID, 1, nil, nil, ddlSpan, 1000, 0)
->>>>>>> 567ecd35
 
 	nodeID := node.ID("node1")
 	for i := 0; i < 100; i++ {
@@ -184,11 +172,7 @@
 			ComponentStatus: heartbeatpb.ComponentState_Working,
 			CheckpointTs:    1,
 		}, "node1")
-<<<<<<< HEAD
-	s := NewController(cfID, 1, nil, nil, nil, ddlSpan, nil, 1000, 0)
-=======
 	s := NewController(cfID, 1, nil, nil, ddlSpan, 1000, 0)
->>>>>>> 567ecd35
 	for i := 0; i < 100; i++ {
 		// generate 100 groups
 		totalSpan := common.TableIDToComparableSpan(int64(i))
@@ -262,11 +246,7 @@
 			ComponentStatus: heartbeatpb.ComponentState_Working,
 			CheckpointTs:    1,
 		}, "node1")
-<<<<<<< HEAD
-	s := NewController(cfID, 1, nil, nil, nil, ddlSpan, nil, 1000, 0)
-=======
 	s := NewController(cfID, 1, nil, nil, ddlSpan, 1000, 0)
->>>>>>> 567ecd35
 	for i := 0; i < 100; i++ {
 		sz := common.TableIDToComparableSpan(int64(i))
 		span := &heartbeatpb.TableSpan{TableID: sz.TableID, StartKey: sz.StartKey, EndKey: sz.EndKey}
@@ -332,11 +312,7 @@
 			ComponentStatus: heartbeatpb.ComponentState_Working,
 			CheckpointTs:    1,
 		}, "node1")
-<<<<<<< HEAD
-	s := NewController(cfID, 1, nil, nil, nil, ddlSpan, nil, 1000, 0)
-=======
 	s := NewController(cfID, 1, nil, nil, ddlSpan, 1000, 0)
->>>>>>> 567ecd35
 	for i := 0; i < 2; i++ {
 		sz := common.TableIDToComparableSpan(int64(i))
 		span := &heartbeatpb.TableSpan{TableID: sz.TableID, StartKey: sz.StartKey, EndKey: sz.EndKey}
@@ -378,13 +354,8 @@
 			ComponentStatus: heartbeatpb.ComponentState_Working,
 			CheckpointTs:    1,
 		}, "node1")
-<<<<<<< HEAD
-	s := NewController(cfID, 1, nil, &mockThreadPool{},
-		config.GetDefaultReplicaConfig(), ddlSpan, nil, 1000, 0)
-=======
 	s := NewController(cfID, 1, &mockThreadPool{},
 		config.GetDefaultReplicaConfig(), ddlSpan, 1000, 0)
->>>>>>> 567ecd35
 	totalSpan := common.TableIDToComparableSpan(1)
 	span := &heartbeatpb.TableSpan{TableID: int64(1), StartKey: totalSpan.StartKey, EndKey: totalSpan.EndKey}
 	schemaStore := &mockSchemaStore{
@@ -453,11 +424,7 @@
 			ComponentStatus: heartbeatpb.ComponentState_Working,
 			CheckpointTs:    1,
 		}, "node1")
-<<<<<<< HEAD
-	s := NewController(cfID, 1, nil, nil, nil, ddlSpan, nil, 1000, 0)
-=======
 	s := NewController(cfID, 1, nil, nil, ddlSpan, 1000, 0)
->>>>>>> 567ecd35
 
 	for i := 0; i < 4; i++ {
 		sz := common.TableIDToComparableSpan(int64(i))
@@ -693,250 +660,6 @@
 }
 */
 
-<<<<<<< HEAD
-func TestDynamiSplitTableWhenScaleOut(t *testing.T) {
-	t.Skip("skip unimplemented test")
-}
-
-func TestDynamicMergeAndSplitTable(t *testing.T) {
-	t.Skip("skip flaky test")
-	pdAPI := &mockPdAPI{
-		regions: make(map[int64][]pdutil.RegionInfo),
-	}
-	regionCache := newMockRegionCache()
-	appcontext.SetService(appcontext.RegionCache, regionCache)
-	nodeManager := testutil.SetNodeManagerAndMessageCenter()
-	nodeManager.GetAliveNodes()["node1"] = &node.Info{ID: "node1"}
-	nodeManager.GetAliveNodes()["node2"] = &node.Info{ID: "node2"}
-	tableTriggerEventDispatcherID := common.NewDispatcherID()
-	cfID := common.NewChangeFeedIDWithName("test")
-	ddlSpan := replica.NewWorkingSpanReplication(cfID, tableTriggerEventDispatcherID,
-		common.DDLSpanSchemaID,
-		common.DDLSpan, &heartbeatpb.TableSpanStatus{
-			ID:              tableTriggerEventDispatcherID.ToPB(),
-			ComponentStatus: heartbeatpb.ComponentState_Working,
-			CheckpointTs:    1,
-		}, "node1")
-	s := NewController(cfID, 1,
-		pdAPI, nil, &config.ReplicaConfig{
-			Scheduler: &config.ChangefeedSchedulerConfig{
-				EnableTableAcrossNodes: true,
-				RegionThreshold:        0,
-				WriteKeyThreshold:      1,
-			},
-		}, ddlSpan, nil, 1000, 0)
-	s.taskPool = &mockThreadPool{}
-
-	totalTables := 10
-	victim := rand.Intn(totalTables) + 1
-	for i := 1; i <= totalTables; i++ {
-		totalSpan := common.TableIDToComparableSpan(int64(i))
-		partialSpans := []*heartbeatpb.TableSpan{
-			{TableID: int64(i), StartKey: totalSpan.StartKey, EndKey: appendNew(totalSpan.StartKey, 'a')},
-			{TableID: int64(i), StartKey: appendNew(totalSpan.StartKey, 'a'), EndKey: appendNew(totalSpan.StartKey, 'b')},
-			{TableID: int64(i), StartKey: appendNew(totalSpan.StartKey, 'b'), EndKey: totalSpan.EndKey},
-		}
-		if i == victim {
-			// victim has hole, should not merged
-			k := i % 3
-			old := partialSpans
-			partialSpans = old[:k]
-			partialSpans = append(partialSpans, old[k+1:]...)
-		}
-		for idx, span := range partialSpans {
-			dispatcherID := common.NewDispatcherID()
-			spanReplica := replica.NewWorkingSpanReplication(cfID, dispatcherID, 1, span, &heartbeatpb.TableSpanStatus{
-				ID:                 dispatcherID.ToPB(),
-				ComponentStatus:    heartbeatpb.ComponentState_Working,
-				CheckpointTs:       10,
-				EventSizePerSecond: replica.HotSpanWriteThreshold,
-			}, node.ID(fmt.Sprintf("node%d", idx%2+1)))
-			if idx == 0 {
-				spanReplica.GetStatus().EventSizePerSecond = replica.HotSpanWriteThreshold * 100
-			}
-			s.spanController.AddReplicatingSpan(spanReplica)
-		}
-
-		// new split regions
-		pdAPI.regions[1] = []pdutil.RegionInfo{
-			pdutil.NewTestRegionInfo(1, totalSpan.StartKey, appendNew(totalSpan.StartKey, 'a'), uint64(1)),
-			pdutil.NewTestRegionInfo(2, appendNew(totalSpan.StartKey, 'a'), totalSpan.EndKey, uint64(1)),
-		}
-	}
-	replicas := s.spanController.GetReplicating()
-	require.Equal(t, totalTables*3-1, s.spanController.GetReplicatingSize())
-
-	scheduler := s.schedulerController.GetScheduler(scheduler.SplitScheduler)
-	scheduler.Execute()
-	require.Equal(t, 0, s.spanController.GetSchedulingSize())
-	require.Equal(t, totalTables*3-1, s.operatorController.OperatorSize())
-	finishedCnt := 0
-	for _, task := range replicas {
-		op := s.operatorController.GetOperator(task.ID)
-		op.Schedule()
-		op.Check("node1", &heartbeatpb.TableSpanStatus{
-			ID:              op.ID().ToPB(),
-			ComponentStatus: heartbeatpb.ComponentState_Stopped,
-			CheckpointTs:    10,
-		})
-		if op.IsFinished() {
-			op.PostFinish()
-			finishedCnt++
-		}
-	}
-	require.Less(t, finishedCnt, totalTables*3-1)
-
-	// total 7 regions,
-	// table 1: split to 4 spans, will be inserted to absent
-	// table 2: split to 3 spans, will be inserted to absent
-	require.Equal(t, 7, s.spanController.GetAbsentSize())
-}
-
-func TestDynamicMergeTableBasic(t *testing.T) {
-	pdAPI := &mockPdAPI{
-		regions: make(map[int64][]pdutil.RegionInfo),
-	}
-	regionCache := newMockRegionCache()
-	appcontext.SetService(appcontext.RegionCache, regionCache)
-	nodeManager := testutil.SetNodeManagerAndMessageCenter()
-	nodeManager.GetAliveNodes()["node1"] = &node.Info{ID: "node1"}
-	nodeManager.GetAliveNodes()["node2"] = &node.Info{ID: "node2"}
-	tableTriggerEventDispatcherID := common.NewDispatcherID()
-	cfID := common.NewChangeFeedIDWithName("test")
-	ddlSpan := replica.NewWorkingSpanReplication(cfID, tableTriggerEventDispatcherID,
-		common.DDLSpanSchemaID,
-		common.DDLSpan, &heartbeatpb.TableSpanStatus{
-			ID:              tableTriggerEventDispatcherID.ToPB(),
-			ComponentStatus: heartbeatpb.ComponentState_Working,
-			CheckpointTs:    1,
-		}, "node1")
-	s := NewController(cfID, 1,
-		pdAPI, nil, &config.ReplicaConfig{
-			Scheduler: &config.ChangefeedSchedulerConfig{
-				EnableTableAcrossNodes: true,
-				RegionThreshold:        0,
-				WriteKeyThreshold:      1,
-				SplitNumberPerNode:     1,
-			},
-		}, ddlSpan, nil, 1000, 0)
-	s.taskPool = &mockThreadPool{}
-
-	mockPDClock := pdutil.NewClockWithValue4Test(time.Unix(0, 0))
-	appcontext.SetService(appcontext.DefaultPDClock, mockPDClock)
-
-	totalTables := 10
-	victim := rand.Intn(totalTables) + 1
-	var holeSpan *heartbeatpb.TableSpan
-	for i := 1; i <= totalTables; i++ {
-		totalSpan := common.TableIDToComparableSpan(int64(i))
-		partialSpans := []*heartbeatpb.TableSpan{
-			{TableID: int64(i), StartKey: totalSpan.StartKey, EndKey: appendNew(totalSpan.StartKey, 'a')},
-			{TableID: int64(i), StartKey: appendNew(totalSpan.StartKey, 'a'), EndKey: appendNew(totalSpan.StartKey, 'b')},
-			{TableID: int64(i), StartKey: appendNew(totalSpan.StartKey, 'b'), EndKey: totalSpan.EndKey},
-		}
-		if i == victim {
-			// victim has hole, should not merged
-			k := i % 3
-			old := partialSpans
-			holeSpan = old[k]
-			partialSpans = old[:k]
-			partialSpans = append(partialSpans, old[k+1:]...)
-		}
-		for idx, span := range partialSpans {
-			dispatcherID := common.NewDispatcherID()
-			spanReplica := replica.NewWorkingSpanReplication(cfID, dispatcherID, 1, span, &heartbeatpb.TableSpanStatus{
-				ID:                 dispatcherID.ToPB(),
-				ComponentStatus:    heartbeatpb.ComponentState_Working,
-				CheckpointTs:       10,
-				EventSizePerSecond: 0,
-			}, node.ID(fmt.Sprintf("node%d", idx%2+1)))
-			s.spanController.AddReplicatingSpan(spanReplica)
-		}
-	}
-
-	expected := (totalTables - 1) * 3
-	victimExpected := 2
-	replicas := s.spanController.GetReplicating()
-	require.Equal(t, expected+victimExpected, s.spanController.GetReplicatingSize())
-
-	scheduler := s.schedulerController.GetScheduler(scheduler.SplitScheduler)
-	for i := 0; i < replica.DefaultScoreThreshold; i++ {
-		scheduler.Execute()
-	}
-	scheduler.Execute() // dummy execute does not take effect
-	require.Equal(t, victimExpected, s.spanController.GetReplicatingSize())
-	require.Equal(t, expected, s.spanController.GetSchedulingSize())
-	require.Equal(t, expected, s.operatorController.OperatorSize())
-
-	primarys := make(map[int64]pkgOpearator.Operator[common.DispatcherID, *heartbeatpb.TableSpanStatus])
-	for _, task := range replicas {
-		op := s.operatorController.GetOperator(task.ID)
-		if op == nil {
-			require.Equal(t, int64(victim), task.Span.GetTableID())
-			continue
-		}
-		op.Schedule()
-		op.Check(task.GetNodeID(), &heartbeatpb.TableSpanStatus{
-			ID:              op.ID().ToPB(),
-			ComponentStatus: heartbeatpb.ComponentState_Stopped,
-			CheckpointTs:    10,
-		})
-		if op.IsFinished() {
-			op.PostFinish()
-		} else {
-			primarys[task.Span.GetTableID()] = op
-		}
-	}
-	for _, op := range primarys {
-		finished := op.IsFinished()
-		require.True(t, finished)
-		op.PostFinish()
-	}
-
-	require.Equal(t, totalTables-1, s.spanController.GetAbsentSize())
-
-	// merge the hole
-	dispatcherID := common.NewDispatcherID()
-	// the holeSpan is on node0, which is offlined
-	spanReplica := replica.NewWorkingSpanReplication(cfID, dispatcherID, 1, holeSpan, &heartbeatpb.TableSpanStatus{
-		ID:                 dispatcherID.ToPB(),
-		ComponentStatus:    heartbeatpb.ComponentState_Working,
-		CheckpointTs:       10,
-		EventSizePerSecond: 0,
-	}, node.ID(fmt.Sprintf("node%d", 0)))
-	s.spanController.AddReplicatingSpan(spanReplica)
-	replicas = s.spanController.GetReplicating()
-	require.Equal(t, 3, len(replicas))
-	for i := 0; i < replica.DefaultScoreThreshold; i++ {
-		scheduler.Execute()
-	}
-	require.Equal(t, 0, s.spanController.GetReplicatingSize())
-	require.Equal(t, 30, s.operatorController.OperatorSize())
-	primarys = make(map[int64]pkgOpearator.Operator[common.DispatcherID, *heartbeatpb.TableSpanStatus])
-	for _, task := range replicas {
-		op := s.operatorController.GetOperator(task.ID)
-		op.Schedule()
-		op.Check(task.GetNodeID(), &heartbeatpb.TableSpanStatus{
-			ID:              op.ID().ToPB(),
-			ComponentStatus: heartbeatpb.ComponentState_Stopped,
-			CheckpointTs:    10,
-		})
-		if op.IsFinished() {
-			op.PostFinish()
-		} else {
-			primarys[task.Span.GetTableID()] = op
-		}
-	}
-	for _, op := range primarys {
-		finished := op.IsFinished()
-		require.True(t, finished)
-		op.PostFinish()
-	}
-	require.Equal(t, totalTables, s.spanController.GetAbsentSize())
-}
-
-=======
->>>>>>> 567ecd35
 func appendNew(origin []byte, c byte) []byte {
 	nb := bytes.Clone(origin)
 	return append(nb, c)
