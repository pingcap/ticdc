// Copyright 2025 PingCAP, Inc.
//
// Licensed under the Apache License, Version 2.0 (the "License");
// you may not use this file except in compliance with the License.
// You may obtain a copy of the License at
//
//     http://www.apache.org/licenses/LICENSE-2.0
//
// Unless required by applicable law or agreed to in writing, software
// distributed under the License is distributed on an "AS IS" BASIS,
// See the License for the specific language governing permissions and
// limitations under the License.

package maintainer

import (
	"bytes"
	"context"
	"time"

	"github.com/pingcap/log"
	"github.com/pingcap/ticdc/heartbeatpb"
	"github.com/pingcap/ticdc/logservice/schemastore"
	"github.com/pingcap/ticdc/maintainer/replica"
	"github.com/pingcap/ticdc/maintainer/span"
	"github.com/pingcap/ticdc/maintainer/split"
	"github.com/pingcap/ticdc/pkg/common"
	appcontext "github.com/pingcap/ticdc/pkg/common/context"
	commonEvent "github.com/pingcap/ticdc/pkg/common/event"
	"github.com/pingcap/ticdc/pkg/errors"
	"github.com/pingcap/ticdc/pkg/filter"
	"github.com/pingcap/ticdc/pkg/node"
	"github.com/pingcap/ticdc/pkg/util"
	"github.com/pingcap/ticdc/utils"
	"go.uber.org/zap"
)

// FinishBootstrap finalizes the Controller initialization process using bootstrap responses from all nodes.
// This method is the main entry point for Controller initialization and performs several critical steps:
//
//  1. Determines the actual startTs by getting the checkpointTs from all node responses
//     and updates the DDL dispatcher status accordingly.
//     Only when the downstream is mysql-class, startTs != startCheckpointTs.
//     In this case, startTs will be the real startTs of the table trigger event dispatcher.
//
// 2. Loads the table schemas from the schema store using the determined start timestamp
//
// 3. Processes existing table assignments:
//
//   - Creates a mapping of currently running table spans across nodes
//
//   - For each table in the schema store:
//
//   - If not currently running: creates new table assignments
//
//   - If already running: maintains existing assignments and handles any gaps
//     in table coverage when table-across-nodes is enabled
//
//     4. Handles edge cases such as orphaned table assignments that may occur during
//     DDL operations (e.g., DROP TABLE) concurrent with node restarts
//
// 5. Initializes and starts core components:
//   - Rebuilds barrier status for consistency tracking
//   - Starts the scheduler controller for table distribution
//   - Starts the operator controller for managing table operations
//
// Parameters:
//   - allNodesResp: Bootstrap responses from all nodes containing their current state
//   - isMysqlCompatible: Flag indicating if using MySQL-compatible backend
//
// Returns:
//   - *MaintainerPostBootstrapRequest: Configuration for post-bootstrap setup
//   - error: Any error encountered during the bootstrap process
func (c *Controller) FinishBootstrap(
	allNodesResp map[node.ID]*heartbeatpb.MaintainerBootstrapResponse,
	isMysqlCompatibleBackend bool,
) (*heartbeatpb.MaintainerPostBootstrapRequest, error) {
	if c.bootstrapped {
		log.Info("maintainer already bootstrapped, may a new node join the cluster",
			zap.Stringer("changefeed", c.changefeedID),
			zap.Any("allNodesResp", allNodesResp))
		return nil, nil
	}

	log.Info("all nodes have sent bootstrap response, start to handle them",
		zap.Stringer("changefeed", c.changefeedID),
		zap.Int("nodeCount", len(allNodesResp)))

	// Step 1: Determine start timestamp and update DDL dispatcher
	startTs, redoStartTs := c.determineStartTs(allNodesResp)

	// Step 2: Load tables from schema store
	tables, err := c.loadTables(startTs)
	if err != nil {
		log.Error("load table from scheme store failed",
			zap.String("changefeed", c.changefeedID.Name()),
			zap.Error(err))
		return nil, errors.Trace(err)
	}

	var (
		redoTables         []commonEvent.Table
		redoWorkingTaskMap map[int64]utils.Map[*heartbeatpb.TableSpan, *replica.SpanReplication]
		redoSchemaInfos    map[int64]*heartbeatpb.SchemaInfo
	)
	if c.enableRedo {
		redoTables, err = c.loadTables(redoStartTs)
		if err != nil {
			log.Error("load table from scheme store failed",
				zap.String("changefeed", c.changefeedID.Name()),
				zap.Error(err))
			return nil, errors.Trace(err)
		}
	}

	// Step 3: Build working task map from bootstrap responses and Process tables and build schema info
	workingTaskMap, schemaInfos := c.buildTaskInfo(allNodesResp, tables, isMysqlCompatibleBackend, common.DefaultMode)

	if c.enableRedo {
		redoWorkingTaskMap, redoSchemaInfos = c.buildTaskInfo(allNodesResp, redoTables, isMysqlCompatibleBackend, common.RedoMode)
	}

	// Step 4: Handle any remaining working tasks (likely dropped tables)
	c.handleRemainingWorkingTasks(workingTaskMap, redoWorkingTaskMap)

	// Step 5: Initialize and start sub components
	c.initializeComponents(allNodesResp)

	// Step 6: Mark the controller as bootstrapped
	c.bootstrapped = true

	return &heartbeatpb.MaintainerPostBootstrapRequest{
		ChangefeedID:                  c.changefeedID.ToPB(),
		TableTriggerEventDispatcherId: c.spanController.GetDDLDispatcherID().ToPB(),
		Schemas:                       c.prepareSchemaInfoResponse(schemaInfos),
		RedoSchemas:                   c.prepareSchemaInfoResponse(redoSchemaInfos),
	}, nil
}

<<<<<<< HEAD
func (c *Controller) determineStartTs(allNodesResp map[node.ID]*heartbeatpb.MaintainerBootstrapResponse) (uint64, uint64) {
	startTs := uint64(0)
	redoStartTs := uint64(0)
=======
func (c *Controller) determineStartTs(allNodesResp map[node.ID]*heartbeatpb.MaintainerBootstrapResponse) uint64 {
	var startTs uint64
>>>>>>> 370e5ed5
	for node, resp := range allNodesResp {
		log.Info("handle bootstrap response",
			zap.Stringer("changefeed", c.changefeedID),
			zap.Stringer("nodeID", node),
			zap.Uint64("checkpointTs", resp.CheckpointTs),
			zap.Int("spanCount", len(resp.Spans)))
		if resp.CheckpointTs > startTs {
			startTs = resp.CheckpointTs
			status := c.spanController.GetDDLDispatcher().GetStatus()
			status.CheckpointTs = startTs
			c.spanController.UpdateStatus(c.spanController.GetDDLDispatcher(), status)

		}
		if c.enableRedo && resp.RedoCheckpointTs > redoStartTs {
			redoStartTs = resp.RedoCheckpointTs
			redoStatus := c.redoSpanController.GetDDLDispatcher().GetStatus()
			redoStatus.CheckpointTs = redoStartTs
			c.redoSpanController.UpdateStatus(c.redoSpanController.GetDDLDispatcher(), redoStatus)
		}
	}
	if startTs == 0 {
		log.Panic("cant not found the startTs from the bootstrap response",
			zap.String("changefeed", c.changefeedID.Name()))
	}
	if c.enableRedo && redoStartTs == 0 {
		log.Panic("cant not found the redoStartTs from the bootstrap response",
			zap.String("changefeed", c.changefeedID.Name()))
	}
	return startTs, redoStartTs
}

func (c *Controller) buildWorkingTaskMap(
	allNodesResp map[node.ID]*heartbeatpb.MaintainerBootstrapResponse,
	tableSplitMap map[int64]bool,
	mode int64,
) map[int64]utils.Map[*heartbeatpb.TableSpan, *replica.SpanReplication] {
	workingTaskMap := make(map[int64]utils.Map[*heartbeatpb.TableSpan, *replica.SpanReplication])
	spanController := c.getSpanController(mode)
	for node, resp := range allNodesResp {
		for _, spanInfo := range resp.Spans {
			if spanInfo.Mode != mode {
				continue
			}
			dispatcherID := common.NewDispatcherIDFromPB(spanInfo.ID)
			if spanController.IsDDLDispatcher(dispatcherID) {
				continue
			}
			splitEnabled := spanController.ShouldEnableSplit(tableSplitMap[spanInfo.Span.TableID])
			spanReplication := c.createSpanReplication(spanInfo, node, splitEnabled)
			addToWorkingTaskMap(workingTaskMap, spanInfo.Span, spanReplication)
		}
	}
	return workingTaskMap
}

func (c *Controller) processTablesAndBuildSchemaInfo(
	tables []commonEvent.Table,
	workingTaskMap map[int64]utils.Map[*heartbeatpb.TableSpan, *replica.SpanReplication],
	isMysqlCompatibleBackend bool,
	mode int64,
) map[int64]*heartbeatpb.SchemaInfo {
	schemaInfos := make(map[int64]*heartbeatpb.SchemaInfo)

	for _, table := range tables {
		schemaID := table.SchemaID

		// Add schema info if not exists
		if _, ok := schemaInfos[schemaID]; !ok {
			schemaInfos[schemaID] = getSchemaInfo(table, isMysqlCompatibleBackend)
		}

		// Add table info to schema
		tableInfo := getTableInfo(table, isMysqlCompatibleBackend)
		schemaInfos[schemaID].Tables = append(schemaInfos[schemaID].Tables, tableInfo)

		c.processTableSpans(table, workingTaskMap, mode)
	}

	return schemaInfos
}

func (c *Controller) processTableSpans(
	table commonEvent.Table,
	workingTaskMap map[int64]utils.Map[*heartbeatpb.TableSpan, *replica.SpanReplication],
	mode int64,
) {
	tableSpans, isTableWorking := workingTaskMap[table.TableID]
	spanController := c.getSpanController(mode)
	splitEnabled := spanController.ShouldEnableSplit(table.Splitable)
	// Add new table if not working
	if isTableWorking {
		// Handle existing table spans
		keyspaceID := c.GetKeyspaceID()
		span := common.TableIDToComparableSpan(keyspaceID, table.TableID)
		tableSpan := &heartbeatpb.TableSpan{
			TableID:    table.TableID,
			StartKey:   span.StartKey,
			EndKey:     span.EndKey,
			KeyspaceID: keyspaceID,
		}
		log.Info("table already working in other node",
			zap.Stringer("changefeed", c.changefeedID),
			zap.Int64("tableID", table.TableID))

		spanController.AddWorkingSpans(tableSpans)

		if c.enableTableAcrossNodes {
			c.handleTableHoles(spanController, table, tableSpans, tableSpan, splitEnabled)
		}
		// Remove processed table from working task map
		delete(workingTaskMap, table.TableID)
	} else {
		spanController.AddNewTable(table, c.startTs)
	}
}

func (c *Controller) handleTableHoles(
	spanController *span.Controller,
	table commonEvent.Table,
	tableSpans utils.Map[*heartbeatpb.TableSpan, *replica.SpanReplication],
	tableSpan *heartbeatpb.TableSpan,
	splitEnabled bool,
) {
	holes := findHoles(tableSpans, tableSpan)
	if c.splitter != nil {
		for _, hole := range holes {
			spans := c.splitter.Split(context.Background(), hole, 0, split.SplitTypeRegionCount)
			spanController.AddNewSpans(table.SchemaID, spans, c.startTs, splitEnabled)
		}
	} else {
		spanController.AddNewSpans(table.SchemaID, holes, c.startTs, splitEnabled)
	}
}

func (c *Controller) buildTaskInfo(
	allNodesResp map[node.ID]*heartbeatpb.MaintainerBootstrapResponse,
	tables []commonEvent.Table,
	isMysqlCompatibleBackend bool,
	mode int64) (
	map[int64]utils.Map[*heartbeatpb.TableSpan, *replica.SpanReplication],
	map[int64]*heartbeatpb.SchemaInfo,
) {
	// Build table splitability map for later use
	tableSplitMap := make(map[int64]bool, len(tables))
	for _, tbl := range tables {
		tableSplitMap[tbl.TableID] = tbl.Splitable
	}
	workingTaskMap := c.buildWorkingTaskMap(allNodesResp, tableSplitMap, mode)
	schemaInfos := c.processTablesAndBuildSchemaInfo(tables, workingTaskMap, isMysqlCompatibleBackend, mode)
	return workingTaskMap, schemaInfos
}

func (c *Controller) handleRemainingWorkingTasks(
	workingTaskMap, redoWorkingTaskMap map[int64]utils.Map[*heartbeatpb.TableSpan, *replica.SpanReplication],
) {
	for tableID := range redoWorkingTaskMap {
		log.Warn("found a redo working table that is not in initial table map, just ignore it",
			zap.Stringer("changefeed", c.changefeedID),
			zap.Int64("tableID", tableID))
	}
	for tableID := range workingTaskMap {
		log.Warn("found a working table that is not in initial table map, just ignore it",
			zap.Stringer("changefeed", c.changefeedID),
			zap.Int64("tableID", tableID))
	}
}

func (c *Controller) initializeComponents(
	allNodesResp map[node.ID]*heartbeatpb.MaintainerBootstrapResponse,
) {
	// Initialize barrier
	if c.enableRedo {
		c.redoBarrier = NewBarrier(c.redoSpanController, c.redoOperatorController, util.GetOrZero(c.replicaConfig.Scheduler.EnableTableAcrossNodes), allNodesResp, common.RedoMode)
	}
	c.barrier = NewBarrier(c.spanController, c.operatorController, util.GetOrZero(c.replicaConfig.Scheduler.EnableTableAcrossNodes), allNodesResp, common.DefaultMode)

	// Start scheduler
	c.taskHandlesMu.Lock()
	c.taskHandles = append(c.taskHandles, c.schedulerController.Start(c.taskPool)...)

	if c.enableRedo {
		c.taskHandles = append(c.taskHandles, c.taskPool.Submit(c.redoOperatorController, time.Now()))
	}
	// Start operator controller
	c.taskHandles = append(c.taskHandles, c.taskPool.Submit(c.operatorController, time.Now()))
	c.taskHandlesMu.Unlock()
}

func (c *Controller) prepareSchemaInfoResponse(
	schemaInfos map[int64]*heartbeatpb.SchemaInfo,
) []*heartbeatpb.SchemaInfo {
	initSchemaInfos := make([]*heartbeatpb.SchemaInfo, 0, len(schemaInfos))
	for _, info := range schemaInfos {
		initSchemaInfos = append(initSchemaInfos, info)
	}
	return initSchemaInfos
}

func (c *Controller) createSpanReplication(spanInfo *heartbeatpb.BootstrapTableSpan, node node.ID, splitEnabled bool) *replica.SpanReplication {
	status := &heartbeatpb.TableSpanStatus{
		ComponentStatus: spanInfo.ComponentStatus,
		ID:              spanInfo.ID,
		CheckpointTs:    spanInfo.CheckpointTs,
		Mode:            spanInfo.Mode,
	}

	return replica.NewWorkingSpanReplication(
		c.changefeedID,
		common.NewDispatcherIDFromPB(spanInfo.ID),
		spanInfo.SchemaID,
		spanInfo.Span,
		status,
		node,
		splitEnabled,
	)
}

func (c *Controller) loadTables(startTs uint64) ([]commonEvent.Table, error) {
	// Use a empty timezone because table filter does not need it.
	f, err := filter.NewFilter(c.replicaConfig.Filter, "", util.GetOrZero(c.replicaConfig.CaseSensitive), util.GetOrZero(c.replicaConfig.ForceReplicate))
	if err != nil {
		return nil, errors.Cause(err)
	}

	schemaStore := appcontext.GetService[schemastore.SchemaStore](appcontext.SchemaStore)
	tables, err := schemaStore.GetAllPhysicalTables(c.keyspaceMeta, startTs, f)
	return tables, err
}

func getSchemaInfo(table commonEvent.Table, isMysqlCompatibleBackend bool) *heartbeatpb.SchemaInfo {
	schemaInfo := &heartbeatpb.SchemaInfo{}
	schemaInfo.SchemaID = table.SchemaID
	if !isMysqlCompatibleBackend {
		schemaInfo.SchemaName = table.SchemaName
	}
	return schemaInfo
}

func getTableInfo(table commonEvent.Table, isMysqlCompatibleBackend bool) *heartbeatpb.TableInfo {
	tableInfo := &heartbeatpb.TableInfo{}
	tableInfo.TableID = table.TableID
	if !isMysqlCompatibleBackend {
		tableInfo.TableName = table.TableName
	}
	return tableInfo
}

func addToWorkingTaskMap(
	workingTaskMap map[int64]utils.Map[*heartbeatpb.TableSpan, *replica.SpanReplication],
	span *heartbeatpb.TableSpan,
	spanReplication *replica.SpanReplication,
) {
	tableSpans, ok := workingTaskMap[span.TableID]
	if !ok {
		tableSpans = utils.NewBtreeMap[*heartbeatpb.TableSpan, *replica.SpanReplication](common.LessTableSpan)
		workingTaskMap[span.TableID] = tableSpans
	}
	tableSpans.ReplaceOrInsert(span, spanReplication)
}

// findHoles returns an array of Span that are not covered in the range
func findHoles(currentSpan utils.Map[*heartbeatpb.TableSpan, *replica.SpanReplication], totalSpan *heartbeatpb.TableSpan) []*heartbeatpb.TableSpan {
	lastSpan := &heartbeatpb.TableSpan{
		TableID:    totalSpan.TableID,
		StartKey:   totalSpan.StartKey,
		EndKey:     totalSpan.StartKey,
		KeyspaceID: totalSpan.KeyspaceID,
	}
	var holes []*heartbeatpb.TableSpan
	// table span is sorted
	currentSpan.Ascend(func(current *heartbeatpb.TableSpan, _ *replica.SpanReplication) bool {
		ord := bytes.Compare(lastSpan.EndKey, current.StartKey)
		if ord < 0 {
			// Find a hole.
			holes = append(holes, &heartbeatpb.TableSpan{
				TableID:    totalSpan.TableID,
				StartKey:   lastSpan.EndKey,
				EndKey:     current.StartKey,
				KeyspaceID: totalSpan.KeyspaceID,
			})
		} else if ord > 0 {
			log.Panic("map is out of order",
				zap.String("lastSpan", lastSpan.String()),
				zap.String("current", current.String()))
		}
		lastSpan = current
		return true
	})
	// Check if there is a hole in the end.
	// the lastSpan not reach the totalSpan end
	if !bytes.Equal(lastSpan.EndKey, totalSpan.EndKey) {
		holes = append(holes, &heartbeatpb.TableSpan{
			TableID:    totalSpan.TableID,
			StartKey:   lastSpan.EndKey,
			EndKey:     totalSpan.EndKey,
			KeyspaceID: totalSpan.KeyspaceID,
		})
	}
	return holes
}<|MERGE_RESOLUTION|>--- conflicted
+++ resolved
@@ -137,14 +137,11 @@
 	}, nil
 }
 
-<<<<<<< HEAD
 func (c *Controller) determineStartTs(allNodesResp map[node.ID]*heartbeatpb.MaintainerBootstrapResponse) (uint64, uint64) {
-	startTs := uint64(0)
-	redoStartTs := uint64(0)
-=======
-func (c *Controller) determineStartTs(allNodesResp map[node.ID]*heartbeatpb.MaintainerBootstrapResponse) uint64 {
-	var startTs uint64
->>>>>>> 370e5ed5
+	var (
+		startTs     uint64
+		redoStartTs uint64
+	)
 	for node, resp := range allNodesResp {
 		log.Info("handle bootstrap response",
 			zap.Stringer("changefeed", c.changefeedID),
