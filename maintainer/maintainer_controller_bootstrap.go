--- conflicted
+++ resolved
@@ -106,11 +106,7 @@
 	c.handleRemainingWorkingTasks(workingTaskMap, redoWorkingTaskMap)
 
 	// Step 6: Initialize and start sub components
-<<<<<<< HEAD
 	c.initializeComponents(allNodesResp)
-=======
-	barrier := c.initializeComponents(allNodesResp, isMysqlCompatibleBackend)
->>>>>>> 8e4744dc
 
 	// Step 7: Prepare response
 	initSchemaInfos := c.prepareSchemaInfoResponse(schemaInfos)
@@ -241,22 +237,15 @@
 	tableSpans utils.Map[*heartbeatpb.TableSpan, *replica.SpanReplication],
 	tableSpan *heartbeatpb.TableSpan,
 ) {
-<<<<<<< HEAD
-	holes := split.FindHoles(tableSpans, tableSpan)
-	// TODO: split the hole
-	// Add holes to the replicationDB
-	spanController.AddNewSpans(table.SchemaID, holes, c.startCheckpointTs)
-=======
 	holes := findHoles(tableSpans, tableSpan)
 	if c.splitter != nil {
 		for _, hole := range holes {
 			spans := c.splitter.Split(context.Background(), hole, 0, split.SplitTypeRegionCount)
-			c.spanController.AddNewSpans(table.SchemaID, spans, c.startCheckpointTs)
+			spanController.AddNewSpans(table.SchemaID, spans, c.startCheckpointTs)
 		}
 	} else {
-		c.spanController.AddNewSpans(table.SchemaID, holes, c.startCheckpointTs)
-	}
->>>>>>> 8e4744dc
+		spanController.AddNewSpans(table.SchemaID, holes, c.startCheckpointTs)
+	}
 }
 
 func (c *Controller) handleRemainingWorkingTasks(
@@ -276,12 +265,7 @@
 
 func (c *Controller) initializeComponents(
 	allNodesResp map[node.ID]*heartbeatpb.MaintainerBootstrapResponse,
-<<<<<<< HEAD
-) {
-=======
-	isMysqlCompatibleBackend bool,
-) *Barrier {
->>>>>>> 8e4744dc
+) {
 	// Initialize barrier
 	if c.redoSpanController != nil {
 		c.redoBarrier = NewBarrier(c.redoSpanController, c.redoOperatorController, c.cfConfig.Scheduler.EnableTableAcrossNodes, allNodesResp, true)
@@ -356,7 +340,6 @@
 	return tableInfo
 }
 
-<<<<<<< HEAD
 func addToWorkingTaskMap(
 	workingTaskMap map[int64]utils.Map[*heartbeatpb.TableSpan, *replica.SpanReplication],
 	span *heartbeatpb.TableSpan,
@@ -368,7 +351,8 @@
 		workingTaskMap[span.TableID] = tableSpans
 	}
 	tableSpans.ReplaceOrInsert(span, spanReplication)
-=======
+}
+
 // findHoles returns an array of Span that are not covered in the range
 func findHoles(currentSpan utils.Map[*heartbeatpb.TableSpan, *replica.SpanReplication], totalSpan *heartbeatpb.TableSpan) []*heartbeatpb.TableSpan {
 	lastSpan := &heartbeatpb.TableSpan{
@@ -405,5 +389,4 @@
 		})
 	}
 	return holes
->>>>>>> 8e4744dc
 }