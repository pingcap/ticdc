// Copyright 2024 PingCAP, Inc.
//
// Licensed under the Apache License, Version 2.0 (the "License");
// you may not use this file except in compliance with the License.
// You may obtain a copy of the License at
//
//     http://www.apache.org/licenses/LICENSE-2.0
//
// Unless required by applicable law or agreed to in writing, software
// distributed under the License is distributed on an "AS IS" BASIS,
// See the License for the specific language governing permissions and
// limitations under the License.

package maintainer

import (
<<<<<<< HEAD
	"context"
=======
	"time"
>>>>>>> c3e32621

	"github.com/pingcap/log"
	"github.com/pingcap/ticdc/heartbeatpb"
	"github.com/pingcap/ticdc/maintainer/replica"
	"github.com/pingcap/ticdc/maintainer/span"
	"github.com/pingcap/ticdc/maintainer/split"
	"github.com/pingcap/ticdc/pkg/apperror"
	"github.com/pingcap/ticdc/pkg/common"
	appcontext "github.com/pingcap/ticdc/pkg/common/context"
<<<<<<< HEAD
	commonEvent "github.com/pingcap/ticdc/pkg/common/event"
=======
	"github.com/pingcap/ticdc/pkg/config"
	"github.com/pingcap/ticdc/pkg/messaging"
>>>>>>> c3e32621
	"github.com/pingcap/ticdc/pkg/node"
	"github.com/pingcap/ticdc/server/watcher"
<<<<<<< HEAD
	"github.com/pingcap/ticdc/utils"
=======
	"github.com/pingcap/ticdc/utils/threadpool"
>>>>>>> c3e32621
	"go.uber.org/zap"
)

// Controller schedules and balance tables
// there are 3 main components in the controller, scheduler, span controller and operator controller
type Controller struct {
<<<<<<< HEAD
	replicationDB *replica.ReplicationDB
	nodeManager   *watcher.NodeManager

	splitter               *split.Splitter
	enableTableAcrossNodes bool
	ddlDispatcherID        common.DispatcherID
=======
	bootstrapped bool

	schedulerController *pkgscheduler.Controller
	operatorController  *operator.Controller
	spanController      *span.Controller
	messageCenter       messaging.MessageCenter
	nodeManager         *watcher.NodeManager

	startCheckpointTs uint64
>>>>>>> c3e32621

	changefeedID common.ChangeFeedID
<<<<<<< HEAD
	redo         bool
=======

	taskPool threadpool.ThreadPool

	// Store the task handles, it's used to stop the task handlers when the controller is stopped.
	taskHandles []*threadpool.TaskHandle

	enableTableAcrossNodes bool
	batchSize              int
>>>>>>> c3e32621
}

func NewController(changefeedID common.ChangeFeedID,
	ddlSpan *replica.SpanReplication, splitter *split.Splitter, enableTableAcrossNodes bool, redo bool,
) *Controller {
<<<<<<< HEAD
	replicaSetDB := replica.NewReplicaSetDB(changefeedID, ddlSpan, enableTableAcrossNodes)
	nodeManager := appcontext.GetService[*watcher.NodeManager](watcher.NodeManagerName)

=======
	mc := appcontext.GetService[messaging.MessageCenter](appcontext.MessageCenter)

	enableTableAcrossNodes := false
	var splitter *split.Splitter
	if cfConfig != nil && cfConfig.Scheduler.EnableTableAcrossNodes {
		enableTableAcrossNodes = true
		splitter = split.NewSplitter(changefeedID, pdAPIClient, regionCache, cfConfig.Scheduler)
	}

	nodeManager := appcontext.GetService[*watcher.NodeManager](watcher.NodeManagerName)

	// Create span controller
	spanController := span.NewController(changefeedID, ddlSpan, splitter, enableTableAcrossNodes)

	// Create operator controller using spanController
	oc := operator.NewOperatorController(changefeedID, spanController, batchSize)

	var schedulerCfg *config.ChangefeedSchedulerConfig
	if cfConfig != nil {
		schedulerCfg = cfConfig.Scheduler
	}
	sc := NewScheduleController(
		changefeedID, batchSize, oc, spanController, balanceInterval, splitter, schedulerCfg,
	)

>>>>>>> c3e32621
	return &Controller{
		changefeedID:           changefeedID,
<<<<<<< HEAD
		replicationDB:          replicaSetDB,
		ddlDispatcherID:        ddlSpan.ID,
		nodeManager:            nodeManager,
		splitter:               splitter,
		enableTableAcrossNodes: enableTableAcrossNodes,
		redo:                   redo,
	}
}

func (c *Controller) GetTasksBySchemaID(schemaID int64) []*replica.SpanReplication {
	return c.replicationDB.GetTasksBySchemaID(schemaID)
}

func (c *Controller) GetTaskSizeBySchemaID(schemaID int64) int {
	return c.replicationDB.GetTaskSizeBySchemaID(schemaID)
}

func (c *Controller) GetAllNodes() []node.ID {
	aliveNodes := c.nodeManager.GetAliveNodes()
	nodes := make([]node.ID, 0, len(aliveNodes))
	for id := range aliveNodes {
		nodes = append(nodes, id)
	}
	return nodes
}

func (c *Controller) AddNewTable(table commonEvent.Table, startTs uint64) {
	if c.replicationDB.IsTableExists(table.TableID) {
		log.Warn("table already add, ignore",
			zap.String("changefeed", c.changefeedID.Name()),
			zap.Int64("schema", table.SchemaID),
			zap.Int64("table", table.TableID),
		)
		return
	}
	span := common.TableIDToComparableSpan(table.TableID)
	tableSpan := &heartbeatpb.TableSpan{
		TableID:  table.TableID,
		StartKey: span.StartKey,
		EndKey:   span.EndKey,
	}
	tableSpans := []*heartbeatpb.TableSpan{tableSpan}
	if c.enableTableAcrossNodes && len(c.nodeManager.GetAliveNodes()) > 1 {
		// split the whole table span base on region count if table region count is exceed the limit
		tableSpans = c.splitter.SplitSpansByRegion(context.Background(), tableSpan)
	}
	c.addNewSpans(table.SchemaID, tableSpans, startTs)
}

// GetTask queries a task by dispatcherID, return nil if not found
func (c *Controller) GetTask(dispatcherID common.DispatcherID) *replica.SpanReplication {
	return c.replicationDB.GetTaskByID(dispatcherID)
}

// GetTasksByTableID get all tasks by table id
func (c *Controller) GetTasksByTableID(tableID int64) []*replica.SpanReplication {
	return c.replicationDB.GetTasksByTableID(tableID)
}

// GetAllTasks get all tasks
func (c *Controller) GetAllTasks() []*replica.SpanReplication {
	return c.replicationDB.GetAllTasks()
}

// UpdateSchemaID will update the schema id of the table, and move the task to the new schema map
// it called when rename a table to another schema
func (c *Controller) UpdateSchemaID(tableID, newSchemaID int64) {
	c.replicationDB.UpdateSchemaID(tableID, newSchemaID)
}

func (c *Controller) TaskSize() int {
	return c.replicationDB.TaskSize()
}

func (c *Controller) GetTaskSizeByNodeID(id node.ID) int {
	return c.replicationDB.GetTaskSizeByNodeID(id)
}

func (c *Controller) addWorkingSpans(tableMap utils.Map[*heartbeatpb.TableSpan, *replica.SpanReplication]) {
	if tableMap != nil {
		tableMap.Ascend(func(span *heartbeatpb.TableSpan, stm *replica.SpanReplication) bool {
			c.replicationDB.AddReplicatingSpan(stm)
			return true
		})
	}
}

func (c *Controller) addNewSpans(schemaID int64, tableSpans []*heartbeatpb.TableSpan, startTs uint64) {
	for _, span := range tableSpans {
		dispatcherID := common.NewDispatcherID()
		replicaSet := replica.NewSpanReplication(c.changefeedID, dispatcherID, schemaID, span, startTs, c.redo)
		c.replicationDB.AddAbsentReplicaSet(replicaSet)
	}
=======
		bootstrapped:           false,
		schedulerController:    sc,
		operatorController:     oc,
		spanController:         spanController,
		messageCenter:          mc,
		nodeManager:            nodeManager,
		taskPool:               taskPool,
		cfConfig:               cfConfig,
		enableTableAcrossNodes: enableTableAcrossNodes,
		batchSize:              batchSize,
	}
}

// HandleStatus handle the status report from the node
func (c *Controller) HandleStatus(from node.ID, statusList []*heartbeatpb.TableSpanStatus) {
	for _, status := range statusList {
		dispatcherID := common.NewDispatcherIDFromPB(status.ID)
		c.operatorController.UpdateOperatorStatus(dispatcherID, from, status)
		stm := c.spanController.GetTaskByID(dispatcherID)
		if stm == nil {
			if status.ComponentStatus != heartbeatpb.ComponentState_Working {
				continue
			}
			if op := c.operatorController.GetOperator(dispatcherID); op == nil {
				// it's normal case when the span is not found in replication db
				// the span is removed from replication db first, so here we only check if the span status is working or not
				log.Warn("no span found, remove it",
					zap.String("changefeed", c.changefeedID.Name()),
					zap.String("from", from.String()),
					zap.Any("status", status),
					zap.String("dispatcherID", dispatcherID.String()))
				// if the span is not found, and the status is working, we need to remove it from dispatcher
				_ = c.messageCenter.SendCommand(replica.NewRemoveDispatcherMessage(from, c.changefeedID, status.ID))
			}
			continue
		}
		nodeID := stm.GetNodeID()
		if nodeID != from {
			// todo: handle the case that the node id is mismatch
			log.Warn("node id not match",
				zap.String("changefeed", c.changefeedID.Name()),
				zap.Any("from", from),
				zap.Stringer("node", nodeID))
			continue
		}
		c.spanController.UpdateStatus(stm, status)
	}
}

// ScheduleFinished return false if not all task are running in working state
func (c *Controller) ScheduleFinished() bool {
	return c.operatorController.OperatorSizeWithLock() == 0 && c.spanController.GetAbsentSize() == 0
>>>>>>> c3e32621
}

func (c *Controller) checkParams(tableId int64, targetNode node.ID) error {
	if !c.replicationDB.IsTableExists(tableId) {
		// the table is not exist in this node
		return apperror.ErrTableIsNotFounded.GenWithStackByArgs("tableID", tableId)
	}

	if tableId == 0 {
		return apperror.ErrTableNotSupportMove.GenWithStackByArgs("tableID", tableId)
	}

	nodes := c.nodeManager.GetAliveNodes()
	hasNode := false
	for _, node := range nodes {
		if node.ID == targetNode {
			hasNode = true
			break
		}
	}
	if !hasNode {
		return apperror.ErrNodeIsNotFound.GenWithStackByArgs("targetNode", targetNode)
	}

	return nil
}

func (c *Controller) isDDLDispatcher(dispatcherID common.DispatcherID) bool {
	return dispatcherID == c.ddlDispatcherID
}

func getSchemaInfo(table commonEvent.Table, isMysqlCompatibleBackend bool) *heartbeatpb.SchemaInfo {
	schemaInfo := &heartbeatpb.SchemaInfo{}
	schemaInfo.SchemaID = table.SchemaID
	if !isMysqlCompatibleBackend {
		schemaInfo.SchemaName = table.SchemaName
	}
	return schemaInfo
}

func getTableInfo(table commonEvent.Table, isMysqlCompatibleBackend bool) *heartbeatpb.TableInfo {
	tableInfo := &heartbeatpb.TableInfo{}
	tableInfo.TableID = table.TableID
	if !isMysqlCompatibleBackend {
		tableInfo.TableName = table.TableName
	}
	return tableInfo
}<|MERGE_RESOLUTION|>--- conflicted
+++ resolved
@@ -14,62 +14,46 @@
 package maintainer
 
 import (
-<<<<<<< HEAD
-	"context"
-=======
 	"time"
->>>>>>> c3e32621
 
 	"github.com/pingcap/log"
 	"github.com/pingcap/ticdc/heartbeatpb"
+	"github.com/pingcap/ticdc/maintainer/operator"
 	"github.com/pingcap/ticdc/maintainer/replica"
 	"github.com/pingcap/ticdc/maintainer/span"
 	"github.com/pingcap/ticdc/maintainer/split"
-	"github.com/pingcap/ticdc/pkg/apperror"
 	"github.com/pingcap/ticdc/pkg/common"
 	appcontext "github.com/pingcap/ticdc/pkg/common/context"
-<<<<<<< HEAD
-	commonEvent "github.com/pingcap/ticdc/pkg/common/event"
-=======
 	"github.com/pingcap/ticdc/pkg/config"
 	"github.com/pingcap/ticdc/pkg/messaging"
->>>>>>> c3e32621
 	"github.com/pingcap/ticdc/pkg/node"
+	"github.com/pingcap/ticdc/pkg/pdutil"
+	pkgscheduler "github.com/pingcap/ticdc/pkg/scheduler"
 	"github.com/pingcap/ticdc/server/watcher"
-<<<<<<< HEAD
-	"github.com/pingcap/ticdc/utils"
-=======
 	"github.com/pingcap/ticdc/utils/threadpool"
->>>>>>> c3e32621
 	"go.uber.org/zap"
 )
 
 // Controller schedules and balance tables
 // there are 3 main components in the controller, scheduler, span controller and operator controller
 type Controller struct {
-<<<<<<< HEAD
-	replicationDB *replica.ReplicationDB
+	bootstrapped bool
+
+	schedulerController    *pkgscheduler.Controller
+	operatorController     *operator.Controller
+	redoOperatorController *operator.Controller
+	spanController         *span.Controller
+	redoSpanController     *span.Controller
+	barrier                *Barrier
+	redoBarrier            *Barrier
+
+	messageCenter messaging.MessageCenter
 	nodeManager   *watcher.NodeManager
 
-	splitter               *split.Splitter
-	enableTableAcrossNodes bool
-	ddlDispatcherID        common.DispatcherID
-=======
-	bootstrapped bool
-
-	schedulerController *pkgscheduler.Controller
-	operatorController  *operator.Controller
-	spanController      *span.Controller
-	messageCenter       messaging.MessageCenter
-	nodeManager         *watcher.NodeManager
-
 	startCheckpointTs uint64
->>>>>>> c3e32621
-
+
+	cfConfig     *config.ReplicaConfig
 	changefeedID common.ChangeFeedID
-<<<<<<< HEAD
-	redo         bool
-=======
 
 	taskPool threadpool.ThreadPool
 
@@ -78,17 +62,17 @@
 
 	enableTableAcrossNodes bool
 	batchSize              int
->>>>>>> c3e32621
 }
 
 func NewController(changefeedID common.ChangeFeedID,
-	ddlSpan *replica.SpanReplication, splitter *split.Splitter, enableTableAcrossNodes bool, redo bool,
+	checkpointTs uint64,
+	pdAPIClient pdutil.PDAPIClient,
+	regionCache split.RegionCache,
+	taskPool threadpool.ThreadPool,
+	cfConfig *config.ReplicaConfig,
+	ddlSpan, redoDDLSpan *replica.SpanReplication,
+	batchSize int, balanceInterval time.Duration,
 ) *Controller {
-<<<<<<< HEAD
-	replicaSetDB := replica.NewReplicaSetDB(changefeedID, ddlSpan, enableTableAcrossNodes)
-	nodeManager := appcontext.GetService[*watcher.NodeManager](watcher.NodeManagerName)
-
-=======
 	mc := appcontext.GetService[messaging.MessageCenter](appcontext.MessageCenter)
 
 	enableTableAcrossNodes := false
@@ -101,7 +85,16 @@
 	nodeManager := appcontext.GetService[*watcher.NodeManager](watcher.NodeManagerName)
 
 	// Create span controller
-	spanController := span.NewController(changefeedID, ddlSpan, splitter, enableTableAcrossNodes)
+	spanController := span.NewController(changefeedID, ddlSpan, splitter, enableTableAcrossNodes, false)
+
+	var (
+		redoSpanController *span.Controller
+		redoOC             *operator.Controller
+	)
+	if redoDDLSpan != nil {
+		redoSpanController = span.NewController(changefeedID, redoDDLSpan, splitter, enableTableAcrossNodes, true)
+		redoOC = operator.NewOperatorController(changefeedID, redoSpanController, batchSize)
+	}
 
 	// Create operator controller using spanController
 	oc := operator.NewOperatorController(changefeedID, spanController, batchSize)
@@ -111,111 +104,18 @@
 		schedulerCfg = cfConfig.Scheduler
 	}
 	sc := NewScheduleController(
-		changefeedID, batchSize, oc, spanController, balanceInterval, splitter, schedulerCfg,
+		changefeedID, batchSize, oc, redoOC, spanController, redoSpanController, balanceInterval, splitter, schedulerCfg,
 	)
 
->>>>>>> c3e32621
 	return &Controller{
+		startCheckpointTs:      checkpointTs,
 		changefeedID:           changefeedID,
-<<<<<<< HEAD
-		replicationDB:          replicaSetDB,
-		ddlDispatcherID:        ddlSpan.ID,
-		nodeManager:            nodeManager,
-		splitter:               splitter,
-		enableTableAcrossNodes: enableTableAcrossNodes,
-		redo:                   redo,
-	}
-}
-
-func (c *Controller) GetTasksBySchemaID(schemaID int64) []*replica.SpanReplication {
-	return c.replicationDB.GetTasksBySchemaID(schemaID)
-}
-
-func (c *Controller) GetTaskSizeBySchemaID(schemaID int64) int {
-	return c.replicationDB.GetTaskSizeBySchemaID(schemaID)
-}
-
-func (c *Controller) GetAllNodes() []node.ID {
-	aliveNodes := c.nodeManager.GetAliveNodes()
-	nodes := make([]node.ID, 0, len(aliveNodes))
-	for id := range aliveNodes {
-		nodes = append(nodes, id)
-	}
-	return nodes
-}
-
-func (c *Controller) AddNewTable(table commonEvent.Table, startTs uint64) {
-	if c.replicationDB.IsTableExists(table.TableID) {
-		log.Warn("table already add, ignore",
-			zap.String("changefeed", c.changefeedID.Name()),
-			zap.Int64("schema", table.SchemaID),
-			zap.Int64("table", table.TableID),
-		)
-		return
-	}
-	span := common.TableIDToComparableSpan(table.TableID)
-	tableSpan := &heartbeatpb.TableSpan{
-		TableID:  table.TableID,
-		StartKey: span.StartKey,
-		EndKey:   span.EndKey,
-	}
-	tableSpans := []*heartbeatpb.TableSpan{tableSpan}
-	if c.enableTableAcrossNodes && len(c.nodeManager.GetAliveNodes()) > 1 {
-		// split the whole table span base on region count if table region count is exceed the limit
-		tableSpans = c.splitter.SplitSpansByRegion(context.Background(), tableSpan)
-	}
-	c.addNewSpans(table.SchemaID, tableSpans, startTs)
-}
-
-// GetTask queries a task by dispatcherID, return nil if not found
-func (c *Controller) GetTask(dispatcherID common.DispatcherID) *replica.SpanReplication {
-	return c.replicationDB.GetTaskByID(dispatcherID)
-}
-
-// GetTasksByTableID get all tasks by table id
-func (c *Controller) GetTasksByTableID(tableID int64) []*replica.SpanReplication {
-	return c.replicationDB.GetTasksByTableID(tableID)
-}
-
-// GetAllTasks get all tasks
-func (c *Controller) GetAllTasks() []*replica.SpanReplication {
-	return c.replicationDB.GetAllTasks()
-}
-
-// UpdateSchemaID will update the schema id of the table, and move the task to the new schema map
-// it called when rename a table to another schema
-func (c *Controller) UpdateSchemaID(tableID, newSchemaID int64) {
-	c.replicationDB.UpdateSchemaID(tableID, newSchemaID)
-}
-
-func (c *Controller) TaskSize() int {
-	return c.replicationDB.TaskSize()
-}
-
-func (c *Controller) GetTaskSizeByNodeID(id node.ID) int {
-	return c.replicationDB.GetTaskSizeByNodeID(id)
-}
-
-func (c *Controller) addWorkingSpans(tableMap utils.Map[*heartbeatpb.TableSpan, *replica.SpanReplication]) {
-	if tableMap != nil {
-		tableMap.Ascend(func(span *heartbeatpb.TableSpan, stm *replica.SpanReplication) bool {
-			c.replicationDB.AddReplicatingSpan(stm)
-			return true
-		})
-	}
-}
-
-func (c *Controller) addNewSpans(schemaID int64, tableSpans []*heartbeatpb.TableSpan, startTs uint64) {
-	for _, span := range tableSpans {
-		dispatcherID := common.NewDispatcherID()
-		replicaSet := replica.NewSpanReplication(c.changefeedID, dispatcherID, schemaID, span, startTs, c.redo)
-		c.replicationDB.AddAbsentReplicaSet(replicaSet)
-	}
-=======
 		bootstrapped:           false,
 		schedulerController:    sc,
 		operatorController:     oc,
+		redoOperatorController: redoOC,
 		spanController:         spanController,
+		redoSpanController:     redoSpanController,
 		messageCenter:          mc,
 		nodeManager:            nodeManager,
 		taskPool:               taskPool,
@@ -229,8 +129,11 @@
 func (c *Controller) HandleStatus(from node.ID, statusList []*heartbeatpb.TableSpanStatus) {
 	for _, status := range statusList {
 		dispatcherID := common.NewDispatcherIDFromPB(status.ID)
-		c.operatorController.UpdateOperatorStatus(dispatcherID, from, status)
-		stm := c.spanController.GetTaskByID(dispatcherID)
+		operatorController := c.getOperatorController(status.Redo)
+		spanController := c.getSpanController(status.Redo)
+
+		operatorController.UpdateOperatorStatus(dispatcherID, from, status)
+		stm := spanController.GetTaskByID(dispatcherID)
 		if stm == nil {
 			if status.ComponentStatus != heartbeatpb.ComponentState_Working {
 				continue
@@ -244,7 +147,7 @@
 					zap.Any("status", status),
 					zap.String("dispatcherID", dispatcherID.String()))
 				// if the span is not found, and the status is working, we need to remove it from dispatcher
-				_ = c.messageCenter.SendCommand(replica.NewRemoveDispatcherMessage(from, c.changefeedID, status.ID))
+				_ = c.messageCenter.SendCommand(replica.NewRemoveDispatcherMessage(from, c.changefeedID, status.ID, status.Redo))
 			}
 			continue
 		}
@@ -257,59 +160,42 @@
 				zap.Stringer("node", nodeID))
 			continue
 		}
-		c.spanController.UpdateStatus(stm, status)
+		if status.Redo {
+			c.redoSpanController.UpdateStatus(stm, status)
+		} else {
+			c.spanController.UpdateStatus(stm, status)
+		}
 	}
 }
 
 // ScheduleFinished return false if not all task are running in working state
 func (c *Controller) ScheduleFinished() bool {
 	return c.operatorController.OperatorSizeWithLock() == 0 && c.spanController.GetAbsentSize() == 0
->>>>>>> c3e32621
-}
-
-func (c *Controller) checkParams(tableId int64, targetNode node.ID) error {
-	if !c.replicationDB.IsTableExists(tableId) {
-		// the table is not exist in this node
-		return apperror.ErrTableIsNotFounded.GenWithStackByArgs("tableID", tableId)
-	}
-
-	if tableId == 0 {
-		return apperror.ErrTableNotSupportMove.GenWithStackByArgs("tableID", tableId)
-	}
-
-	nodes := c.nodeManager.GetAliveNodes()
-	hasNode := false
-	for _, node := range nodes {
-		if node.ID == targetNode {
-			hasNode = true
-			break
-		}
-	}
-	if !hasNode {
-		return apperror.ErrNodeIsNotFound.GenWithStackByArgs("targetNode", targetNode)
-	}
-
-	return nil
-}
-
-func (c *Controller) isDDLDispatcher(dispatcherID common.DispatcherID) bool {
-	return dispatcherID == c.ddlDispatcherID
-}
-
-func getSchemaInfo(table commonEvent.Table, isMysqlCompatibleBackend bool) *heartbeatpb.SchemaInfo {
-	schemaInfo := &heartbeatpb.SchemaInfo{}
-	schemaInfo.SchemaID = table.SchemaID
-	if !isMysqlCompatibleBackend {
-		schemaInfo.SchemaName = table.SchemaName
-	}
-	return schemaInfo
-}
-
-func getTableInfo(table commonEvent.Table, isMysqlCompatibleBackend bool) *heartbeatpb.TableInfo {
-	tableInfo := &heartbeatpb.TableInfo{}
-	tableInfo.TableID = table.TableID
-	if !isMysqlCompatibleBackend {
-		tableInfo.TableName = table.TableName
-	}
-	return tableInfo
+}
+
+func (c *Controller) Stop() {
+	for _, handler := range c.taskHandles {
+		handler.Cancel()
+	}
+}
+
+// RemoveNode is called when a node is removed
+func (c *Controller) RemoveNode(id node.ID) {
+	if c.redoOperatorController != nil {
+		c.redoOperatorController.OnNodeRemoved(id)
+	}
+	c.operatorController.OnNodeRemoved(id)
+}
+
+func (c *Controller) checkAdvance(redo bool) bool {
+	spanController := c.getSpanController(redo)
+	operatorController := c.getOperatorController(redo)
+	barrier := c.getBarrier(redo)
+	operatorLock := operatorController.GetLock()
+	barrierLock := barrier.GetLock()
+	defer func() {
+		operatorController.ReleaseLock(operatorLock)
+		barrier.ReleaseLock(barrierLock)
+	}()
+	return operatorController.GetOps() == 0 && spanController.GetAbsentSize() == 0 && !barrier.ShouldBlockCheckpointTs()
 }