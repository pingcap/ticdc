--- conflicted
+++ resolved
@@ -85,29 +85,20 @@
 	nodeManager := appcontext.GetService[*watcher.NodeManager](watcher.NodeManagerName)
 
 	// Create span controller
-<<<<<<< HEAD
-	spanController := span.NewController(changefeedID, ddlSpan, splitter, enableTableAcrossNodes, false)
+	var schedulerCfg *config.ChangefeedSchedulerConfig
+	if cfConfig != nil {
+		schedulerCfg = cfConfig.Scheduler
+	}
+	spanController := span.NewController(changefeedID, ddlSpan, splitter, schedulerCfg, false)
 
 	var (
 		redoSpanController *span.Controller
 		redoOC             *operator.Controller
 	)
 	if redoDDLSpan != nil {
-		redoSpanController = span.NewController(changefeedID, redoDDLSpan, splitter, enableTableAcrossNodes, true)
+		redoSpanController = span.NewController(changefeedID, redoDDLSpan, splitter, schedulerCfg, true)
 		redoOC = operator.NewOperatorController(changefeedID, redoSpanController, batchSize)
 	}
-
-	// Create operator controller using spanController
-	oc := operator.NewOperatorController(changefeedID, spanController, batchSize)
-
-=======
->>>>>>> 8e4744dc
-	var schedulerCfg *config.ChangefeedSchedulerConfig
-	if cfConfig != nil {
-		schedulerCfg = cfConfig.Scheduler
-	}
-	spanController := span.NewController(changefeedID, ddlSpan, splitter, schedulerCfg)
-
 	// Create operator controller using spanController
 	oc := operator.NewOperatorController(changefeedID, spanController, batchSize)
 
@@ -200,11 +191,9 @@
 }
 
 func (c *Controller) checkRedoAdvance() bool {
-	operatorLock := c.redoOperatorController.GetLock()
 	barrierLock := c.redoBarrier.GetLock()
 	defer func() {
-		c.redoOperatorController.ReleaseLock(operatorLock)
 		c.redoBarrier.ReleaseLock(barrierLock)
 	}()
-	return c.redoOperatorController.BlockOperatorSizeWithLock() == 0 && c.redoSpanController.GetAbsentSize() == 0 && !c.redoBarrier.ShouldBlockCheckpointTs()
+	return c.redoOperatorController.BlockOperatorSize() == 0 && c.redoSpanController.GetAbsentSize() == 0 && !c.redoBarrier.ShouldBlockCheckpointTs()
 }