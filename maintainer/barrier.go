// Copyright 2024 PingCAP, Inc.
//
// Licensed under the Apache License, Version 2.0 (the "License");
// you may not use this file except in compliance with the License.
// You may obtain a copy of the License at
//
//     http://www.apache.org/licenses/LICENSE-2.0
//
// Unless required by applicable law or agreed to in writing, software
// distributed under the License is distributed on an "AS IS" BASIS,
// See the License for the specific language governing permissions and
// limitations under the License.

package maintainer

import (
	"sync"

	"github.com/pingcap/log"
	"github.com/pingcap/ticdc/heartbeatpb"
	"github.com/pingcap/ticdc/maintainer/operator"
	"github.com/pingcap/ticdc/maintainer/range_checker"
	"github.com/pingcap/ticdc/maintainer/span"
	"github.com/pingcap/ticdc/pkg/common"
	"github.com/pingcap/ticdc/pkg/messaging"
	"github.com/pingcap/ticdc/pkg/node"
	"go.uber.org/zap"
)

// Barrier manage the block events for the changefeed
// note: the dispatcher will guarantee the order of the block event.
// the block event processing logic:
// 1. dispatcher report an event to maintainer, like ddl, sync point
// 2. maintainer wait for all dispatchers reporting block event (all dispatchers must report the same event)
// 3. maintainer choose one dispatcher to write(tack an action) the event to downstream, (resend logic is needed)
// 4. maintainer wait for the selected dispatcher reporting event(write) done message (resend logic is needed)
// 5. maintainer send pass action to all other dispatchers. (resend logic is needed)
// 6. maintainer wait for all dispatchers reporting event(pass) done message
// 7. maintainer clear the event, and schedule block event? todo: what if we schedule first then wait for all dispatchers?
type Barrier struct {
	blockedEvents      *BlockedEventMap
<<<<<<< HEAD
	operatorController *operator.Controller
	controller         *Controller
=======
	spanController     *span.Controller
	operatorController *operator.Controller
>>>>>>> c3e32621
	splitTableEnabled  bool
}

type BlockedEventMap struct {
	mutex sync.Mutex
	m     map[eventKey]*BarrierEvent
}

func NewBlockEventMap() *BlockedEventMap {
	return &BlockedEventMap{
		m: make(map[eventKey]*BarrierEvent),
	}
}

func (b *BlockedEventMap) Range(f func(key eventKey, value *BarrierEvent) bool) {
	b.mutex.Lock()
	defer b.mutex.Unlock()
	for k, v := range b.m {
		if !f(k, v) {
			break
		}
	}
}

func (b *BlockedEventMap) RangeWoLock(f func(key eventKey, value *BarrierEvent) bool) {
	for k, v := range b.m {
		if !f(k, v) {
			break
		}
	}
}

func (b *BlockedEventMap) Get(key eventKey) (*BarrierEvent, bool) {
	b.mutex.Lock()
	defer b.mutex.Unlock()
	event, ok := b.m[key]
	return event, ok
}

func (b *BlockedEventMap) Set(key eventKey, event *BarrierEvent) {
	b.mutex.Lock()
	defer b.mutex.Unlock()
	b.m[key] = event
}

func (b *BlockedEventMap) Delete(key eventKey) {
	b.mutex.Lock()
	defer b.mutex.Unlock()
	delete(b.m, key)
}

// eventKey is the key of the block event,
// the ddl and sync point are identified by the blockTs and isSyncPoint since they can share the same blockTs
type eventKey struct {
	blockTs     uint64
	isSyncPoint bool
}

// NewBarrier create a new barrier for the changefeed
<<<<<<< HEAD
func NewBarrier(
	operatorController *operator.Controller,
	controller *Controller,
=======
func NewBarrier(spanController *span.Controller,
	operatorController *operator.Controller,
>>>>>>> c3e32621
	splitTableEnabled bool,
	bootstrapRespMap map[node.ID]*heartbeatpb.MaintainerBootstrapResponse,
	redo bool,
) *Barrier {
	barrier := Barrier{
		blockedEvents:      NewBlockEventMap(),
<<<<<<< HEAD
		operatorController: operatorController,
		controller:         controller,
=======
		spanController:     spanController,
		operatorController: operatorController,
>>>>>>> c3e32621
		splitTableEnabled:  splitTableEnabled,
	}
	barrier.handleBootstrapResponse(bootstrapRespMap, redo)
	return &barrier
}

func (b *Barrier) GetLock() *sync.Mutex {
	b.blockedEvents.mutex.Lock()
	return &b.blockedEvents.mutex
}

func (b *Barrier) ReleaseLock(mutex *sync.Mutex) {
	mutex.Unlock()
}

// HandleStatus handle the block status from dispatcher manager
func (b *Barrier) HandleStatus(from node.ID,
	request *heartbeatpb.BlockStatusRequest,
	redo bool,
) *messaging.TargetMessage {
	log.Info("handle block status", zap.String("from", from.String()),
		zap.String("changefeed", request.ChangefeedID.GetName()),
		zap.Any("detail", request), zap.Bool("redo", redo))
	eventDispatcherIDsMap := make(map[*BarrierEvent][]*heartbeatpb.DispatcherID)
	actions := []*heartbeatpb.DispatcherStatus{}
	var dispatcherStatus []*heartbeatpb.DispatcherStatus
	for _, status := range request.BlockStatuses {
		if redo != status.Redo {
			continue
		}
		// deal with block status, and check whether need to return action.
		// we need to deal with the block status in order, otherwise scheduler may have problem
		// e.g. TODO（truncate + create table)
		event, action := b.handleOneStatus(request.ChangefeedID, status)
		if event == nil {
			// should not happen
			log.Error("handle block status failed, event is nil",
				zap.String("from", from.String()),
				zap.String("changefeed", request.ChangefeedID.GetName()),
				zap.String("detail", status.String()))
			continue
		}
		eventDispatcherIDsMap[event] = append(eventDispatcherIDsMap[event], status.ID)
		if action != nil {
			actions = append(actions, action)
		}
	}
	for event, dispatchers := range eventDispatcherIDsMap {
		dispatcherStatus = append(dispatcherStatus, &heartbeatpb.DispatcherStatus{
			InfluencedDispatchers: &heartbeatpb.InfluencedDispatchers{
				InfluenceType: heartbeatpb.InfluenceType_Normal,
				DispatcherIDs: dispatchers,
			},
			Ack: ackEvent(event.commitTs, event.isSyncPoint),
		})
	}
	dispatcherStatus = append(dispatcherStatus, actions...)

	if len(dispatcherStatus) <= 0 {
		log.Warn("no dispatcher status to send",
			zap.String("from", from.String()),
			zap.String("changefeed", request.ChangefeedID.String()))
		return nil
	}
	// send ack or write action message to dispatcher
	return messaging.NewSingleTargetMessage(from,
		messaging.HeartbeatCollectorTopic,
		&heartbeatpb.HeartBeatResponse{
			ChangefeedID:       request.ChangefeedID,
			DispatcherStatuses: dispatcherStatus,
			Redo:               redo,
		})
}

// handleBootstrapResponse rebuild the block event from the bootstrap response
func (b *Barrier) handleBootstrapResponse(bootstrapRespMap map[node.ID]*heartbeatpb.MaintainerBootstrapResponse, redo bool) {
	for _, resp := range bootstrapRespMap {
		for _, span := range resp.Spans {
			if redo != span.Redo {
				continue
			}
			// we only care about the WAITING, WRITING and DONE stage
			if span.BlockState == nil || span.BlockState.Stage == heartbeatpb.BlockStage_NONE {
				continue
			}

			blockState := span.BlockState
			key := getEventKey(blockState.BlockTs, blockState.IsSyncPoint)
			event, ok := b.blockedEvents.Get(key)
			if !ok {
<<<<<<< HEAD
				event = NewBlockEvent(common.NewChangefeedIDFromPB(resp.ChangefeedID), common.NewDispatcherIDFromPB(span.ID), b.operatorController, b.controller, blockState, b.splitTableEnabled)
=======
				event = NewBlockEvent(common.NewChangefeedIDFromPB(resp.ChangefeedID), common.NewDispatcherIDFromPB(span.ID), b.spanController, b.operatorController, blockState, b.splitTableEnabled)
>>>>>>> c3e32621
				b.blockedEvents.Set(key, event)
			}
			switch blockState.Stage {
			case heartbeatpb.BlockStage_WAITING:
				// it's the dispatcher's responsibility to resend the block event
			case heartbeatpb.BlockStage_WRITING:
				// it's in writing stage, must be the writer dispatcher
				// it's the maintainer's responsibility to resend the write action
				event.selected.Store(true)
				event.writerDispatcher = common.NewDispatcherIDFromPB(span.ID)
			case heartbeatpb.BlockStage_DONE:
				// it's the maintainer's responsibility to resend the pass action
				event.selected.Store(true)
				event.writerDispatcherAdvanced = true
			}
			event.markDispatcherEventDone(common.NewDispatcherIDFromPB(span.ID))
		}
	}
	// Here we iter the block event, to check each whether each blockTable each the target state.
	//
	// Because the maintainer is restarted, some dispatcher may finish push forward the ddl state
	// For example, a rename table1 ddl, which block the NodeA's table trigger, and NodeB's table1,
	// and sink is mysql-class.
	// If NodeA offline when it just write the rename ddl, but not report to the maintainer.
	// Then the maintainer will be restarted, and due to the ddl is finished into mysql,
	// from ddl-ts, we can find the table trigger event dispatcher is reach the ddl's commit,
	// so it will not block by the ddl, and can continue to handle the following events.
	// While for the table1 in NodeB, it's still wait the pass action.
	// So we need to check the block event when the maintainer is restarted to help block event decide its state.
	b.blockedEvents.Range(func(key eventKey, barrierEvent *BarrierEvent) bool {
		if barrierEvent.allDispatcherReported() {
			// it means the dispatchers involved in the block event are all in the cached resp, not restarted.
			// so we don't do speical check for this event
			// just use usual logic to handle it
			// Besides, is the dispatchers are all reported waiting status, it means at least one dispatcher
			// is not get acked, so it must be resent by dispatcher later.
			return true
		}
		barrierEvent.checkBlockedDispatchers()
		return true
	})
}

// Resend resends the message to the dispatcher manger, the pass action is handle here
func (b *Barrier) Resend(redo bool) []*messaging.TargetMessage {
	var msgs []*messaging.TargetMessage

	eventList := make([]*BarrierEvent, 0)
	b.blockedEvents.Range(func(key eventKey, barrierEvent *BarrierEvent) bool {
		// todo: we can limit the number of messages to send in one round here
		msgs = append(msgs, barrierEvent.resend(redo)...)

		eventList = append(eventList, barrierEvent)
		return true
	})

	for _, event := range eventList {
		if event != nil {
			// check the event is finished or not
			b.checkEventFinish(event)
		}
	}
	return msgs
}

// ShouldBlockCheckpointTs returns ture if there is a block event need block the checkpoint ts forwarding
// currently, when the block event is a create table event, we should block the checkpoint ts forwarding
// because on the complete checkpointTs calculation should consider the new dispatcher.
func (b *Barrier) ShouldBlockCheckpointTs() bool {
	flag := false
	b.blockedEvents.RangeWoLock(func(key eventKey, barrierEvent *BarrierEvent) bool {
		if barrierEvent.hasNewTable {
			flag = true
			return false
		}
		return true
	})
	return flag
}

func (b *Barrier) handleOneStatus(changefeedID *heartbeatpb.ChangefeedID, status *heartbeatpb.TableSpanBlockStatus) (*BarrierEvent, *heartbeatpb.DispatcherStatus) {
	cfID := common.NewChangefeedIDFromPB(changefeedID)
	dispatcherID := common.NewDispatcherIDFromPB(status.ID)

	// when a span send a block event, its checkpint must reached status.State.BlockTs - 1,
	// so here we forward the span's checkpoint ts to status.State.BlockTs - 1
	span := b.spanController.GetTaskByID(dispatcherID)
	if span != nil {
		span.UpdateStatus(&heartbeatpb.TableSpanStatus{
			ID:              status.ID,
			CheckpointTs:    status.State.BlockTs - 1,
			ComponentStatus: heartbeatpb.ComponentState_Working,
			Redo:            status.Redo,
		})
		if status.State != nil {
			span.UpdateBlockState(*status.State)
		}
	}
	if status.State.Stage == heartbeatpb.BlockStage_DONE {
		return b.handleEventDone(cfID, dispatcherID, status), nil
	}
	return b.handleBlockState(cfID, dispatcherID, status)
}

func (b *Barrier) handleEventDone(changefeedID common.ChangeFeedID, dispatcherID common.DispatcherID, status *heartbeatpb.TableSpanBlockStatus) *BarrierEvent {
	key := getEventKey(status.State.BlockTs, status.State.IsSyncPoint)
	event, ok := b.blockedEvents.Get(key)
	if !ok {
		// no block event found
<<<<<<< HEAD
		be := NewBlockEvent(changefeedID, dispatcherID, b.operatorController, b.controller, status.State, b.splitTableEnabled)
=======
		be := NewBlockEvent(changefeedID, dispatcherID, b.spanController, b.operatorController, status.State, b.splitTableEnabled)
>>>>>>> c3e32621
		// the event is a fake event, the dispatcher will not send the block event
		be.rangeChecker = range_checker.NewBoolRangeChecker(false)
		return be
	}

	// there is a block event and the dispatcher write or pass action already
	// which means we have sent pass or write action to it
	// the writer already synced ddl to downstream
	if event.writerDispatcher == dispatcherID {
		// the pass action will be sent periodically in resend logic if not acked
		// todo: schedule the block event here?
		event.writerDispatcherAdvanced = true
	}

	// checkpoint ts is advanced, clear the map, so do not need to resend message anymore
	event.markDispatcherEventDone(dispatcherID)
	b.checkEventFinish(event)
	return event
}

func (b *Barrier) handleBlockState(changefeedID common.ChangeFeedID,
	dispatcherID common.DispatcherID,
	status *heartbeatpb.TableSpanBlockStatus,
) (*BarrierEvent, *heartbeatpb.DispatcherStatus) {
	blockState := status.State
	if blockState.IsBlocked {
		key := getEventKey(blockState.BlockTs, blockState.IsSyncPoint)
		// insert an event, or get the old one event check if the event is already tracked
		event := b.getOrInsertNewEvent(changefeedID, dispatcherID, key, blockState)
		if dispatcherID == b.spanController.GetDDLDispatcherID() {
			log.Info("the block event is sent by ddl dispatcher",
				zap.String("changefeed", changefeedID.Name()),
				zap.String("dispatcher", dispatcherID.String()),
				zap.Uint64("commitTs", blockState.BlockTs))
			event.tableTriggerDispatcherRelated = true
		}
		if event.selected.Load() {
			// the event already in the selected state, ignore the block event just sent ack
			log.Warn("the block event already selected, ignore the block event",
				zap.String("changefeed", changefeedID.Name()),
				zap.String("dispatcher", dispatcherID.String()),
				zap.Uint64("commitTs", blockState.BlockTs),
			)
			// check whether the event can be finished.
			b.checkEventFinish(event)
			return event, nil
		}
		// the block event, and check whether we need to send write action
		event.markDispatcherEventDone(dispatcherID)
		return event, event.checkEventAction(dispatcherID)
	}
	// it's not a blocked event, it must be sent by table event trigger dispatcher, just for doing scheduler
	// and the ddl already synced to downstream , e.g.: create table
	// if ack failed, dispatcher will send a heartbeat again, so we do not need to care about resend message here
	//
	// Besides, we need to add the event into the blockedEvents map first, and then delete after finish scheduler
	// that make scheduleBlockEvent can calculate correctly.
	key := getEventKey(blockState.BlockTs, blockState.IsSyncPoint)
	event := b.getOrInsertNewEvent(changefeedID, dispatcherID, key, blockState)
	event.scheduleBlockEvent()
	b.blockedEvents.Delete(getEventKey(event.commitTs, event.isSyncPoint))
	return event, nil
}

// getOrInsertNewEvent get the block event from the map, if not found, create a new one
func (b *Barrier) getOrInsertNewEvent(changefeedID common.ChangeFeedID, dispatcherID common.DispatcherID,
	key eventKey, blockState *heartbeatpb.State,
) *BarrierEvent {
	event, ok := b.blockedEvents.Get(key)
	if !ok {
<<<<<<< HEAD
		event = NewBlockEvent(changefeedID, dispatcherID, b.operatorController, b.controller, blockState, b.splitTableEnabled)
=======
		event = NewBlockEvent(changefeedID, dispatcherID, b.spanController, b.operatorController, blockState, b.splitTableEnabled)
>>>>>>> c3e32621
		b.blockedEvents.Set(key, event)
	}
	return event
}

// check whether the event is get all the done message from dispatchers
// if so, remove the event from blockedTs, not need to resend message anymore
func (b *Barrier) checkEventFinish(be *BarrierEvent) {
	if !be.allDispatcherReported() {
		return
	}
	if be.selected.Load() {
		log.Info("the all dispatchers reported event done, remove event",
			zap.String("changefeed", be.cfID.Name()),
			zap.Uint64("committs", be.commitTs))
		// already selected a dispatcher to write, now all dispatchers reported the block event
		b.blockedEvents.Delete(getEventKey(be.commitTs, be.isSyncPoint))
	}
}

// ackEvent creates an ack event
func ackEvent(commitTs uint64, isSyncPoint bool) *heartbeatpb.ACK {
	return &heartbeatpb.ACK{
		CommitTs:    commitTs,
		IsSyncPoint: isSyncPoint,
	}
}

// getEventKey returns the key of the block event
func getEventKey(blockTs uint64, isSyncPoint bool) eventKey {
	return eventKey{
		blockTs:     blockTs,
		isSyncPoint: isSyncPoint,
	}
}<|MERGE_RESOLUTION|>--- conflicted
+++ resolved
@@ -39,13 +39,8 @@
 // 7. maintainer clear the event, and schedule block event? todo: what if we schedule first then wait for all dispatchers?
 type Barrier struct {
 	blockedEvents      *BlockedEventMap
-<<<<<<< HEAD
-	operatorController *operator.Controller
-	controller         *Controller
-=======
 	spanController     *span.Controller
 	operatorController *operator.Controller
->>>>>>> c3e32621
 	splitTableEnabled  bool
 }
 
@@ -105,27 +100,16 @@
 }
 
 // NewBarrier create a new barrier for the changefeed
-<<<<<<< HEAD
-func NewBarrier(
-	operatorController *operator.Controller,
-	controller *Controller,
-=======
 func NewBarrier(spanController *span.Controller,
 	operatorController *operator.Controller,
->>>>>>> c3e32621
 	splitTableEnabled bool,
 	bootstrapRespMap map[node.ID]*heartbeatpb.MaintainerBootstrapResponse,
 	redo bool,
 ) *Barrier {
 	barrier := Barrier{
 		blockedEvents:      NewBlockEventMap(),
-<<<<<<< HEAD
-		operatorController: operatorController,
-		controller:         controller,
-=======
 		spanController:     spanController,
 		operatorController: operatorController,
->>>>>>> c3e32621
 		splitTableEnabled:  splitTableEnabled,
 	}
 	barrier.handleBootstrapResponse(bootstrapRespMap, redo)
@@ -216,11 +200,7 @@
 			key := getEventKey(blockState.BlockTs, blockState.IsSyncPoint)
 			event, ok := b.blockedEvents.Get(key)
 			if !ok {
-<<<<<<< HEAD
-				event = NewBlockEvent(common.NewChangefeedIDFromPB(resp.ChangefeedID), common.NewDispatcherIDFromPB(span.ID), b.operatorController, b.controller, blockState, b.splitTableEnabled)
-=======
 				event = NewBlockEvent(common.NewChangefeedIDFromPB(resp.ChangefeedID), common.NewDispatcherIDFromPB(span.ID), b.spanController, b.operatorController, blockState, b.splitTableEnabled)
->>>>>>> c3e32621
 				b.blockedEvents.Set(key, event)
 			}
 			switch blockState.Stage {
@@ -330,11 +310,7 @@
 	event, ok := b.blockedEvents.Get(key)
 	if !ok {
 		// no block event found
-<<<<<<< HEAD
-		be := NewBlockEvent(changefeedID, dispatcherID, b.operatorController, b.controller, status.State, b.splitTableEnabled)
-=======
 		be := NewBlockEvent(changefeedID, dispatcherID, b.spanController, b.operatorController, status.State, b.splitTableEnabled)
->>>>>>> c3e32621
 		// the event is a fake event, the dispatcher will not send the block event
 		be.rangeChecker = range_checker.NewBoolRangeChecker(false)
 		return be
@@ -405,11 +381,7 @@
 ) *BarrierEvent {
 	event, ok := b.blockedEvents.Get(key)
 	if !ok {
-<<<<<<< HEAD
-		event = NewBlockEvent(changefeedID, dispatcherID, b.operatorController, b.controller, blockState, b.splitTableEnabled)
-=======
 		event = NewBlockEvent(changefeedID, dispatcherID, b.spanController, b.operatorController, blockState, b.splitTableEnabled)
->>>>>>> c3e32621
 		b.blockedEvents.Set(key, event)
 	}
 	return event
