// Copyright 2024 PingCAP, Inc.
//
// Licensed under the Apache License, Version 2.0 (the "License");
// you may not use this file except in compliance with the License.
// You may obtain a copy of the License at
//
//     http://www.apache.org/licenses/LICENSE-2.0
//
// Unless required by applicable law or agreed to in writing, software
// distributed under the License is distributed on an "AS IS" BASIS,
// See the License for the specific language governing permissions and
// limitations under the License.

package maintainer

import (
	"time"

	"github.com/pingcap/ticdc/maintainer/operator"
	"github.com/pingcap/ticdc/maintainer/scheduler"
	"github.com/pingcap/ticdc/maintainer/span"
	"github.com/pingcap/ticdc/maintainer/split"
	"github.com/pingcap/ticdc/pkg/common"
	"github.com/pingcap/ticdc/pkg/config"
	pkgscheduler "github.com/pingcap/ticdc/pkg/scheduler"
)

func NewScheduleController(changefeedID common.ChangeFeedID,
	batchSize int,
	oc, redoOC *operator.Controller,
	spanController, redoSpanController *span.Controller,
	balanceInterval time.Duration,
	splitter *split.Splitter,
	schedulerCfg *config.ChangefeedSchedulerConfig,
) *pkgscheduler.Controller {
	schedulers := map[string]pkgscheduler.Scheduler{
		pkgscheduler.BasicScheduler: scheduler.NewBasicScheduler(
			changefeedID,
			batchSize,
			oc,
			spanController,
			schedulerCfg,
			false,
		),
		pkgscheduler.BalanceScheduler: scheduler.NewBalanceScheduler(
			changefeedID,
			batchSize,
			splitter,
			oc,
			spanController,
			balanceInterval,
			false,
		),
	}
	if splitter != nil {
		schedulers[pkgscheduler.BalanceSplitScheduler] = scheduler.NewBalanceSplitsScheduler(
			changefeedID,
			batchSize,
			splitter,
			oc,
			spanController,
<<<<<<< HEAD
			balanceInterval,
			false,
		)
	}
	if redoOC != nil {
		schedulers[pkgscheduler.RedoBasicScheduler] = scheduler.NewBasicScheduler(
			changefeedID,
			batchSize,
			redoOC,
			redoSpanController,
			schedulerCfg,
			true,
		)
		schedulers[pkgscheduler.RedoBalanceScheduler] = scheduler.NewBalanceScheduler(
			changefeedID,
			batchSize,
			redoOC,
			redoSpanController,
			balanceInterval,
			true,
=======
>>>>>>> 8e4744dc
		)
		if splitter != nil {
			schedulers[pkgscheduler.RedoSplitScheduler] = scheduler.NewSplitScheduler(
				changefeedID,
				batchSize,
				splitter,
				redoOC,
				redoSpanController,
				balanceInterval,
				true,
			)
		}
	}
	return pkgscheduler.NewController(schedulers)
}<|MERGE_RESOLUTION|>--- conflicted
+++ resolved
@@ -59,8 +59,6 @@
 			splitter,
 			oc,
 			spanController,
-<<<<<<< HEAD
-			balanceInterval,
 			false,
 		)
 	}
@@ -76,21 +74,19 @@
 		schedulers[pkgscheduler.RedoBalanceScheduler] = scheduler.NewBalanceScheduler(
 			changefeedID,
 			batchSize,
+			splitter,
 			redoOC,
 			redoSpanController,
 			balanceInterval,
 			true,
-=======
->>>>>>> 8e4744dc
 		)
 		if splitter != nil {
-			schedulers[pkgscheduler.RedoSplitScheduler] = scheduler.NewSplitScheduler(
+			schedulers[pkgscheduler.RedoBalanceSplitScheduler] = scheduler.NewBalanceSplitsScheduler(
 				changefeedID,
 				batchSize,
 				splitter,
 				redoOC,
 				redoSpanController,
-				balanceInterval,
 				true,
 			)
 		}
