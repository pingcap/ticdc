// Copyright 2024 PingCAP, Inc.
//
// Licensed under the Apache License, Version 2.0 (the "License");
// you may not use this file except in compliance with the License.
// You may obtain a copy of the License at
//
//     http://www.apache.org/licenses/LICENSE-2.0
//
// Unless required by applicable law or agreed to in writing, software
// distributed under the License is distributed on an "AS IS" BASIS,
// See the License for the specific language governing permissions and
// limitations under the License.

package operator

import (
	"container/heap"
	"math"
	"sync"
	"time"

	"github.com/pingcap/log"
	"github.com/pingcap/ticdc/heartbeatpb"
	"github.com/pingcap/ticdc/maintainer/replica"
	"github.com/pingcap/ticdc/maintainer/span"
	"github.com/pingcap/ticdc/maintainer/split"
	"github.com/pingcap/ticdc/pkg/common"
	appcontext "github.com/pingcap/ticdc/pkg/common/context"
	"github.com/pingcap/ticdc/pkg/messaging"
	"github.com/pingcap/ticdc/pkg/metrics"
	"github.com/pingcap/ticdc/pkg/node"
	"github.com/pingcap/ticdc/pkg/scheduler/operator"
	"github.com/pingcap/ticdc/server/watcher"
	"github.com/pingcap/tiflow/cdc/model"
	"go.uber.org/zap"
)

const (
	// emptyPollInterval is the interval to poll the operator from the queue when the queue is empty.
	emptyPollInterval = time.Millisecond * 200
	// nextPollInterval is the interval to poll the operator from the queue when the queue is not empty.
	nextPollInterval = time.Millisecond * 50
)

var _ operator.Controller[common.DispatcherID, *heartbeatpb.TableSpanStatus] = &Controller{}

// Controller is the operator controller, it manages all operators.
// And the Controller is responsible for the execution of the operator.
type Controller struct {
	role           string
	changefeedID   common.ChangeFeedID
	batchSize      int
	messageCenter  messaging.MessageCenter
	spanController *span.Controller
	nodeManager    *watcher.NodeManager
	splitter       *split.Splitter

	mu        sync.RWMutex // protect the following fields
	operators map[common.DispatcherID]*operator.OperatorWithTime[common.DispatcherID, *heartbeatpb.TableSpanStatus]
	// for redo
	blockOperators map[common.DispatcherID]struct{}
	runningQueue   operator.OperatorQueue[common.DispatcherID, *heartbeatpb.TableSpanStatus]
}

// NewOperatorController creates a new operator controller
func NewOperatorController(
	changefeedID common.ChangeFeedID,
	spanController *span.Controller,
	batchSize int,
) *Controller {
	return &Controller{
		changefeedID:   changefeedID,
		batchSize:      batchSize,
		operators:      make(map[common.DispatcherID]*operator.OperatorWithTime[common.DispatcherID, *heartbeatpb.TableSpanStatus]),
		blockOperators: make(map[common.DispatcherID]struct{}),
		runningQueue:   make(operator.OperatorQueue[common.DispatcherID, *heartbeatpb.TableSpanStatus], 0),
		role:           "maintainer",
		spanController: spanController,
		nodeManager:    appcontext.GetService[*watcher.NodeManager](watcher.NodeManagerName),
		messageCenter:  appcontext.GetService[messaging.MessageCenter](appcontext.MessageCenter),
	}
}

// Execute poll the operator from the queue and execute it
// It will be called in the thread pool.
func (oc *Controller) Execute() time.Time {
	executedCounter := 0
	for {
		op, next := oc.pollQueueingOperator()
		if !next {
			return time.Now().Add(emptyPollInterval)
		}
		if op == nil {
			continue
		}

		msg := op.Schedule()

		if msg != nil {
			_ = oc.messageCenter.SendCommand(msg)
			log.Info("send command to dispatcher",
				zap.String("role", oc.role),
				zap.String("changefeed", oc.changefeedID.Name()),
				zap.String("operator", op.String()),
				zap.Any("msg", msg.Message))
		}
		executedCounter++
		if executedCounter >= oc.batchSize {
			return time.Now().Add(nextPollInterval)
		}
	}
}

// RemoveTasksBySchemaID remove all tasks by schema id.
// it is only by the barrier when the schema is dropped by ddl
func (oc *Controller) RemoveTasksBySchemaID(schemaID int64) {
	for _, replicaSet := range oc.spanController.RemoveBySchemaID(schemaID) {
		oc.removeReplicaSet(newRemoveDispatcherOperator(oc.spanController, replicaSet))
	}
}

// RemoveTasksByTableIDs remove all tasks by table ids.
// it is only called by the barrier when the table is dropped by ddl
func (oc *Controller) RemoveTasksByTableIDs(tables ...int64) {
	for _, replicaSet := range oc.spanController.RemoveByTableIDs(tables...) {
		oc.removeReplicaSet(newRemoveDispatcherOperator(oc.spanController, replicaSet))
	}
}

// AddOperator adds an operator to the controller, if the operator already exists, return false.
func (oc *Controller) AddOperator(op operator.Operator[common.DispatcherID, *heartbeatpb.TableSpanStatus]) bool {
	oc.mu.RLock()
	if _, ok := oc.operators[op.ID()]; ok {
		oc.mu.RUnlock()
		log.Info("add operator failed, operator already exists",
			zap.String("role", oc.role),
			zap.String("changefeed", oc.changefeedID.Name()),
			zap.String("operator", op.String()))
		return false
	}
	oc.mu.RUnlock()
	span := oc.spanController.GetTaskByID(op.ID())
	if span == nil {
		log.Warn("add operator failed, span not found",
			zap.String("role", oc.role),
			zap.String("changefeed", oc.changefeedID.Name()),
			zap.String("operator", op.String()))
		return false
	}
	oc.pushOperator(op)
	return true
}

func (oc *Controller) UpdateOperatorStatus(id common.DispatcherID, from node.ID, status *heartbeatpb.TableSpanStatus) {
	oc.mu.RLock()
	op, ok := oc.operators[id]
	oc.mu.RUnlock()

	if ok {
		op.OP.Check(from, status)
	}
}

// OnNodeRemoved is called when a node is offline,
// the controller will mark all spans on the node as absent if no operator is handling it,
// then the controller will notify all operators.
func (oc *Controller) OnNodeRemoved(n node.ID) {
	for _, span := range oc.spanController.GetTaskByNodeID(n) {
		oc.mu.RLock()
		_, ok := oc.operators[span.ID]
		oc.mu.RUnlock()
		if !ok {
			oc.spanController.MarkSpanAbsent(span)
		}
	}
	ops := oc.GetAllOperators()
	for _, op := range ops {
		op.OnNodeRemove(n)
	}
}

// GetOperator returns the operator by id.
func (oc *Controller) GetOperator(id common.DispatcherID) operator.Operator[common.DispatcherID, *heartbeatpb.TableSpanStatus] {
	oc.mu.RLock()
	defer oc.mu.RUnlock()

	if op, ok := oc.operators[id]; !ok {
		return nil
	} else {
		return op.OP
	}
}

// OperatorSize returns the number of operators in the controller.
func (oc *Controller) OperatorSize() int {
	oc.mu.RLock()
	defer oc.mu.RUnlock()
	return len(oc.operators)
}

func (oc *Controller) GetMinCheckpointTs() uint64 {
	minCheckpointTs := uint64(math.MaxUint64)
	ops := oc.GetAllOperators()

	for _, op := range ops {
		if op.BlockTsForward() {
			spanReplication := oc.spanController.GetTaskByID(op.ID())
			if spanReplication == nil {
				// for test
				log.Panic("span replication is nil", zap.String("operator", op.String()))
			}
			if spanReplication.GetStatus().CheckpointTs < minCheckpointTs {
				minCheckpointTs = spanReplication.GetStatus().CheckpointTs
			}
		}
	}
	return minCheckpointTs
}

// pollQueueingOperator returns the operator need to be executed,
// "next" is true to indicate that it may exist in next attempt,
// and false is the end for the poll.
func (oc *Controller) pollQueueingOperator() (
	operator.Operator[common.DispatcherID, *heartbeatpb.TableSpanStatus],
	bool,
) {
	oc.mu.Lock()
	if oc.runningQueue.Len() == 0 {
		oc.mu.Unlock()
		return nil, false
	}
	item := heap.Pop(&oc.runningQueue).(*operator.OperatorWithTime[common.DispatcherID, *heartbeatpb.TableSpanStatus])
<<<<<<< HEAD
	op := item.OP
	opID := op.ID()
=======
	oc.mu.Unlock()
>>>>>>> 8e4744dc
	if item.IsRemoved {
		return nil, true
	}
	// always call the PostFinish method to ensure the operator is cleaned up by itself.
	if op.IsFinished() {
		op.PostFinish()
		item.IsRemoved = true

		oc.mu.Lock()
		delete(oc.operators, opID)
<<<<<<< HEAD
		oc.removeBlockOperators(op)
		metrics.FinishedOperatorCount.WithLabelValues(common.DefaultNamespace, oc.changefeedID.Name(), op.Type()).Inc()
		metrics.OperatorDuration.WithLabelValues(common.DefaultNamespace, oc.changefeedID.Name(), op.Type()).Observe(time.Since(item.CreatedAt).Seconds())
=======
		oc.mu.Unlock()

		metrics.OperatorCount.WithLabelValues(model.DefaultNamespace, oc.changefeedID.Name(), op.Type()).Dec()
		metrics.OperatorDuration.WithLabelValues(model.DefaultNamespace, oc.changefeedID.Name(), op.Type()).Observe(time.Since(item.CreatedAt).Seconds())
>>>>>>> 8e4744dc
		log.Info("operator finished",
			zap.String("role", oc.role),
			zap.String("changefeed", oc.changefeedID.Name()),
			zap.String("operator", opID.String()),
			zap.String("operator", op.String()))
		return nil, true
	}
	if time.Since(item.CreatedAt) > time.Second*30 {
		log.Warn("operator is still in running queue",
			zap.String("changefeed", oc.changefeedID.Name()),
			zap.String("operator", opID.String()),
			zap.String("operator", op.String()),
			zap.Any("timeSinceCreated", time.Since(item.CreatedAt)))
	}
	now := time.Now()
	oc.mu.Lock()
	defer oc.mu.Unlock()
	if now.Before(item.NotifyAt) {
		heap.Push(&oc.runningQueue, item)
		return nil, false
	}
	// pushes with new notify time.
	item.NotifyAt = time.Now().Add(time.Millisecond * 500)
	heap.Push(&oc.runningQueue, item)
	return op, true
}

func (oc *Controller) removeReplicaSet(op *removeDispatcherOperator) {
	oc.mu.Lock()
	if old, ok := oc.operators[op.ID()]; ok {
<<<<<<< HEAD
		log.Info("replica set is removed, replace the old one",
=======
		oc.mu.Unlock()

		log.Info("replica set is removed , replace the old one",
>>>>>>> 8e4744dc
			zap.String("role", oc.role),
			zap.String("changefeed", oc.changefeedID.Name()),
			zap.String("replicaSet", old.OP.ID().String()),
			zap.String("operator", old.OP.String()))
		old.OP.OnTaskRemoved()
		old.OP.PostFinish()
		old.IsRemoved = true

		oc.mu.Lock()
		delete(oc.operators, op.ID())
<<<<<<< HEAD
		oc.removeBlockOperators(op)
=======
		oc.mu.Unlock()
>>>>>>> 8e4744dc
	}
	oc.mu.Unlock()
	oc.pushOperator(op)
}

// pushOperator add an operator to the controller queue.
func (oc *Controller) pushOperator(op operator.Operator[common.DispatcherID, *heartbeatpb.TableSpanStatus]) {
	oc.checkAffectedNodes(op)
	log.Info("add operator to running queue",
		zap.String("role", oc.role),
		zap.String("changefeed", oc.changefeedID.Name()),
		zap.String("operator", op.String()))
	withTime := operator.NewOperatorWithTime(op, time.Now())

	oc.mu.Lock()
	oc.operators[op.ID()] = withTime
<<<<<<< HEAD
	oc.addBlockOperators(op)
=======
	oc.mu.Unlock()

>>>>>>> 8e4744dc
	op.Start()

	oc.mu.Lock()
	heap.Push(&oc.runningQueue, withTime)
	oc.mu.Unlock()

	metrics.OperatorCount.WithLabelValues(model.DefaultNamespace, oc.changefeedID.Name(), op.Type()).Inc()
	metrics.TotalOperatorCount.WithLabelValues(model.DefaultNamespace, oc.changefeedID.Name(), op.Type()).Inc()
}

func (oc *Controller) checkAffectedNodes(op operator.Operator[common.DispatcherID, *heartbeatpb.TableSpanStatus]) {
	aliveNodes := oc.nodeManager.GetAliveNodes()
	for _, nodeID := range op.AffectedNodes() {
		if _, ok := aliveNodes[nodeID]; !ok {
			op.OnNodeRemove(nodeID)
		}
	}
}

func (oc *Controller) NewMoveOperator(replicaSet *replica.SpanReplication, origin, dest node.ID) operator.Operator[common.DispatcherID, *heartbeatpb.TableSpanStatus] {
	return &MoveDispatcherOperator{
		replicaSet:     replicaSet,
		origin:         origin,
		dest:           dest,
		spanController: oc.spanController,
	}
}

func checkMergeOperator(affectedReplicaSets []*replica.SpanReplication) bool {
	if len(affectedReplicaSets) < 2 {
		log.Info("affectedReplicaSets is less than 2, skip merge",
			zap.Any("affectedReplicaSets", affectedReplicaSets))
		return false
	}

	affectedSpans := make([]*heartbeatpb.TableSpan, 0, len(affectedReplicaSets))
	for _, replicaSet := range affectedReplicaSets {
		affectedSpans = append(affectedSpans, replicaSet.Span)
	}

	prevTableSpan := affectedSpans[0]
	nodeID := affectedReplicaSets[0].GetNodeID()
	for idx := 1; idx < len(affectedSpans); idx++ {
		currentTableSpan := affectedSpans[idx]
		if !common.IsTableSpanConsecutive(prevTableSpan, currentTableSpan) {
			log.Info("affectedReplicaSets is not consecutive, skip merge", zap.String("prevTableSpan", common.FormatTableSpan(prevTableSpan)), zap.String("currentTableSpan", common.FormatTableSpan(currentTableSpan)))
			return false
		}
		prevTableSpan = currentTableSpan
		if affectedReplicaSets[idx].GetNodeID() != nodeID {
			log.Info("affectedReplicaSets is not in the same node, skip merge", zap.Any("affectedReplicaSets", affectedReplicaSets))
			return false
		}
	}
	return true
}

// AddMergeOperator creates a merge operator, which merge consecutive replica sets.
// We need create a mergeOperator for the new replicaset, and create len(affectedReplicaSets) empty operator
// to occupy these replica set not evolve other scheduling among merging.
func (oc *Controller) AddMergeOperator(
	affectedReplicaSets []*replica.SpanReplication,
) operator.Operator[common.DispatcherID, *heartbeatpb.TableSpanStatus] {
	if !checkMergeOperator(affectedReplicaSets) {
		return nil
	}

	operators := make([]operator.Operator[common.DispatcherID, *heartbeatpb.TableSpanStatus], 0, len(affectedReplicaSets))
	for _, replicaSet := range affectedReplicaSets {
		operator := NewOccupyDispatcherOperator(oc.spanController, replicaSet)
		ret := oc.AddOperator(operator)
		if ret {
			operators = append(operators, operator)
		} else {
			log.Error("failed to add occupy dispatcher operator",
				zap.String("changefeed", oc.changefeedID.String()),
				zap.Int64("group", int64(replicaSet.GetGroupID())),
				zap.String("span", replicaSet.Span.String()),
				zap.String("operator", operator.String()))
<<<<<<< HEAD
=======
			// set prev op taskRemoved
>>>>>>> 8e4744dc
			for _, op := range operators {
				op.OnTaskRemoved()
			}
			return nil
		}
	}

	mergeOperator := NewMergeDispatcherOperator(oc.spanController, affectedReplicaSets, operators)
<<<<<<< HEAD
	if mergeOperator == nil {
		log.Error("failed to create merge operator",
			zap.String("changefeed", oc.changefeedID.Name()),
			zap.Int("affectedReplicaSets", len(affectedReplicaSets)),
		)
		for _, op := range operators {
			op.OnTaskRemoved()
		}
		return nil
	}
	if _, ok := oc.operators[mergeOperator.ID()]; ok {
		log.Info("add operator failed, operator already exists",
			zap.String("role", oc.role),
			zap.String("changefeed", oc.changefeedID.Name()),
			zap.String("operator", mergeOperator.String()))
=======
	ret := oc.AddOperator(mergeOperator)
	if !ret {
		log.Error("failed to add merge dispatcher operator",
			zap.String("changefeed", oc.changefeedID.String()),
			zap.Any("mergeSpans", affectedReplicaSets),
			zap.String("operator", mergeOperator.String()))
		// set prev op taskRemoved
>>>>>>> 8e4744dc
		for _, op := range operators {
			op.OnTaskRemoved()
		}
		return nil
	}
	log.Info("add merge operator",
		zap.String("role", oc.role),
		zap.String("changefeed", oc.changefeedID.Name()),
		zap.Int("affectedReplicaSets", len(affectedReplicaSets)),
	)
	return mergeOperator
}

func (oc *Controller) GetAllOperators() []operator.Operator[common.DispatcherID, *heartbeatpb.TableSpanStatus] {
	oc.mu.RLock()
	defer oc.mu.RUnlock()

	operators := make([]operator.Operator[common.DispatcherID, *heartbeatpb.TableSpanStatus], 0, len(oc.operators))

	for _, op := range oc.operators {
		operators = append(operators, op.OP)
	}
	return operators
}

// =========== following func only for test ===========
func (oc *Controller) RemoveOp(id common.DispatcherID) {
	oc.mu.Lock()
<<<<<<< HEAD
	return &oc.mu
}

func (oc *Controller) ReleaseLock(mutex *sync.RWMutex) {
	mutex.Unlock()
}

// BlockOperatorSizeWithLock return the blockOperators of controller.
// There may be incorrect redoTs when scheduling
// these operators are not impact the redoTs: "occupy", "merge", "split", "remove"
func (oc *Controller) BlockOperatorSizeWithLock() int {
	return len(oc.blockOperators)
}

func (oc *Controller) addBlockOperators(op operator.Operator[common.DispatcherID, *heartbeatpb.TableSpanStatus]) {
	switch op.Type() {
	case "occupy", "merge", "split", "remove":
	default:
		oc.blockOperators[op.ID()] = struct{}{}
	}
}

func (oc *Controller) removeBlockOperators(op operator.Operator[common.DispatcherID, *heartbeatpb.TableSpanStatus]) {
	switch op.Type() {
	case "occupy", "merge", "split", "remove":
	default:
		delete(oc.blockOperators, op.ID())
	}
=======
	defer oc.mu.Unlock()
	delete(oc.operators, id)
>>>>>>> 8e4744dc
}<|MERGE_RESOLUTION|>--- conflicted
+++ resolved
@@ -230,12 +230,9 @@
 		return nil, false
 	}
 	item := heap.Pop(&oc.runningQueue).(*operator.OperatorWithTime[common.DispatcherID, *heartbeatpb.TableSpanStatus])
-<<<<<<< HEAD
 	op := item.OP
 	opID := op.ID()
-=======
 	oc.mu.Unlock()
->>>>>>> 8e4744dc
 	if item.IsRemoved {
 		return nil, true
 	}
@@ -246,16 +243,11 @@
 
 		oc.mu.Lock()
 		delete(oc.operators, opID)
-<<<<<<< HEAD
 		oc.removeBlockOperators(op)
-		metrics.FinishedOperatorCount.WithLabelValues(common.DefaultNamespace, oc.changefeedID.Name(), op.Type()).Inc()
-		metrics.OperatorDuration.WithLabelValues(common.DefaultNamespace, oc.changefeedID.Name(), op.Type()).Observe(time.Since(item.CreatedAt).Seconds())
-=======
 		oc.mu.Unlock()
 
 		metrics.OperatorCount.WithLabelValues(model.DefaultNamespace, oc.changefeedID.Name(), op.Type()).Dec()
 		metrics.OperatorDuration.WithLabelValues(model.DefaultNamespace, oc.changefeedID.Name(), op.Type()).Observe(time.Since(item.CreatedAt).Seconds())
->>>>>>> 8e4744dc
 		log.Info("operator finished",
 			zap.String("role", oc.role),
 			zap.String("changefeed", oc.changefeedID.Name()),
@@ -286,13 +278,9 @@
 func (oc *Controller) removeReplicaSet(op *removeDispatcherOperator) {
 	oc.mu.Lock()
 	if old, ok := oc.operators[op.ID()]; ok {
-<<<<<<< HEAD
-		log.Info("replica set is removed, replace the old one",
-=======
 		oc.mu.Unlock()
 
 		log.Info("replica set is removed , replace the old one",
->>>>>>> 8e4744dc
 			zap.String("role", oc.role),
 			zap.String("changefeed", oc.changefeedID.Name()),
 			zap.String("replicaSet", old.OP.ID().String()),
@@ -303,11 +291,8 @@
 
 		oc.mu.Lock()
 		delete(oc.operators, op.ID())
-<<<<<<< HEAD
 		oc.removeBlockOperators(op)
-=======
 		oc.mu.Unlock()
->>>>>>> 8e4744dc
 	}
 	oc.mu.Unlock()
 	oc.pushOperator(op)
@@ -324,12 +309,9 @@
 
 	oc.mu.Lock()
 	oc.operators[op.ID()] = withTime
-<<<<<<< HEAD
 	oc.addBlockOperators(op)
-=======
 	oc.mu.Unlock()
 
->>>>>>> 8e4744dc
 	op.Start()
 
 	oc.mu.Lock()
@@ -409,10 +391,7 @@
 				zap.Int64("group", int64(replicaSet.GetGroupID())),
 				zap.String("span", replicaSet.Span.String()),
 				zap.String("operator", operator.String()))
-<<<<<<< HEAD
-=======
 			// set prev op taskRemoved
->>>>>>> 8e4744dc
 			for _, op := range operators {
 				op.OnTaskRemoved()
 			}
@@ -421,23 +400,6 @@
 	}
 
 	mergeOperator := NewMergeDispatcherOperator(oc.spanController, affectedReplicaSets, operators)
-<<<<<<< HEAD
-	if mergeOperator == nil {
-		log.Error("failed to create merge operator",
-			zap.String("changefeed", oc.changefeedID.Name()),
-			zap.Int("affectedReplicaSets", len(affectedReplicaSets)),
-		)
-		for _, op := range operators {
-			op.OnTaskRemoved()
-		}
-		return nil
-	}
-	if _, ok := oc.operators[mergeOperator.ID()]; ok {
-		log.Info("add operator failed, operator already exists",
-			zap.String("role", oc.role),
-			zap.String("changefeed", oc.changefeedID.Name()),
-			zap.String("operator", mergeOperator.String()))
-=======
 	ret := oc.AddOperator(mergeOperator)
 	if !ret {
 		log.Error("failed to add merge dispatcher operator",
@@ -445,7 +407,6 @@
 			zap.Any("mergeSpans", affectedReplicaSets),
 			zap.String("operator", mergeOperator.String()))
 		// set prev op taskRemoved
->>>>>>> 8e4744dc
 		for _, op := range operators {
 			op.OnTaskRemoved()
 		}
@@ -474,18 +435,16 @@
 // =========== following func only for test ===========
 func (oc *Controller) RemoveOp(id common.DispatcherID) {
 	oc.mu.Lock()
-<<<<<<< HEAD
-	return &oc.mu
-}
-
-func (oc *Controller) ReleaseLock(mutex *sync.RWMutex) {
-	mutex.Unlock()
-}
-
-// BlockOperatorSizeWithLock return the blockOperators of controller.
+	defer oc.mu.Unlock()
+	delete(oc.operators, id)
+}
+
+// BlockOperatorSize return the blockOperators of controller.
 // There may be incorrect redoTs when scheduling
 // these operators are not impact the redoTs: "occupy", "merge", "split", "remove"
-func (oc *Controller) BlockOperatorSizeWithLock() int {
+func (oc *Controller) BlockOperatorSize() int {
+	oc.mu.RLock()
+	defer oc.mu.RUnlock()
 	return len(oc.blockOperators)
 }
 
@@ -503,8 +462,4 @@
 	default:
 		delete(oc.blockOperators, op.ID())
 	}
-=======
-	defer oc.mu.Unlock()
-	delete(oc.operators, id)
->>>>>>> 8e4744dc
 }