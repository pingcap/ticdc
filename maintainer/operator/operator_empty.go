// Copyright 2025 PingCAP, Inc.
//
// Licensed under the Apache License, Version 2.0 (the "License");
// you may not use this file except in compliance with the License.
// You may obtain a copy of the License at
//
//     http://www.apache.org/licenses/LICENSE-2.0
//
// Unless required by applicable law or agreed to in writing, software
// distributed under the License is distributed on an "AS IS" BASIS,
// See the License for the specific language governing permissions and
// limitations under the License.

package operator

import (
	"fmt"

	"github.com/pingcap/log"
	"github.com/pingcap/ticdc/heartbeatpb"
	"github.com/pingcap/ticdc/maintainer/replica"
	"github.com/pingcap/ticdc/maintainer/span"
	"github.com/pingcap/ticdc/pkg/common"
	"github.com/pingcap/ticdc/pkg/messaging"
	"github.com/pingcap/ticdc/pkg/node"
	"go.uber.org/atomic"
	"go.uber.org/zap"
)

// OccupyDispatcherOperator is an operator to occupy a replica set not evolving.
type OccupyDispatcherOperator struct {
<<<<<<< HEAD
	replicaSet *replica.SpanReplication
	finished   atomic.Bool
	removed    atomic.Bool
	db         *replica.ReplicationDB
	repeat     bool
=======
	replicaSet     *replica.SpanReplication
	finished       atomic.Bool
	removed        atomic.Bool
	spanController *span.Controller
>>>>>>> c3e32621
}

func NewOccupyDispatcherOperator(
	spanController *span.Controller,
	replicaSet *replica.SpanReplication,
) *OccupyDispatcherOperator {
	return &OccupyDispatcherOperator{
		replicaSet:     replicaSet,
		spanController: spanController,
	}
}

func (m *OccupyDispatcherOperator) Check(from node.ID, status *heartbeatpb.TableSpanStatus) {
}

func (m *OccupyDispatcherOperator) Schedule() *messaging.TargetMessage {
	return nil
}

// OnNodeRemove is called when node offline, and the replicaset must already move to absent status and will be scheduled again
func (m *OccupyDispatcherOperator) OnNodeRemove(n node.ID) {
}

// AffectedNodes returns the nodes affected by the operator
func (m *OccupyDispatcherOperator) AffectedNodes() []node.ID {
	return []node.ID{}
}

func (m *OccupyDispatcherOperator) ID() common.DispatcherID {
	return m.replicaSet.ID
}

func (m *OccupyDispatcherOperator) SetFinished() {
	m.finished.Store(true)
}

func (m *OccupyDispatcherOperator) IsFinished() bool {
	return m.finished.Load()
}

func (m *OccupyDispatcherOperator) OnTaskRemoved() {
	m.finished.Store(true)
	m.removed.Store(true)
}

func (m *OccupyDispatcherOperator) Start() {
}

func (m *OccupyDispatcherOperator) PostFinish() {
	log.Info("occupy dispatcher operator finished",
		zap.Any("removed", m.removed.Load()),
		zap.Any("finished", m.finished.Load()),
		zap.String("changefeed", m.replicaSet.ChangefeedID.String()),
		zap.String("replicaSet", m.replicaSet.ID.String()))
}

func (m *OccupyDispatcherOperator) String() string {
	return fmt.Sprintf("occupy dispatcher operator: %s", m.replicaSet.ID)
}

func (m *OccupyDispatcherOperator) Type() string {
	return "occupy"
}

func (m *OccupyDispatcherOperator) IsRepeat() bool {
	return m.repeat
}

func (m *OccupyDispatcherOperator) SetRepeat(repeat bool) {
	m.repeat = repeat
}<|MERGE_RESOLUTION|>--- conflicted
+++ resolved
@@ -29,18 +29,11 @@
 
 // OccupyDispatcherOperator is an operator to occupy a replica set not evolving.
 type OccupyDispatcherOperator struct {
-<<<<<<< HEAD
-	replicaSet *replica.SpanReplication
-	finished   atomic.Bool
-	removed    atomic.Bool
-	db         *replica.ReplicationDB
-	repeat     bool
-=======
 	replicaSet     *replica.SpanReplication
 	finished       atomic.Bool
 	removed        atomic.Bool
 	spanController *span.Controller
->>>>>>> c3e32621
+	repeat         bool
 }
 
 func NewOccupyDispatcherOperator(
