// Copyright 2024 PingCAP, Inc.
//
// Licensed under the Apache License, Version 2.0 (the "License");
// you may not use this file except in compliance with the License.
// You may obtain a copy of the License at
//
//     http://www.apache.org/licenses/LICENSE-2.0
//
// Unless required by applicable law or agreed to in writing, software
// distributed under the License is distributed on an "AS IS" BASIS,
// See the License for the specific language governing permissions and
// limitations under the License.

package operator

import (
	"fmt"

	"github.com/pingcap/log"
	"github.com/pingcap/ticdc/heartbeatpb"
	"github.com/pingcap/ticdc/maintainer/replica"
	"github.com/pingcap/ticdc/maintainer/span"
	"github.com/pingcap/ticdc/pkg/common"
	"github.com/pingcap/ticdc/pkg/messaging"
	"github.com/pingcap/ticdc/pkg/node"
	"go.uber.org/atomic"
	"go.uber.org/zap"
)

// AddDispatcherOperator is an operator to schedule a table span to a dispatcher
type AddDispatcherOperator struct {
<<<<<<< HEAD
	replicaSet *replica.SpanReplication
	dest       node.ID
	finished   atomic.Bool
	removed    atomic.Bool
	db         *replica.ReplicationDB
	repeat     bool
=======
	replicaSet     *replica.SpanReplication
	dest           node.ID
	finished       atomic.Bool
	removed        atomic.Bool
	spanController *span.Controller
>>>>>>> c3e32621
}

func NewAddDispatcherOperator(
	spanController *span.Controller,
	replicaSet *replica.SpanReplication,
	dest node.ID,
) *AddDispatcherOperator {
	return &AddDispatcherOperator{
		replicaSet:     replicaSet,
		dest:           dest,
		spanController: spanController,
	}
}

func (m *AddDispatcherOperator) Check(from node.ID, status *heartbeatpb.TableSpanStatus) {
	if !m.finished.Load() && from == m.dest {
		switch status.ComponentStatus {
		case heartbeatpb.ComponentState_Working:
			log.Info("dispatcher report working status",
				zap.String("changefeed", m.replicaSet.ChangefeedID.String()),
				zap.String("replicaSet", m.replicaSet.ID.String()))
			m.finished.Store(true)
		case heartbeatpb.ComponentState_Removed:
			log.Info("dispatcher report removed status",
				zap.String("changefeed", m.replicaSet.ChangefeedID.String()),
				zap.String("replicaSet", m.replicaSet.ID.String()))
			m.finished.Store(true)
			m.removed.Store(true)
		case heartbeatpb.ComponentState_Stopped:
			log.Warn("dispatcher report unexpected stopped status, ignore",
				zap.String("changefeed", m.replicaSet.ChangefeedID.String()),
				zap.String("replicaSet", m.replicaSet.ID.String()))
		}
	}
}

func (m *AddDispatcherOperator) Schedule() *messaging.TargetMessage {
	if m.finished.Load() || m.removed.Load() {
		return nil
	}
	msg, err := m.replicaSet.NewAddDispatcherMessage(m.dest)
	if err != nil {
		log.Warn("generate dispatcher message failed, retry later", zap.String("operator", m.String()), zap.Error(err))
		return nil
	}
	return msg
}

// OnNodeRemove is called when node offline, and the replicaset must already move to absent status and will be scheduled again
func (m *AddDispatcherOperator) OnNodeRemove(n node.ID) {
	if n == m.dest {
		m.OnTaskRemoved()
	}
}

// AffectedNodes returns the nodes affected by the operator
func (m *AddDispatcherOperator) AffectedNodes() []node.ID {
	return []node.ID{m.dest}
}

func (m *AddDispatcherOperator) ID() common.DispatcherID {
	return m.replicaSet.ID
}

func (m *AddDispatcherOperator) IsFinished() bool {
	return m.finished.Load()
}

func (m *AddDispatcherOperator) OnTaskRemoved() {
	m.finished.Store(true)
	m.removed.Store(true)
}

func (m *AddDispatcherOperator) Start() {
	m.spanController.BindSpanToNode("", m.dest, m.replicaSet)
}

func (m *AddDispatcherOperator) PostFinish() {
	if !m.removed.Load() {
		m.spanController.MarkSpanReplicating(m.replicaSet)
	} else {
		if m.spanController.GetTaskByID(m.replicaSet.ID) != nil {
			m.spanController.MarkSpanAbsent(m.replicaSet)
		}
	}
}

func (m *AddDispatcherOperator) String() string {
	return fmt.Sprintf("add dispatcher operator: %s, dest:%s",
		m.replicaSet.ID, m.dest)
}

func (m *AddDispatcherOperator) Type() string {
	return "add"
}

func (m *AddDispatcherOperator) IsRepeat() bool {
	return m.repeat
}

func (m *AddDispatcherOperator) SetRepeat(repeat bool) {
	m.repeat = repeat
}<|MERGE_RESOLUTION|>--- conflicted
+++ resolved
@@ -29,20 +29,12 @@
 
 // AddDispatcherOperator is an operator to schedule a table span to a dispatcher
 type AddDispatcherOperator struct {
-<<<<<<< HEAD
-	replicaSet *replica.SpanReplication
-	dest       node.ID
-	finished   atomic.Bool
-	removed    atomic.Bool
-	db         *replica.ReplicationDB
-	repeat     bool
-=======
 	replicaSet     *replica.SpanReplication
 	dest           node.ID
 	finished       atomic.Bool
 	removed        atomic.Bool
 	spanController *span.Controller
->>>>>>> c3e32621
+	repeat         bool
 }
 
 func NewAddDispatcherOperator(
