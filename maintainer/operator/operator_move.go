--- conflicted
+++ resolved
@@ -81,20 +81,7 @@
 	m.lck.Lock()
 	defer m.lck.Unlock()
 
-<<<<<<< HEAD
-	if m.dest == m.origin && !m.originNodeStopped.Load() {
-		log.Info("origin and dest are the same, no need to move",
-			zap.String("origin", m.origin.String()),
-			zap.String("dest", m.dest.String()),
-			zap.String("replicaSet", m.replicaSet.ID.String()))
-		m.finished = true
-		return nil
-	}
-
 	if m.originNodeStopped.Load() {
-=======
-	if m.originNodeStopped {
->>>>>>> 922c7718
 		if !m.bind {
 			// only bind the span to the dest node after the origin node is stopped.
 			m.spanController.BindSpanToNode(m.origin, m.dest, m.replicaSet)
