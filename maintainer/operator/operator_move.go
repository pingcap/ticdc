// Copyright 2024 PingCAP, Inc.
//
// Licensed under the Apache License, Version 2.0 (the "License");
// you may not use this file except in compliance with the License.
// You may obtain a copy of the License at
//
//     http://www.apache.org/licenses/LICENSE-2.0
//
// Unless required by applicable law or agreed to in writing, software
// distributed under the License is distributed on an "AS IS" BASIS,
// See the License for the specific language governing permissions and
// limitations under the License.

package operator

import (
	"fmt"
	"sync"

	"github.com/pingcap/log"
	"github.com/pingcap/ticdc/heartbeatpb"
	"github.com/pingcap/ticdc/maintainer/replica"
	"github.com/pingcap/ticdc/maintainer/span"
	"github.com/pingcap/ticdc/pkg/common"
	"github.com/pingcap/ticdc/pkg/messaging"
	"github.com/pingcap/ticdc/pkg/node"
	"go.uber.org/zap"
)

type moveState int

const (
	// moveStateRemoveOrigin removes the dispatcher from the origin node and waits until
	// the origin dispatcher reports a non-working state (typically Stopped), or the origin
	// node is removed.
	moveStateRemoveOrigin moveState = iota
	// moveStateAddDest binds the span to the destination node and creates the dispatcher
	// on that node. The move succeeds once the destination dispatcher reports Working.
	moveStateAddDest
	// moveStateAbortRemoveOrigin indicates the destination node is offline before the move
	// completes. The operator must keep removing the origin dispatcher and only mark the
	// span absent after the origin dispatcher is confirmed stopped (or the origin node is removed),
	// to avoid creating duplicate dispatchers.
	moveStateAbortRemoveOrigin
	// moveStateDoneSuccess indicates the move is finished successfully. PostFinish will mark
	// the span as replicating.
	moveStateDoneSuccess
	// moveStateDoneNoPostFinish indicates the operator is finished and PostFinish must be a no-op,
	// because the span has already been transitioned to another state (for example, absent).
	moveStateDoneNoPostFinish
)

// MoveDispatcherOperator is an operator to move a table span to the destination dispatcher
type MoveDispatcherOperator struct {
	replicaSet     *replica.SpanReplication
	spanController *span.Controller
	origin         node.ID
	dest           node.ID

	// State transitions:
	//   removeOrigin --(origin stopped)-> addDest --(dest working)-> doneSuccess
	//        |                           |
	//        | (dest offline)            | (dest offline)
	//        v                           v
	//   abortRemoveOrigin --(origin stopped/origin offline)-> doneNoPostFinish (span absent)
	//
	// Note: state is protected by lck.
	state moveState

	sendThrottler sendThrottler

	lck sync.Mutex
}

// isFinished reports whether the operator has reached a terminal state.
// Caller must hold m.lck.
func (m *MoveDispatcherOperator) isFinished() bool {
	return m.state == moveStateDoneSuccess || m.state == moveStateDoneNoPostFinish
}

// enterAddDest switches the operator into add-dest phase and updates the span binding.
// Caller must hold m.lck.
func (m *MoveDispatcherOperator) enterAddDest() {
	m.spanController.BindSpanToNode(m.origin, m.dest, m.replicaSet)
	m.state = moveStateAddDest
}

// finishAsAbsent aborts the move and marks the span absent for rescheduling.
// Caller must hold m.lck.
func (m *MoveDispatcherOperator) finishAsAbsent() {
	log.Info("move dispatcher operator aborted, mark span absent for rescheduling",
		zap.Stringer("changefeedID", m.replicaSet.ChangefeedID),
		zap.String("dispatcherID", m.replicaSet.ID.String()),
		zap.String("origin", m.origin.String()),
		zap.String("dest", m.dest.String()))
	m.spanController.MarkSpanAbsent(m.replicaSet)
	m.state = moveStateDoneNoPostFinish
}

func NewMoveDispatcherOperator(spanController *span.Controller, replicaSet *replica.SpanReplication, origin, dest node.ID) *MoveDispatcherOperator {
	return &MoveDispatcherOperator{
		replicaSet:     replicaSet,
		origin:         origin,
		dest:           dest,
		spanController: spanController,
		sendThrottler:  newSendThrottler(),
	}
}

func (m *MoveDispatcherOperator) Check(from node.ID, status *heartbeatpb.TableSpanStatus) {
	m.lck.Lock()
	defer m.lck.Unlock()

	if m.isFinished() {
		return
	}

	if from == m.origin && status.ComponentStatus != heartbeatpb.ComponentState_Working {
		log.Info("replica set removed from origin node",
			zap.String("replicaSet", m.replicaSet.ID.String()))

		// reset last send message time
		m.sendThrottler.reset()

		switch m.state {
		case moveStateAbortRemoveOrigin:
			// Dest node is offline. Abort the move and let basic scheduler reschedule the span.
			m.finishAsAbsent()
		case moveStateRemoveOrigin:
			m.enterAddDest()
		}
	}
	if m.state == moveStateAddDest && from == m.dest && status.ComponentStatus == heartbeatpb.ComponentState_Working {
		log.Info("replica set added to dest node",
			zap.String("dest", m.dest.String()),
			zap.String("replicaSet", m.replicaSet.ID.String()))
		m.state = moveStateDoneSuccess
	}
}

func (m *MoveDispatcherOperator) Schedule() *messaging.TargetMessage {
	m.lck.Lock()
	defer m.lck.Unlock()

<<<<<<< HEAD
	if m.originNodeStopped.Load() {
		if !m.bind {
			// only bind the span to the dest node after the origin node is stopped.
			m.spanController.BindSpanToNode(m.origin, m.dest, m.replicaSet)
			m.bind = true
		}

		if !m.sendThrottler.shouldSend() {
			return nil
		}
		return m.replicaSet.NewAddDispatcherMessage(m.dest, heartbeatpb.OperatorType_O_Move)
=======
	if m.isFinished() {
		return nil
>>>>>>> 3591a408
	}

	if !m.sendThrottler.shouldSend() {
		return nil
	}
<<<<<<< HEAD
	return m.replicaSet.NewRemoveDispatcherMessage(m.origin, heartbeatpb.OperatorType_O_Move)
=======

	switch m.state {
	case moveStateAddDest:
		return m.replicaSet.NewAddDispatcherMessage(m.dest)
	case moveStateRemoveOrigin, moveStateAbortRemoveOrigin:
		return m.replicaSet.NewRemoveDispatcherMessage(m.origin)
	default:
		return nil
	}
>>>>>>> 3591a408
}

func (m *MoveDispatcherOperator) OnNodeRemove(n node.ID) {
	m.lck.Lock()
	defer m.lck.Unlock()

	if m.isFinished() {
		log.Info("move dispatcher operator is finished, no need to handle node remove",
			zap.String("replicaSet", m.replicaSet.ID.String()),
			zap.String("origin", m.origin.String()),
			zap.String("dest", m.dest.String()))
		return
	}

	if n == m.dest {
		// Abort the move when dest node is offline.
		//
		// Note: We must not mark the span absent immediately when dest goes offline in remove-origin
		// state. The origin dispatcher may still be running and basic scheduler could schedule a new
		// dispatcher elsewhere, causing duplicate dispatchers. Instead, we keep removing the origin
		// dispatcher and only mark the span absent after the origin dispatcher is confirmed stopped
		// (or origin node is offline).
		log.Info("dest node is offline, abort move and reschedule span",
			zap.String("dest", m.dest.String()),
			zap.String("origin", m.origin.String()),
			zap.String("replicaSet", m.replicaSet.ID.String()))

		switch m.state {
		case moveStateAddDest:
			// Origin dispatcher is already stopped, safe to mark the span absent.
			m.finishAsAbsent()
		case moveStateRemoveOrigin:
			m.state = moveStateAbortRemoveOrigin
		}
		return
	}
	if n == m.origin {
		log.Info("origin node is stopped",
			zap.String("origin", m.origin.String()),
			zap.String("replicaSet", m.replicaSet.ID.String()))
		// Allow sending the next message immediately since move phase changes.
		m.sendThrottler.reset()

		switch m.state {
		case moveStateAbortRemoveOrigin:
			m.finishAsAbsent()
		case moveStateRemoveOrigin:
			m.enterAddDest()
		}
	}
}

// AffectedNodes returns the nodes affected by the operator
func (m *MoveDispatcherOperator) AffectedNodes() []node.ID {
	return []node.ID{m.origin, m.dest}
}

func (m *MoveDispatcherOperator) ID() common.DispatcherID {
	return m.replicaSet.ID
}

func (m *MoveDispatcherOperator) IsFinished() bool {
	m.lck.Lock()
	defer m.lck.Unlock()

	return m.isFinished()
}

func (m *MoveDispatcherOperator) OnTaskRemoved() {
	m.lck.Lock()
	defer m.lck.Unlock()

	log.Info("replicaset is removed, mark move dispatcher operator finished",
		zap.String("replicaSet", m.replicaSet.ID.String()),
		zap.String("changefeed", m.replicaSet.ChangefeedID.String()))
	m.spanController.MarkSpanReplicating(m.replicaSet)
	m.state = moveStateDoneNoPostFinish
}

func (m *MoveDispatcherOperator) Start() {
	m.lck.Lock()
	defer m.lck.Unlock()

	if m.dest == m.origin && m.origin != "" {
		log.Info("origin and dest are the same, no need to move",
			zap.String("origin", m.origin.String()),
			zap.String("dest", m.dest.String()),
			zap.String("replicaSet", m.replicaSet.ID.String()))
		m.state = moveStateDoneSuccess
		return
	}

	m.spanController.MarkSpanScheduling(m.replicaSet)
	m.state = moveStateRemoveOrigin
}

func (m *MoveDispatcherOperator) PostFinish() {
	m.lck.Lock()
	defer m.lck.Unlock()

	if m.state != moveStateDoneSuccess {
		return
	}

	log.Info("move dispatcher operator finished",
		zap.Stringer("changefeedID", m.replicaSet.ChangefeedID),
		zap.String("dispatcherID", m.replicaSet.ID.String()))
	m.spanController.MarkSpanReplicating(m.replicaSet)
}

func (m *MoveDispatcherOperator) String() string {
	return fmt.Sprintf("move dispatcher operator: %s, origin:%s, dest:%s",
		m.replicaSet.ID, m.origin, m.dest)
}

func (m *MoveDispatcherOperator) Type() string {
	return "move"
}

func (m *MoveDispatcherOperator) BlockTsForward() bool {
	return true
}<|MERGE_RESOLUTION|>--- conflicted
+++ resolved
@@ -142,40 +142,22 @@
 	m.lck.Lock()
 	defer m.lck.Unlock()
 
-<<<<<<< HEAD
-	if m.originNodeStopped.Load() {
-		if !m.bind {
-			// only bind the span to the dest node after the origin node is stopped.
-			m.spanController.BindSpanToNode(m.origin, m.dest, m.replicaSet)
-			m.bind = true
-		}
-
-		if !m.sendThrottler.shouldSend() {
-			return nil
-		}
-		return m.replicaSet.NewAddDispatcherMessage(m.dest, heartbeatpb.OperatorType_O_Move)
-=======
 	if m.isFinished() {
 		return nil
->>>>>>> 3591a408
 	}
 
 	if !m.sendThrottler.shouldSend() {
 		return nil
 	}
-<<<<<<< HEAD
-	return m.replicaSet.NewRemoveDispatcherMessage(m.origin, heartbeatpb.OperatorType_O_Move)
-=======
 
 	switch m.state {
 	case moveStateAddDest:
-		return m.replicaSet.NewAddDispatcherMessage(m.dest)
+		return m.replicaSet.NewAddDispatcherMessage(m.dest, heartbeatpb.OperatorType_O_Add)
 	case moveStateRemoveOrigin, moveStateAbortRemoveOrigin:
-		return m.replicaSet.NewRemoveDispatcherMessage(m.origin)
+		return m.replicaSet.NewRemoveDispatcherMessage(m.origin, heartbeatpb.OperatorType_O_Remove)
 	default:
 		return nil
 	}
->>>>>>> 3591a408
 }
 
 func (m *MoveDispatcherOperator) OnNodeRemove(n node.ID) {
