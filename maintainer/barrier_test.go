// Copyright 2024 PingCAP, Inc.
//
// Licensed under the Apache License, Version 2.0 (the "License");
// you may not use this file except in compliance with the License.
// You may obtain a copy of the License at
//
//     http://www.apache.org/licenses/LICENSE-2.0
//
// Unless required by applicable law or agreed to in writing, software
// distributed under the License is distributed on an "AS IS" BASIS,
// See the License for the specific language governing permissions and
// limitations under the License.

package maintainer

import (
	"testing"
	"time"

	"github.com/pingcap/log"
	"github.com/pingcap/ticdc/heartbeatpb"
	"github.com/pingcap/ticdc/maintainer/operator"
	"github.com/pingcap/ticdc/maintainer/replica"
	"github.com/pingcap/ticdc/maintainer/span"
	"github.com/pingcap/ticdc/maintainer/testutil"
	"github.com/pingcap/ticdc/pkg/common"
	appcontext "github.com/pingcap/ticdc/pkg/common/context"
	commonEvent "github.com/pingcap/ticdc/pkg/common/event"
	"github.com/pingcap/ticdc/pkg/node"
	"github.com/pingcap/ticdc/server/watcher"
	"github.com/stretchr/testify/require"
	"go.uber.org/zap"
)

func TestOneBlockEvent(t *testing.T) {
	testutil.SetUpTestServices()
	tableTriggerEventDispatcherID := common.NewDispatcherID()
	cfID := common.NewChangeFeedIDWithName("test", common.DefaultKeyspace)
	ddlSpan := replica.NewWorkingSpanReplication(cfID, tableTriggerEventDispatcherID,
		common.DDLSpanSchemaID,
		common.DDLSpan, &heartbeatpb.TableSpanStatus{
			ID:              tableTriggerEventDispatcherID.ToPB(),
			ComponentStatus: heartbeatpb.ComponentState_Working,
			CheckpointTs:    1,
		}, "node1")
<<<<<<< HEAD
	spanController := span.NewController(cfID, ddlSpan, nil, nil, nil)
=======
	spanController := span.NewController(cfID, ddlSpan, nil, nil, common.DefaultMode)
>>>>>>> 59077ec5
	operatorController := operator.NewOperatorController(cfID, spanController, 1000)
	startTs := uint64(10)
	spanController.AddNewTable(commonEvent.Table{SchemaID: 1, TableID: 1}, startTs)
	stm := spanController.GetTasksByTableID(1)[0]
	spanController.BindSpanToNode("", "node1", stm)
	spanController.MarkSpanReplicating(stm)

	barrier := NewBarrier(spanController, operatorController, false, nil, common.DefaultMode)
	msg := barrier.HandleStatus("node1", &heartbeatpb.BlockStatusRequest{
		ChangefeedID: cfID.ToPB(),
		BlockStatuses: []*heartbeatpb.TableSpanBlockStatus{
			{
				ID: spanController.GetDDLDispatcherID().ToPB(),
				State: &heartbeatpb.State{
					IsBlocked: true,
					BlockTs:   10,
					BlockTables: &heartbeatpb.InfluencedTables{
						InfluenceType: heartbeatpb.InfluenceType_All,
					},
					IsSyncPoint: true,
				},
			},
			{
				ID: stm.ID.ToPB(),
				State: &heartbeatpb.State{
					IsBlocked: true,
					BlockTs:   10,
					BlockTables: &heartbeatpb.InfluencedTables{
						InfluenceType: heartbeatpb.InfluenceType_All,
					},
					IsSyncPoint: true,
				},
			},
		},
	})
	require.NotNil(t, msg)
	key := eventKey{
		blockTs:     10,
		isSyncPoint: true,
	}
	resp := msg.Message[0].(*heartbeatpb.HeartBeatResponse)
	event := barrier.blockedEvents.m[key]
	require.Equal(t, uint64(10), event.commitTs)
	require.True(t, event.writerDispatcher == spanController.GetDDLDispatcherID())
	require.True(t, event.selected.Load())
	require.False(t, event.writerDispatcherAdvanced)
	require.Len(t, resp.DispatcherStatuses, 2)
	require.Equal(t, resp.DispatcherStatuses[0].Ack.CommitTs, uint64(10))
	require.Equal(t, resp.DispatcherStatuses[1].Action.CommitTs, uint64(10))
	require.Equal(t, resp.DispatcherStatuses[1].Action.Action, heartbeatpb.Action_Write)
	require.True(t, resp.DispatcherStatuses[1].Action.IsSyncPoint)

	// test resend action and syncpoint is set
	msgs := event.resend(common.DefaultMode)
	require.Len(t, msgs, 1)
	require.True(t, msgs[0].Message[0].(*heartbeatpb.HeartBeatResponse).DispatcherStatuses[0].Action.Action == heartbeatpb.Action_Write)
	require.True(t, msgs[0].Message[0].(*heartbeatpb.HeartBeatResponse).DispatcherStatuses[0].Action.IsSyncPoint)

	msg = barrier.HandleStatus("node1", &heartbeatpb.BlockStatusRequest{
		ChangefeedID: cfID.ToPB(),
		BlockStatuses: []*heartbeatpb.TableSpanBlockStatus{
			{
				ID: spanController.GetDDLDispatcherID().ToPB(),
				State: &heartbeatpb.State{
					BlockTs:     10,
					IsBlocked:   true,
					Stage:       heartbeatpb.BlockStage_DONE,
					IsSyncPoint: true,
				},
			},
			{
				ID: stm.ID.ToPB(),
				State: &heartbeatpb.State{
					BlockTs:     10,
					IsBlocked:   true,
					Stage:       heartbeatpb.BlockStage_DONE,
					IsSyncPoint: true,
				},
			},
		},
	})
	require.NotNil(t, msg)
	resp = msg.Message[0].(*heartbeatpb.HeartBeatResponse)
	require.Equal(t, resp.DispatcherStatuses[0].Ack.CommitTs, uint64(10))
	require.Len(t, barrier.blockedEvents.m, 0)

	// send event done again
	msg = barrier.HandleStatus("node1", &heartbeatpb.BlockStatusRequest{
		ChangefeedID: cfID.ToPB(),
		BlockStatuses: []*heartbeatpb.TableSpanBlockStatus{
			{
				ID: spanController.GetDDLDispatcherID().ToPB(),
				State: &heartbeatpb.State{
					BlockTs:     10,
					IsBlocked:   true,
					Stage:       heartbeatpb.BlockStage_DONE,
					IsSyncPoint: true,
				},
			},
			{
				ID: stm.ID.ToPB(),
				State: &heartbeatpb.State{
					BlockTs:     10,
					IsBlocked:   true,
					Stage:       heartbeatpb.BlockStage_DONE,
					IsSyncPoint: true,
				},
			},
		},
	})
	require.Len(t, barrier.blockedEvents.m, 0)
	require.Nil(t, msg)
}

func TestNormalBlock(t *testing.T) {
	testutil.SetUpTestServices()
	tableTriggerEventDispatcherID := common.NewDispatcherID()
	cfID := common.NewChangeFeedIDWithName("test", common.DefaultKeyspace)
	ddlSpan := replica.NewWorkingSpanReplication(cfID, tableTriggerEventDispatcherID,
		common.DDLSpanSchemaID,
		common.DDLSpan, &heartbeatpb.TableSpanStatus{
			ID:              tableTriggerEventDispatcherID.ToPB(),
			ComponentStatus: heartbeatpb.ComponentState_Working,
			CheckpointTs:    1,
		}, "node1")
<<<<<<< HEAD
	spanController := span.NewController(cfID, ddlSpan, nil, nil, nil)
=======
	spanController := span.NewController(cfID, ddlSpan, nil, nil, common.DefaultMode)
>>>>>>> 59077ec5
	operatorController := operator.NewOperatorController(cfID, spanController, 1000)
	var blockedDispatcherIDS []*heartbeatpb.DispatcherID
	for id := 1; id < 4; id++ {
		spanController.AddNewTable(commonEvent.Table{SchemaID: 1, TableID: int64(id)}, 10)
		stm := spanController.GetTasksByTableID(int64(id))[0]
		blockedDispatcherIDS = append(blockedDispatcherIDS, stm.ID.ToPB())
		spanController.BindSpanToNode("", "node1", stm)
		spanController.MarkSpanReplicating(stm)
	}

	// the last one is the writer
	selectDispatcherID := common.NewDispatcherIDFromPB(blockedDispatcherIDS[2])
	selectedRep := spanController.GetTaskByID(selectDispatcherID)
	spanController.BindSpanToNode("node1", "node2", selectedRep)
	spanController.MarkSpanReplicating(selectedRep)

	newSpan := &heartbeatpb.Table{TableID: 10, SchemaID: 1}
	barrier := NewBarrier(spanController, operatorController, false, nil, common.DefaultMode)

	// first node block request
	msg := barrier.HandleStatus("node1", &heartbeatpb.BlockStatusRequest{
		ChangefeedID: cfID.ToPB(),
		BlockStatuses: []*heartbeatpb.TableSpanBlockStatus{
			{
				ID: blockedDispatcherIDS[0],
				State: &heartbeatpb.State{
					IsBlocked: true,
					BlockTs:   10,
					BlockTables: &heartbeatpb.InfluencedTables{
						InfluenceType: heartbeatpb.InfluenceType_Normal,
						TableIDs:      []int64{1, 2, 3},
					},
					NeedAddedTables: []*heartbeatpb.Table{newSpan},
				},
			},
			{
				ID: blockedDispatcherIDS[1],
				State: &heartbeatpb.State{
					IsBlocked: true,
					BlockTs:   10,
					BlockTables: &heartbeatpb.InfluencedTables{
						InfluenceType: heartbeatpb.InfluenceType_Normal,
						TableIDs:      []int64{1, 2, 3},
					},
					NeedAddedTables: []*heartbeatpb.Table{newSpan},
				},
			},
		},
	})
	require.NotNil(t, msg)
	resp := msg.Message[0].(*heartbeatpb.HeartBeatResponse)
	require.Len(t, resp.DispatcherStatuses, 1)
	require.True(t, resp.DispatcherStatuses[0].Ack.CommitTs == 10)
	require.Len(t, resp.DispatcherStatuses[0].InfluencedDispatchers.DispatcherIDs, 2)

	// other node block request
	msg = barrier.HandleStatus("node2", &heartbeatpb.BlockStatusRequest{
		ChangefeedID: cfID.ToPB(),
		BlockStatuses: []*heartbeatpb.TableSpanBlockStatus{
			{
				ID: selectDispatcherID.ToPB(),
				State: &heartbeatpb.State{
					IsBlocked: true,
					BlockTs:   10,
					BlockTables: &heartbeatpb.InfluencedTables{
						InfluenceType: heartbeatpb.InfluenceType_Normal,
						TableIDs:      []int64{1, 2, 3},
					},
					NeedAddedTables: []*heartbeatpb.Table{newSpan},
				},
			},
		},
	})
	require.NotNil(t, msg)
	key := eventKey{
		blockTs:     10,
		isSyncPoint: false,
	}
	event := barrier.blockedEvents.m[key]
	require.Equal(t, uint64(10), event.commitTs)
	require.True(t, event.writerDispatcher == selectDispatcherID)
	// all dispatcher reported, the reported status is reset
	require.False(t, event.rangeChecker.IsFullyCovered())

	// repeated status
	barrier.HandleStatus("node1", &heartbeatpb.BlockStatusRequest{
		ChangefeedID: cfID.ToPB(),
		BlockStatuses: []*heartbeatpb.TableSpanBlockStatus{
			{
				ID: blockedDispatcherIDS[0],
				State: &heartbeatpb.State{
					IsBlocked: true,
					BlockTs:   10,
					BlockTables: &heartbeatpb.InfluencedTables{
						InfluenceType: heartbeatpb.InfluenceType_Normal,
						TableIDs:      []int64{1, 2, 3},
					},
					NeedAddedTables: []*heartbeatpb.Table{newSpan},
				},
			},
			{
				ID: blockedDispatcherIDS[1],
				State: &heartbeatpb.State{
					IsBlocked: true,
					BlockTs:   10,
					BlockTables: &heartbeatpb.InfluencedTables{
						InfluenceType: heartbeatpb.InfluenceType_Normal,
						TableIDs:      []int64{1, 2, 3},
					},
					NeedAddedTables: []*heartbeatpb.Table{newSpan},
				},
			},
		},
	})
	require.Equal(t, uint64(10), event.commitTs)
	require.True(t, event.writerDispatcher == selectDispatcherID)

	// selected node write done
	msg = barrier.HandleStatus("node2", &heartbeatpb.BlockStatusRequest{
		ChangefeedID: cfID.ToPB(),
		BlockStatuses: []*heartbeatpb.TableSpanBlockStatus{
			{
				ID: blockedDispatcherIDS[2],
				State: &heartbeatpb.State{
					IsBlocked: true,
					BlockTs:   10,
					Stage:     heartbeatpb.BlockStage_DONE,
				},
			},
		},
	})
	require.Len(t, barrier.blockedEvents.m, 1)
	msg = barrier.HandleStatus("node1", &heartbeatpb.BlockStatusRequest{
		ChangefeedID: cfID.ToPB(),
		BlockStatuses: []*heartbeatpb.TableSpanBlockStatus{
			{
				ID: blockedDispatcherIDS[0],
				State: &heartbeatpb.State{
					IsBlocked: true,
					BlockTs:   10,
					Stage:     heartbeatpb.BlockStage_DONE,
				},
			},
			{
				ID: blockedDispatcherIDS[1],
				State: &heartbeatpb.State{
					IsBlocked: true,
					BlockTs:   10,
					Stage:     heartbeatpb.BlockStage_DONE,
				},
			},
		},
	})
	require.Len(t, barrier.blockedEvents.m, 0)
}

func TestNormalBlockWithTableTrigger(t *testing.T) {
	testutil.SetUpTestServices()
	tableTriggerEventDispatcherID := common.NewDispatcherID()
	cfID := common.NewChangeFeedIDWithName("test", common.DefaultKeyspace)
	ddlSpan := replica.NewWorkingSpanReplication(cfID, tableTriggerEventDispatcherID,
		common.DDLSpanSchemaID,
		common.DDLSpan, &heartbeatpb.TableSpanStatus{
			ID:              tableTriggerEventDispatcherID.ToPB(),
			ComponentStatus: heartbeatpb.ComponentState_Working,
			CheckpointTs:    1,
		}, "node1")
<<<<<<< HEAD
	spanController := span.NewController(cfID, ddlSpan, nil, nil, nil)
=======
	spanController := span.NewController(cfID, ddlSpan, nil, nil, common.DefaultMode)
>>>>>>> 59077ec5
	operatorController := operator.NewOperatorController(cfID, spanController, 1000)
	var blockedDispatcherIDS []*heartbeatpb.DispatcherID
	for id := 1; id < 3; id++ {
		spanController.AddNewTable(commonEvent.Table{SchemaID: 1, TableID: int64(id)}, 10)
		stm := spanController.GetTasksByTableID(int64(id))[0]
		blockedDispatcherIDS = append(blockedDispatcherIDS, stm.ID.ToPB())
		spanController.BindSpanToNode("", "node1", stm)
		spanController.MarkSpanReplicating(stm)
	}

	newSpan := &heartbeatpb.Table{TableID: 10, SchemaID: 1}
	barrier := NewBarrier(spanController, operatorController, false, nil, common.DefaultMode)

	// first node block request
	msg := barrier.HandleStatus("node1", &heartbeatpb.BlockStatusRequest{
		ChangefeedID: cfID.ToPB(),
		BlockStatuses: []*heartbeatpb.TableSpanBlockStatus{
			{
				ID: blockedDispatcherIDS[0],
				State: &heartbeatpb.State{
					IsBlocked: true,
					BlockTs:   10,
					BlockTables: &heartbeatpb.InfluencedTables{
						InfluenceType: heartbeatpb.InfluenceType_Normal,
						TableIDs:      []int64{0, 1, 2},
					},
					NeedDroppedTables: &heartbeatpb.InfluencedTables{
						InfluenceType: heartbeatpb.InfluenceType_Normal,
						TableIDs:      []int64{2},
					},
					NeedAddedTables: []*heartbeatpb.Table{newSpan},
				},
			},
		},
	})
	require.NotNil(t, msg)
	resp := msg.Message[0].(*heartbeatpb.HeartBeatResponse)
	require.Len(t, resp.DispatcherStatuses, 1)
	require.True(t, resp.DispatcherStatuses[0].Ack.CommitTs == 10)
	require.Len(t, resp.DispatcherStatuses[0].InfluencedDispatchers.DispatcherIDs, 1)
	require.False(t, barrier.blockedEvents.m[eventKey{blockTs: 10, isSyncPoint: false}].tableTriggerDispatcherRelated)

	// table trigger  block request
	msg = barrier.HandleStatus("node1", &heartbeatpb.BlockStatusRequest{
		ChangefeedID: cfID.ToPB(),
		BlockStatuses: []*heartbeatpb.TableSpanBlockStatus{
			{
				ID: tableTriggerEventDispatcherID.ToPB(),
				State: &heartbeatpb.State{
					IsBlocked: true,
					BlockTs:   10,
					BlockTables: &heartbeatpb.InfluencedTables{
						InfluenceType: heartbeatpb.InfluenceType_Normal,
						TableIDs:      []int64{0, 1, 2},
					},
					NeedDroppedTables: &heartbeatpb.InfluencedTables{
						InfluenceType: heartbeatpb.InfluenceType_Normal,
						TableIDs:      []int64{2},
					},
					NeedAddedTables: []*heartbeatpb.Table{newSpan},
				},
			},
			{
				ID: blockedDispatcherIDS[1],
				State: &heartbeatpb.State{
					IsBlocked: true,
					BlockTs:   10,
					BlockTables: &heartbeatpb.InfluencedTables{
						InfluenceType: heartbeatpb.InfluenceType_Normal,
						TableIDs:      []int64{0, 1, 2},
					},
					NeedDroppedTables: &heartbeatpb.InfluencedTables{
						InfluenceType: heartbeatpb.InfluenceType_Normal,
						TableIDs:      []int64{2},
					},
					NeedAddedTables: []*heartbeatpb.Table{newSpan},
				},
			},
		},
	})
	require.NotNil(t, msg)
	key := eventKey{
		blockTs:     10,
		isSyncPoint: false,
	}
	event := barrier.blockedEvents.m[key]
	require.Equal(t, uint64(10), event.commitTs)
	require.True(t, event.writerDispatcher == tableTriggerEventDispatcherID)
	// all dispatcher reported, the reported status is reset
	require.False(t, event.rangeChecker.IsFullyCovered())
	require.True(t, event.tableTriggerDispatcherRelated)

	// table trigger write done
	msg = barrier.HandleStatus("node1", &heartbeatpb.BlockStatusRequest{
		ChangefeedID: cfID.ToPB(),
		BlockStatuses: []*heartbeatpb.TableSpanBlockStatus{
			{
				ID: tableTriggerEventDispatcherID.ToPB(),
				State: &heartbeatpb.State{
					IsBlocked: true,
					BlockTs:   10,
					Stage:     heartbeatpb.BlockStage_DONE,
				},
			},
		},
	})
	require.Len(t, barrier.blockedEvents.m, 1)
	msg = barrier.HandleStatus("node1", &heartbeatpb.BlockStatusRequest{
		ChangefeedID: cfID.ToPB(),
		BlockStatuses: []*heartbeatpb.TableSpanBlockStatus{
			{
				ID: blockedDispatcherIDS[0],
				State: &heartbeatpb.State{
					IsBlocked: true,
					BlockTs:   10,
					Stage:     heartbeatpb.BlockStage_DONE,
				},
			},
		},
	})
	require.Len(t, barrier.blockedEvents.m, 1)
	// resend to check removed tables
	event.resend(common.DefaultMode)
	barrier.checkEventFinish(event)
	require.Len(t, barrier.blockedEvents.m, 0)
}

func TestSchemaBlock(t *testing.T) {
	testutil.SetUpTestServices()
	nm := appcontext.GetService[*watcher.NodeManager](watcher.NodeManagerName)
	nmap := nm.GetAliveNodes()
	for key := range nmap {
		delete(nmap, key)
	}
	nmap["node1"] = &node.Info{ID: "node1"}
	nmap["node2"] = &node.Info{ID: "node2"}
	tableTriggerEventDispatcherID := common.NewDispatcherID()
	cfID := common.NewChangeFeedIDWithName("test", common.DefaultKeyspace)
	ddlSpan := replica.NewWorkingSpanReplication(cfID, tableTriggerEventDispatcherID,
		common.DDLSpanSchemaID,
		common.DDLSpan, &heartbeatpb.TableSpanStatus{
			ID:              tableTriggerEventDispatcherID.ToPB(),
			ComponentStatus: heartbeatpb.ComponentState_Working,
			CheckpointTs:    1,
		}, "node1")
<<<<<<< HEAD
	spanController := span.NewController(cfID, ddlSpan, nil, nil, nil)
=======
	spanController := span.NewController(cfID, ddlSpan, nil, nil, common.DefaultMode)
>>>>>>> 59077ec5
	operatorController := operator.NewOperatorController(cfID, spanController, 1000)

	spanController.AddNewTable(commonEvent.Table{SchemaID: 1, TableID: 1}, 1)
	spanController.AddNewTable(commonEvent.Table{SchemaID: 1, TableID: 2}, 1)
	spanController.AddNewTable(commonEvent.Table{SchemaID: 2, TableID: 3}, 1)
	var dispatcherIDs []*heartbeatpb.DispatcherID
	dropTables := []int64{1, 2}
	absents := spanController.GetAbsentForTest(100)
	for _, stm := range absents {
		if stm.GetSchemaID() == 1 {
			dispatcherIDs = append(dispatcherIDs, stm.ID.ToPB())
		}
		spanController.BindSpanToNode("", "node1", stm)
		spanController.MarkSpanReplicating(stm)
	}

	newTable := &heartbeatpb.Table{TableID: 10, SchemaID: 2}
	barrier := NewBarrier(spanController, operatorController, true, nil, common.DefaultMode)

	// first dispatcher  block request
	msg := barrier.HandleStatus("node1", &heartbeatpb.BlockStatusRequest{
		ChangefeedID: cfID.ToPB(),
		BlockStatuses: []*heartbeatpb.TableSpanBlockStatus{
			{
				ID: spanController.GetDDLDispatcherID().ToPB(),
				State: &heartbeatpb.State{
					IsBlocked: true,
					BlockTs:   10,
					BlockTables: &heartbeatpb.InfluencedTables{
						InfluenceType: heartbeatpb.InfluenceType_DB,
						SchemaID:      1,
					},
					NeedDroppedTables: &heartbeatpb.InfluencedTables{
						InfluenceType: heartbeatpb.InfluenceType_Normal,
						TableIDs:      dropTables,
					},
					NeedAddedTables: []*heartbeatpb.Table{newTable},
				},
			},
			{
				ID: dispatcherIDs[0],
				State: &heartbeatpb.State{
					IsBlocked: true,
					BlockTs:   10,
					BlockTables: &heartbeatpb.InfluencedTables{
						InfluenceType: heartbeatpb.InfluenceType_DB,
						SchemaID:      1,
					},
					NeedDroppedTables: &heartbeatpb.InfluencedTables{
						InfluenceType: heartbeatpb.InfluenceType_Normal,
						TableIDs:      dropTables,
					},
					NeedAddedTables: []*heartbeatpb.Table{newTable},
				},
			},
		},
	})
	require.NotNil(t, msg)
	resp := msg.Message[0].(*heartbeatpb.HeartBeatResponse)
	require.Len(t, resp.DispatcherStatuses, 1)
	require.True(t, resp.DispatcherStatuses[0].Ack.CommitTs == 10)

	// second dispatcher  block request
	msg = barrier.HandleStatus("node1", &heartbeatpb.BlockStatusRequest{
		ChangefeedID: cfID.ToPB(),
		BlockStatuses: []*heartbeatpb.TableSpanBlockStatus{
			{
				ID: dispatcherIDs[1],
				State: &heartbeatpb.State{
					IsBlocked: true,
					BlockTs:   10,
					BlockTables: &heartbeatpb.InfluencedTables{
						InfluenceType: heartbeatpb.InfluenceType_DB,
						SchemaID:      1,
					},
					NeedDroppedTables: &heartbeatpb.InfluencedTables{
						InfluenceType: heartbeatpb.InfluenceType_Normal,
						TableIDs:      dropTables,
					},
					NeedAddedTables: []*heartbeatpb.Table{newTable},
				},
			},
		},
	})
	require.NotNil(t, msg)
	resp = msg.Message[0].(*heartbeatpb.HeartBeatResponse)
	require.Len(t, resp.DispatcherStatuses, 2)
	require.True(t, resp.DispatcherStatuses[0].Ack.CommitTs == 10)
	require.True(t, resp.DispatcherStatuses[1].Action.CommitTs == 10)
	require.True(t, resp.DispatcherStatuses[1].Action.Action == heartbeatpb.Action_Write)
	key := eventKey{blockTs: 10}
	event := barrier.blockedEvents.m[key]
	require.Equal(t, uint64(10), event.commitTs)
	// the ddl dispatcher will be the writer
	require.Equal(t, event.writerDispatcher, spanController.GetDDLDispatcherID())

	// repeated status
	msg = barrier.HandleStatus("node1", &heartbeatpb.BlockStatusRequest{
		ChangefeedID: cfID.ToPB(),
		BlockStatuses: []*heartbeatpb.TableSpanBlockStatus{
			{
				ID: dispatcherIDs[1],
				State: &heartbeatpb.State{
					IsBlocked: true,
					BlockTs:   10,
					BlockTables: &heartbeatpb.InfluencedTables{
						InfluenceType: heartbeatpb.InfluenceType_DB,
						SchemaID:      1,
					},
					NeedDroppedTables: &heartbeatpb.InfluencedTables{
						InfluenceType: heartbeatpb.InfluenceType_Normal,
						TableIDs:      dropTables,
					},
					NeedAddedTables: []*heartbeatpb.Table{newTable},
				},
			},
		},
	})
	require.Nil(t, msg)

	// selected node write done
	msg = barrier.HandleStatus("node2", &heartbeatpb.BlockStatusRequest{
		ChangefeedID: cfID.ToPB(),
		BlockStatuses: []*heartbeatpb.TableSpanBlockStatus{
			{
				ID: spanController.GetDDLDispatcherID().ToPB(),
				State: &heartbeatpb.State{
					IsBlocked: true,
					BlockTs:   10,
					Stage:     heartbeatpb.BlockStage_DONE,
				},
			},
		},
	})
	// pass action message to,false no node, because tables are removed
	msgs := barrier.Resend()
	require.Len(t, msgs, 0)
	require.Len(t, barrier.blockedEvents.m, 0)

	require.Equal(t, 1, spanController.GetAbsentSize())
	require.Equal(t, 2, operatorController.OperatorSize())
	// two dispatcher and moved to operator queue, operator will be removed after ack
	require.Equal(t, 1, spanController.GetReplicatingSize())
	for _, task := range spanController.GetReplicating() {
		op := operatorController.GetOperator(task.ID)
		if op != nil {
			op.PostFinish()
		}
	}
	require.Equal(t, 1, spanController.GetReplicatingSize())
}

func TestSyncPointBlock(t *testing.T) {
	testutil.SetUpTestServices()
	nm := appcontext.GetService[*watcher.NodeManager](watcher.NodeManagerName)
	nmap := nm.GetAliveNodes()
	for key := range nmap {
		delete(nmap, key)
	}
	nmap["node1"] = &node.Info{ID: "node1"}
	nmap["node2"] = &node.Info{ID: "node2"}
	tableTriggerEventDispatcherID := common.NewDispatcherID()
	cfID := common.NewChangeFeedIDWithName("test", common.DefaultKeyspace)
	ddlSpan := replica.NewWorkingSpanReplication(cfID, tableTriggerEventDispatcherID,
		common.DDLSpanSchemaID,
		common.DDLSpan, &heartbeatpb.TableSpanStatus{
			ID:              tableTriggerEventDispatcherID.ToPB(),
			ComponentStatus: heartbeatpb.ComponentState_Working,
			CheckpointTs:    1,
		}, "node1")
<<<<<<< HEAD
	spanController := span.NewController(cfID, ddlSpan, nil, nil, nil)
=======
	spanController := span.NewController(cfID, ddlSpan, nil, nil, common.DefaultMode)
>>>>>>> 59077ec5
	operatorController := operator.NewOperatorController(cfID, spanController, 1000)
	spanController.AddNewTable(commonEvent.Table{SchemaID: 1, TableID: 1}, 1)
	spanController.AddNewTable(commonEvent.Table{SchemaID: 1, TableID: 2}, 1)
	spanController.AddNewTable(commonEvent.Table{SchemaID: 2, TableID: 3}, 1)
	var dispatcherIDs []*heartbeatpb.DispatcherID
	absents := spanController.GetAbsentForTest(10000)
	for _, stm := range absents {
		dispatcherIDs = append(dispatcherIDs, stm.ID.ToPB())
		spanController.BindSpanToNode("", "node1", stm)
		spanController.MarkSpanReplicating(stm)
	}
	selectDispatcherID := common.NewDispatcherIDFromPB(dispatcherIDs[2])
	selectedRep := spanController.GetTaskByID(selectDispatcherID)
	spanController.BindSpanToNode("node1", "node2", selectedRep)
	spanController.MarkSpanReplicating(selectedRep)

	barrier := NewBarrier(spanController, operatorController, true, nil, common.DefaultMode)
	// first dispatcher  block request
	msg := barrier.HandleStatus("node1", &heartbeatpb.BlockStatusRequest{
		ChangefeedID: cfID.ToPB(),
		BlockStatuses: []*heartbeatpb.TableSpanBlockStatus{
			{
				ID: spanController.GetDDLDispatcherID().ToPB(),
				State: &heartbeatpb.State{
					IsBlocked: true,
					BlockTs:   10,
					BlockTables: &heartbeatpb.InfluencedTables{
						InfluenceType: heartbeatpb.InfluenceType_All,
						SchemaID:      1,
					},
					IsSyncPoint: true,
				},
			},
			{
				ID: dispatcherIDs[0],
				State: &heartbeatpb.State{
					IsBlocked: true,
					BlockTs:   10,
					BlockTables: &heartbeatpb.InfluencedTables{
						InfluenceType: heartbeatpb.InfluenceType_All,
						SchemaID:      1,
					},
					IsSyncPoint: true,
				},
			},
			{
				ID: dispatcherIDs[1],
				State: &heartbeatpb.State{
					IsBlocked: true,
					BlockTs:   10,
					BlockTables: &heartbeatpb.InfluencedTables{
						InfluenceType: heartbeatpb.InfluenceType_All,
						SchemaID:      1,
					},
					IsSyncPoint: true,
				},
			},
		},
	})
	// 3 ack messages, including the ddl dispatcher
	resp := msg.Message[0].(*heartbeatpb.HeartBeatResponse)
	require.Len(t, resp.DispatcherStatuses, 1)
	require.Len(t, resp.DispatcherStatuses[0].InfluencedDispatchers.DispatcherIDs, 3)
	require.True(t, resp.DispatcherStatuses[0].Ack.CommitTs == 10)

	// second dispatcher  block request
	msg = barrier.HandleStatus("node2", &heartbeatpb.BlockStatusRequest{
		ChangefeedID: cfID.ToPB(),
		BlockStatuses: []*heartbeatpb.TableSpanBlockStatus{
			{
				ID: dispatcherIDs[2],
				State: &heartbeatpb.State{
					IsBlocked: true,
					BlockTs:   10,
					BlockTables: &heartbeatpb.InfluencedTables{
						InfluenceType: heartbeatpb.InfluenceType_All,
						SchemaID:      1,
					},
					IsSyncPoint: true,
				},
			},
		},
	})
	// ack and write message
	resp = msg.Message[0].(*heartbeatpb.HeartBeatResponse)
	require.Len(t, resp.DispatcherStatuses, 2)
	require.True(t, resp.DispatcherStatuses[0].Ack.CommitTs == 10)
	require.True(t, resp.DispatcherStatuses[1].Action.CommitTs == 10)
	require.True(t, resp.DispatcherStatuses[1].Action.Action == heartbeatpb.Action_Write)
	key := eventKey{blockTs: 10, isSyncPoint: true}
	event := barrier.blockedEvents.m[key]
	require.Equal(t, uint64(10), event.commitTs)
	// the last one will be the writer
	require.Equal(t, event.writerDispatcher, spanController.GetDDLDispatcherID())

	// selected node write done
	_ = barrier.HandleStatus("node2", &heartbeatpb.BlockStatusRequest{
		ChangefeedID: cfID.ToPB(),
		BlockStatuses: []*heartbeatpb.TableSpanBlockStatus{
			{
				ID: spanController.GetDDLDispatcherID().ToPB(),
				State: &heartbeatpb.State{
					IsBlocked:   true,
					BlockTs:     10,
					Stage:       heartbeatpb.BlockStage_DONE,
					IsSyncPoint: true,
				},
			},
		},
	})
	msgs := barrier.Resend()
	// 2 pass action messages to one node
	require.Len(t, msgs, 2)
	require.Len(t, barrier.blockedEvents.m, 1)
	// other dispatcher advanced checkpoint ts
	msg = barrier.HandleStatus("node1", &heartbeatpb.BlockStatusRequest{
		ChangefeedID: cfID.ToPB(),
		BlockStatuses: []*heartbeatpb.TableSpanBlockStatus{
			{
				ID: dispatcherIDs[0],
				State: &heartbeatpb.State{
					IsBlocked:   true,
					BlockTs:     10,
					Stage:       heartbeatpb.BlockStage_DONE,
					IsSyncPoint: true,
				},
			},
			{
				ID: dispatcherIDs[1],
				State: &heartbeatpb.State{
					IsBlocked:   true,
					BlockTs:     10,
					Stage:       heartbeatpb.BlockStage_DONE,
					IsSyncPoint: true,
				},
			},
			{
				ID: dispatcherIDs[2],
				State: &heartbeatpb.State{
					IsBlocked:   true,
					BlockTs:     10,
					Stage:       heartbeatpb.BlockStage_DONE,
					IsSyncPoint: true,
				},
			},
		},
	})
	require.Len(t, barrier.blockedEvents.m, 0)
}

func TestNonBlocked(t *testing.T) {
	testutil.SetUpTestServices()
	tableTriggerEventDispatcherID := common.NewDispatcherID()
	cfID := common.NewChangeFeedIDWithName("test", common.DefaultKeyspace)
	ddlSpan := replica.NewWorkingSpanReplication(cfID, tableTriggerEventDispatcherID,
		common.DDLSpanSchemaID,
		common.DDLSpan, &heartbeatpb.TableSpanStatus{
			ID:              tableTriggerEventDispatcherID.ToPB(),
			ComponentStatus: heartbeatpb.ComponentState_Working,
			CheckpointTs:    1,
		}, "node1")
<<<<<<< HEAD
	spanController := span.NewController(cfID, ddlSpan, nil, nil, nil)
=======
	spanController := span.NewController(cfID, ddlSpan, nil, nil, common.DefaultMode)
>>>>>>> 59077ec5
	operatorController := operator.NewOperatorController(cfID, spanController, 1000)
	barrier := NewBarrier(spanController, operatorController, false, nil, common.DefaultMode)

	var blockedDispatcherIDS []*heartbeatpb.DispatcherID
	for id := 1; id < 4; id++ {
		spanController.AddNewTable(commonEvent.Table{SchemaID: 1, TableID: int64(id)}, 10)
		stm := spanController.GetTasksByTableID(int64(id))[0]
		dispatcherID := stm.ID
		blockedDispatcherIDS = append(blockedDispatcherIDS, dispatcherID.ToPB())
		spanController.MarkSpanReplicating(stm)
	}
	msg := barrier.HandleStatus("node1", &heartbeatpb.BlockStatusRequest{
		ChangefeedID: cfID.ToPB(),
		BlockStatuses: []*heartbeatpb.TableSpanBlockStatus{
			{
				ID: blockedDispatcherIDS[0],
				State: &heartbeatpb.State{
					IsBlocked: false,
					BlockTs:   10,
					NeedDroppedTables: &heartbeatpb.InfluencedTables{
						TableIDs:      []int64{1, 2, 3},
						InfluenceType: heartbeatpb.InfluenceType_Normal,
					},
					NeedAddedTables: []*heartbeatpb.Table{
						{TableID: 1, SchemaID: 1}, {TableID: 2, SchemaID: 2},
					},
				},
			},
		},
	})
	// 1 ack  message
	require.NotNil(t, msg)
	resp := msg.Message[0].(*heartbeatpb.HeartBeatResponse)
	require.Len(t, resp.DispatcherStatuses, 1)
	require.Equal(t, uint64(10), resp.DispatcherStatuses[0].Ack.CommitTs)
	require.True(t, heartbeatpb.InfluenceType_Normal == resp.DispatcherStatuses[0].InfluencedDispatchers.InfluenceType)
	require.Equal(t, resp.DispatcherStatuses[0].InfluencedDispatchers.DispatcherIDs[0], blockedDispatcherIDS[0])
	require.Len(t, barrier.blockedEvents.m, 0)
	require.Equal(t, 2, spanController.GetAbsentSize(), 2)
}

func TestUpdateCheckpointTs(t *testing.T) {
	testutil.SetUpTestServices()
	tableTriggerEventDispatcherID := common.NewDispatcherID()
	cfID := common.NewChangeFeedIDWithName("test", common.DefaultKeyspace)
	ddlSpan := replica.NewWorkingSpanReplication(cfID, tableTriggerEventDispatcherID,
		common.DDLSpanSchemaID,
		common.DDLSpan, &heartbeatpb.TableSpanStatus{
			ID:              tableTriggerEventDispatcherID.ToPB(),
			ComponentStatus: heartbeatpb.ComponentState_Working,
			CheckpointTs:    1,
		}, "node1")
<<<<<<< HEAD
	spanController := span.NewController(cfID, ddlSpan, nil, nil, nil)
=======
	spanController := span.NewController(cfID, ddlSpan, nil, nil, common.DefaultMode)
>>>>>>> 59077ec5
	operatorController := operator.NewOperatorController(cfID, spanController, 1000)
	barrier := NewBarrier(spanController, operatorController, false, nil, common.DefaultMode)
	msg := barrier.HandleStatus("node1", &heartbeatpb.BlockStatusRequest{
		ChangefeedID: cfID.ToPB(),
		BlockStatuses: []*heartbeatpb.TableSpanBlockStatus{
			{
				ID: spanController.GetDDLDispatcherID().ToPB(),
				State: &heartbeatpb.State{
					IsBlocked: true,
					BlockTs:   10,
					BlockTables: &heartbeatpb.InfluencedTables{
						InfluenceType: heartbeatpb.InfluenceType_Normal,
						TableIDs:      []int64{0},
					},
					IsSyncPoint: false,
				},
			},
		},
	})
	require.NotNil(t, msg)
	key := eventKey{
		blockTs:     10,
		isSyncPoint: false,
	}
	resp := msg.Message[0].(*heartbeatpb.HeartBeatResponse)
	event := barrier.blockedEvents.m[key]
	require.Equal(t, uint64(10), event.commitTs)
	require.True(t, event.writerDispatcher == spanController.GetDDLDispatcherID())
	require.True(t, event.selected.Load())
	require.False(t, event.writerDispatcherAdvanced)
	require.Len(t, resp.DispatcherStatuses, 2)
	require.Equal(t, resp.DispatcherStatuses[0].Ack.CommitTs, uint64(10))
	require.Equal(t, resp.DispatcherStatuses[1].Action.CommitTs, uint64(10))
	require.Equal(t, resp.DispatcherStatuses[1].Action.Action, heartbeatpb.Action_Write)
	require.False(t, resp.DispatcherStatuses[1].Action.IsSyncPoint)
	// the checkpoint ts is updated
	msg, err := ddlSpan.NewAddDispatcherMessage("node1")
	require.Nil(t, err)
	require.Equal(t, uint64(9), msg.Message[0].(*heartbeatpb.ScheduleDispatcherRequest).Config.StartTs, false)
	require.NotEqual(t, uint64(0), msg.Message[0].(*heartbeatpb.ScheduleDispatcherRequest).Config.StartTs, false)
}

// TODO:Add more cases here
func TestHandleBlockBootstrapResponse(t *testing.T) {
	testutil.SetUpTestServices()
	tableTriggerEventDispatcherID := common.NewDispatcherID()
	cfID := common.NewChangeFeedIDWithName("test", common.DefaultKeyspace)
	ddlSpan := replica.NewWorkingSpanReplication(cfID, tableTriggerEventDispatcherID,
		common.DDLSpanSchemaID,
		common.DDLSpan, &heartbeatpb.TableSpanStatus{
			ID:              tableTriggerEventDispatcherID.ToPB(),
			ComponentStatus: heartbeatpb.ComponentState_Working,
			CheckpointTs:    1,
		}, "node1")
<<<<<<< HEAD
	spanController := span.NewController(cfID, ddlSpan, nil, nil, nil)
=======
	spanController := span.NewController(cfID, ddlSpan, nil, nil, common.DefaultMode)
>>>>>>> 59077ec5
	operatorController := operator.NewOperatorController(cfID, spanController, 1000)

	var dispatcherIDs []*heartbeatpb.DispatcherID
	for id := 1; id < 4; id++ {
		spanController.AddNewTable(commonEvent.Table{SchemaID: 1, TableID: int64(id)}, 2)
		stm := spanController.GetTasksByTableID(int64(id))[0]
		dispatcherIDs = append(dispatcherIDs, stm.ID.ToPB())
		spanController.BindSpanToNode("", "node1", stm)
		spanController.MarkSpanReplicating(stm)
	}

	barrier := NewBarrier(spanController, operatorController, false, map[node.ID]*heartbeatpb.MaintainerBootstrapResponse{
		"nod1": {
			ChangefeedID: cfID.ToPB(),
			Spans: []*heartbeatpb.BootstrapTableSpan{
				{
					ID: dispatcherIDs[0],
					BlockState: &heartbeatpb.State{
						IsBlocked: true,
						BlockTs:   6,
						BlockTables: &heartbeatpb.InfluencedTables{
							InfluenceType: heartbeatpb.InfluenceType_Normal,
							TableIDs:      []int64{1, 2},
						},
						Stage: heartbeatpb.BlockStage_WAITING,
					},
				},
				{
					ID: dispatcherIDs[1],
					BlockState: &heartbeatpb.State{
						IsBlocked: true,
						BlockTs:   6,
						BlockTables: &heartbeatpb.InfluencedTables{
							InfluenceType: heartbeatpb.InfluenceType_Normal,
							TableIDs:      []int64{1, 2},
						},
						Stage: heartbeatpb.BlockStage_WAITING,
					},
				},
			},
		},
	}, common.DefaultMode)
	event := barrier.blockedEvents.m[getEventKey(6, false)]
	require.NotNil(t, event)
	require.False(t, event.selected.Load())
	require.False(t, event.writerDispatcherAdvanced)
	require.True(t, event.allDispatcherReported())

	// one waiting dispatcher, and one writing
	barrier = NewBarrier(spanController, operatorController, false, map[node.ID]*heartbeatpb.MaintainerBootstrapResponse{
		"nod1": {
			ChangefeedID: cfID.ToPB(),
			Spans: []*heartbeatpb.BootstrapTableSpan{
				{
					ID: dispatcherIDs[0],
					BlockState: &heartbeatpb.State{
						IsBlocked: true,
						BlockTs:   6,
						BlockTables: &heartbeatpb.InfluencedTables{
							InfluenceType: heartbeatpb.InfluenceType_Normal,
							TableIDs:      []int64{1, 2},
						},
						Stage: heartbeatpb.BlockStage_WAITING,
					},
				},
				{
					ID: dispatcherIDs[1],
					BlockState: &heartbeatpb.State{
						IsBlocked: true,
						BlockTs:   6,
						BlockTables: &heartbeatpb.InfluencedTables{
							InfluenceType: heartbeatpb.InfluenceType_Normal,
							TableIDs:      []int64{1, 2},
						},
						Stage: heartbeatpb.BlockStage_WRITING,
					},
				},
			},
		},
	}, common.DefaultMode)
	event = barrier.blockedEvents.m[getEventKey(6, false)]
	require.NotNil(t, event)
	require.True(t, event.selected.Load())
	require.False(t, event.writerDispatcherAdvanced)

	// two done dispatchers
	barrier = NewBarrier(spanController, operatorController, false, map[node.ID]*heartbeatpb.MaintainerBootstrapResponse{
		"nod1": {
			ChangefeedID: cfID.ToPB(),
			Spans: []*heartbeatpb.BootstrapTableSpan{
				{
					ID: dispatcherIDs[0],
					BlockState: &heartbeatpb.State{
						IsBlocked: true,
						BlockTs:   6,
						BlockTables: &heartbeatpb.InfluencedTables{
							InfluenceType: heartbeatpb.InfluenceType_Normal,
							TableIDs:      []int64{1, 2},
						},
						Stage: heartbeatpb.BlockStage_DONE,
					},
				},
				{
					ID: dispatcherIDs[1],
					BlockState: &heartbeatpb.State{
						IsBlocked: true,
						BlockTs:   6,
						BlockTables: &heartbeatpb.InfluencedTables{
							InfluenceType: heartbeatpb.InfluenceType_Normal,
							TableIDs:      []int64{1, 2},
						},
						Stage: heartbeatpb.BlockStage_DONE,
					},
				},
			},
		},
	}, common.DefaultMode)
	event = barrier.blockedEvents.m[getEventKey(6, false)]
	require.NotNil(t, event)
	require.True(t, event.selected.Load())
	require.True(t, event.writerDispatcherAdvanced)

	// nil, none stage
	barrier = NewBarrier(spanController, operatorController, false, map[node.ID]*heartbeatpb.MaintainerBootstrapResponse{
		"nod1": {
			ChangefeedID: cfID.ToPB(),
			Spans: []*heartbeatpb.BootstrapTableSpan{
				{
					ID: dispatcherIDs[0],
					BlockState: &heartbeatpb.State{
						IsBlocked: true,
						BlockTs:   6,
						BlockTables: &heartbeatpb.InfluencedTables{
							InfluenceType: heartbeatpb.InfluenceType_Normal,
							TableIDs:      []int64{1, 2},
						},
						Stage: heartbeatpb.BlockStage_NONE,
					},
				},
				{
					ID: dispatcherIDs[1],
				},
			},
		},
	}, common.DefaultMode)
	event = barrier.blockedEvents.m[getEventKey(6, false)]
	require.Nil(t, event)
}

func TestSyncPointBlockPerf(t *testing.T) {
	testutil.SetUpTestServices()
	tableTriggerEventDispatcherID := common.NewDispatcherID()
	cfID := common.NewChangeFeedIDWithName("test", common.DefaultKeyspace)
	ddlSpan := replica.NewWorkingSpanReplication(cfID, tableTriggerEventDispatcherID,
		common.DDLSpanSchemaID,
		common.DDLSpan, &heartbeatpb.TableSpanStatus{
			ID:              tableTriggerEventDispatcherID.ToPB(),
			ComponentStatus: heartbeatpb.ComponentState_Working,
			CheckpointTs:    1,
		}, "node1")
<<<<<<< HEAD
	spanController := span.NewController(cfID, ddlSpan, nil, nil, nil)
=======
	spanController := span.NewController(cfID, ddlSpan, nil, nil, common.DefaultMode)
>>>>>>> 59077ec5
	operatorController := operator.NewOperatorController(cfID, spanController, 1000)
	barrier := NewBarrier(spanController, operatorController, true, nil, common.DefaultMode)
	for id := 1; id < 1000; id++ {
		spanController.AddNewTable(commonEvent.Table{SchemaID: 1, TableID: int64(id)}, 1)
	}
	var dispatcherIDs []*heartbeatpb.DispatcherID
	absent := spanController.GetAbsentForTest(10000)
	for _, stm := range absent {
		spanController.BindSpanToNode("", "node1", stm)
		spanController.MarkSpanReplicating(stm)
		dispatcherIDs = append(dispatcherIDs, stm.ID.ToPB())
	}
	var blockStatus []*heartbeatpb.TableSpanBlockStatus
	for _, id := range dispatcherIDs {
		blockStatus = append(blockStatus, &heartbeatpb.TableSpanBlockStatus{
			ID: id,
			State: &heartbeatpb.State{
				IsBlocked: true,
				BlockTs:   10,
				BlockTables: &heartbeatpb.InfluencedTables{
					InfluenceType: heartbeatpb.InfluenceType_All,
					SchemaID:      1,
				},
				IsSyncPoint: true,
			},
		})
	}

	// f, _ := os.OpenFile("cpu.profile", os.O_CREATE|os.O_RDWR, 0644)
	// defer f.Close()
	// pprof.StartCPUProfile(f)
	// defer pprof.StopCPUProfile()
	now := time.Now()
	msg := barrier.HandleStatus("node1", &heartbeatpb.BlockStatusRequest{
		ChangefeedID:  cfID.ToPB(),
		BlockStatuses: blockStatus,
	})
	require.NotNil(t, msg)
	log.Info("duration", zap.Duration("duration", time.Since(now)))

	now = time.Now()
	var passStatus []*heartbeatpb.TableSpanBlockStatus
	for _, id := range dispatcherIDs {
		passStatus = append(passStatus, &heartbeatpb.TableSpanBlockStatus{
			ID: id,
			State: &heartbeatpb.State{
				IsBlocked:   true,
				BlockTs:     10,
				IsSyncPoint: true,
				Stage:       heartbeatpb.BlockStage_DONE,
			},
		})
	}
	barrier.HandleStatus("node1", &heartbeatpb.BlockStatusRequest{
		ChangefeedID:  cfID.ToPB(),
		BlockStatuses: passStatus,
	})
	require.NotNil(t, msg)
	log.Info("duration", zap.Duration("duration", time.Since(now)))
}

// TestBarrierEventWithDispatcherReallocation tests the barrier's behavior when dispatchers are reallocated
// during a blocking event. The test verifies that:
// 1. When dispatchers are removed and new ones are created to replace them
// 2. The barrier correctly tracks the new dispatchers and their blocking status
// 3. The event selection logic works properly with the reallocated dispatchers
// 4. The barrier maintains consistency when dispatcher IDs change but the same table spans are covered
func TestBarrierEventWithDispatcherReallocation(t *testing.T) {
	testutil.SetUpTestServices()

	tableTriggerEventDispatcherID := common.NewDispatcherID()
	cfID := common.NewChangeFeedIDWithName("test", common.DefaultKeyspace)
	ddlSpan := replica.NewWorkingSpanReplication(cfID, tableTriggerEventDispatcherID,
		common.DDLSpanSchemaID,
		common.DDLSpan, &heartbeatpb.TableSpanStatus{
			ID:              tableTriggerEventDispatcherID.ToPB(),
			ComponentStatus: heartbeatpb.ComponentState_Working,
			CheckpointTs:    1,
		}, "node1")
<<<<<<< HEAD
	spanController := span.NewController(cfID, ddlSpan, nil, nil, nil)
=======
	spanController := span.NewController(cfID, ddlSpan, nil, nil, common.DefaultMode)
>>>>>>> 59077ec5
	operatorController := operator.NewOperatorController(cfID, spanController, 1000)

	tableID := int64(1)
	schemaID := int64(1)
	startTs := uint64(10)
	ddlTs := uint64(10)

	spanController.AddNewTable(commonEvent.Table{SchemaID: schemaID, TableID: tableID}, startTs)

	span := common.TableIDToComparableSpan(0, tableID)
	startKey := span.StartKey
	endKey := span.EndKey

	dispatcherA := replica.NewSpanReplication(cfID, common.NewDispatcherID(), schemaID, &heartbeatpb.TableSpan{
		TableID:  tableID,
		StartKey: startKey,
		EndKey:   append(startKey, byte('a')),
	}, startTs, common.DefaultMode)

	dispatcherB := replica.NewSpanReplication(cfID, common.NewDispatcherID(), schemaID, &heartbeatpb.TableSpan{
		TableID:  tableID,
		StartKey: append(startKey, byte('a')),
		EndKey:   append(startKey, byte('b')),
	}, startTs, common.DefaultMode)

	dispatcherC := replica.NewSpanReplication(cfID, common.NewDispatcherID(), schemaID, &heartbeatpb.TableSpan{
		TableID:  tableID,
		StartKey: append(startKey, byte('b')),
		EndKey:   endKey,
	}, startTs, common.DefaultMode)

	// add dispatcher to spanController and set to replicating state
	spanController.AddReplicatingSpan(dispatcherA)
	spanController.AddReplicatingSpan(dispatcherB)
	spanController.AddReplicatingSpan(dispatcherC)

	// bind to node
	spanController.BindSpanToNode("", "node1", dispatcherA)
	spanController.BindSpanToNode("", "node1", dispatcherB)
	spanController.BindSpanToNode("", "node1", dispatcherC)

	spanController.MarkSpanReplicating(dispatcherA)
	spanController.MarkSpanReplicating(dispatcherB)
	spanController.MarkSpanReplicating(dispatcherC)

	// create barrier
	barrier := NewBarrier(spanController, operatorController, true, nil, common.DefaultMode)

	// report from dispatcherA
	msg := barrier.HandleStatus("node1", &heartbeatpb.BlockStatusRequest{
		ChangefeedID: cfID.ToPB(),
		BlockStatuses: []*heartbeatpb.TableSpanBlockStatus{
			{
				ID: dispatcherA.ID.ToPB(),
				State: &heartbeatpb.State{
					IsBlocked: true,
					BlockTs:   ddlTs,
					BlockTables: &heartbeatpb.InfluencedTables{
						InfluenceType: heartbeatpb.InfluenceType_Normal,
						TableIDs:      []int64{tableID},
					},
				},
			},
		},
	})

	require.NotNil(t, msg)

	// check the event is created, but not selected
	event, ok := barrier.blockedEvents.Get(getEventKey(ddlTs, false))
	require.True(t, ok)
	require.NotNil(t, event)
	require.False(t, event.selected.Load())
	require.Contains(t, event.reportedDispatchers, dispatcherA.ID)

	// remove dispatcherA, B, C
	spanController.RemoveReplicatingSpan(dispatcherA)
	spanController.RemoveReplicatingSpan(dispatcherB)
	spanController.RemoveReplicatingSpan(dispatcherC)

	// check dispatcherA, B, C is removed
	require.Nil(t, spanController.GetTaskByID(dispatcherA.ID))
	require.Nil(t, spanController.GetTaskByID(dispatcherB.ID))
	require.Nil(t, spanController.GetTaskByID(dispatcherC.ID))

	// create new dispatcher E, F, G
	dispatcherE := replica.NewSpanReplication(cfID, common.NewDispatcherID(), schemaID, &heartbeatpb.TableSpan{
		TableID:  tableID,
		StartKey: append(startKey, byte('a')),
		EndKey:   append(startKey, byte('b')),
	}, startTs, common.DefaultMode)

	dispatcherF := replica.NewSpanReplication(cfID, common.NewDispatcherID(), schemaID, &heartbeatpb.TableSpan{
		TableID:  tableID,
		StartKey: append(startKey, byte('b')),
		EndKey:   endKey,
	}, startTs, common.DefaultMode)

	dispatcherG := replica.NewSpanReplication(cfID, common.NewDispatcherID(), schemaID, &heartbeatpb.TableSpan{
		TableID:  tableID,
		StartKey: startKey,
		EndKey:   append(startKey, byte('a')),
	}, startTs, common.DefaultMode)

	spanController.AddReplicatingSpan(dispatcherE)
	spanController.AddReplicatingSpan(dispatcherF)
	spanController.AddReplicatingSpan(dispatcherG)

	spanController.BindSpanToNode("", "node1", dispatcherE)
	spanController.BindSpanToNode("", "node1", dispatcherF)
	spanController.BindSpanToNode("", "node1", dispatcherG)

	spanController.MarkSpanReplicating(dispatcherE)
	spanController.MarkSpanReplicating(dispatcherF)
	spanController.MarkSpanReplicating(dispatcherG)

	// report from dispatcherE and dispatcherF
	msg = barrier.HandleStatus("node1", &heartbeatpb.BlockStatusRequest{
		ChangefeedID: cfID.ToPB(),
		BlockStatuses: []*heartbeatpb.TableSpanBlockStatus{
			{
				ID: dispatcherE.ID.ToPB(),
				State: &heartbeatpb.State{
					IsBlocked: true,
					BlockTs:   ddlTs,
					BlockTables: &heartbeatpb.InfluencedTables{
						InfluenceType: heartbeatpb.InfluenceType_Normal,
						TableIDs:      []int64{tableID},
					},
				},
			},
			{
				ID: dispatcherF.ID.ToPB(),
				State: &heartbeatpb.State{
					IsBlocked: true,
					BlockTs:   ddlTs,
					BlockTables: &heartbeatpb.InfluencedTables{
						InfluenceType: heartbeatpb.InfluenceType_Normal,
						TableIDs:      []int64{tableID},
					},
				},
			},
		},
	})

	require.NotNil(t, msg)

	// check writer of this event is not selected
	event, ok = barrier.blockedEvents.Get(getEventKey(ddlTs, false))
	require.True(t, ok)
	require.NotNil(t, event)
	require.False(t, event.allDispatcherReported())

	// check remove dispatcherA
	require.NotContains(t, event.reportedDispatchers, dispatcherA.ID)
	require.Contains(t, event.reportedDispatchers, dispatcherE.ID)
	require.Contains(t, event.reportedDispatchers, dispatcherF.ID)

	require.False(t, event.allDispatcherReported())

	// report from dispatcherG
	msg = barrier.HandleStatus("node1", &heartbeatpb.BlockStatusRequest{
		ChangefeedID: cfID.ToPB(),
		BlockStatuses: []*heartbeatpb.TableSpanBlockStatus{
			{
				ID: dispatcherG.ID.ToPB(),
				State: &heartbeatpb.State{
					IsBlocked: true,
					BlockTs:   ddlTs,
					BlockTables: &heartbeatpb.InfluencedTables{
						InfluenceType: heartbeatpb.InfluenceType_Normal,
						TableIDs:      []int64{tableID},
					},
				},
			},
		},
	})

	require.NotNil(t, msg)

	// check the event is selected
	event, ok = barrier.blockedEvents.Get(getEventKey(ddlTs, false))
	require.True(t, ok)
	require.NotNil(t, event)
	require.True(t, event.selected.Load())
}

// TestBarrierEventWithDispatcherScheduling tests the barrier's behavior when a dispatcher
// goes through scheduling process (replicating -> scheduling -> replicating) while
// handling DDL events. The test verifies that:
// 1. When dispatcher A reports DDL before table trigger event dispatcher, DDL should not execute
// 2. When dispatcher A enters scheduling state and table trigger event dispatcher reports DDL, DDL should not execute
// 3. When dispatcher A finishes scheduling and reports DDL again, DDL should execute
func TestBarrierEventWithDispatcherScheduling(t *testing.T) {
	testutil.SetUpTestServices()

	// Setup table trigger event dispatcher (DDL dispatcher)
	tableTriggerEventDispatcherID := common.NewDispatcherID()
	cfID := common.NewChangeFeedIDWithName("test", common.DefaultKeyspace)
	ddlSpan := replica.NewWorkingSpanReplication(cfID, tableTriggerEventDispatcherID,
		common.DDLSpanSchemaID,
		common.DDLSpan, &heartbeatpb.TableSpanStatus{
			ID:              tableTriggerEventDispatcherID.ToPB(),
			ComponentStatus: heartbeatpb.ComponentState_Working,
			CheckpointTs:    1,
		}, "node1")
<<<<<<< HEAD
	spanController := span.NewController(cfID, ddlSpan, nil, nil, nil)
=======
	spanController := span.NewController(cfID, ddlSpan, nil, nil, common.DefaultMode)
>>>>>>> 59077ec5
	operatorController := operator.NewOperatorController(cfID, spanController, 1000)

	// Setup dispatcher A
	tableID := int64(1)
	schemaID := int64(1)
	startTs := uint64(9)
	ddlTs := uint64(10)

	span := common.TableIDToComparableSpan(0, tableID)
	dispatcherA := replica.NewSpanReplication(cfID, common.NewDispatcherID(), schemaID, &heartbeatpb.TableSpan{
		TableID:  tableID,
		StartKey: span.StartKey,
		EndKey:   span.EndKey,
	}, startTs, common.DefaultMode)

	// Add dispatcher A to spanController and set to replicating state
	spanController.AddReplicatingSpan(dispatcherA)
	spanController.BindSpanToNode("", "node1", dispatcherA)
	// After binding to node, we need to mark it as replicating again
	spanController.MarkSpanReplicating(dispatcherA)

	// Create barrier
	barrier := NewBarrier(spanController, operatorController, true, nil, common.DefaultMode)

	// Verify dispatcher A is in replicating state
	require.True(t, spanController.IsReplicating(dispatcherA))

	// Phase 1: Dispatcher A reports DDL before table trigger event dispatcher
	// This should not trigger DDL execution since table trigger event dispatcher hasn't reported yet
	msg := barrier.HandleStatus("node1", &heartbeatpb.BlockStatusRequest{
		ChangefeedID: cfID.ToPB(),
		BlockStatuses: []*heartbeatpb.TableSpanBlockStatus{
			{
				ID: dispatcherA.ID.ToPB(),
				State: &heartbeatpb.State{
					IsBlocked: true,
					BlockTs:   ddlTs,
					BlockTables: &heartbeatpb.InfluencedTables{
						InfluenceType: heartbeatpb.InfluenceType_Normal,
						TableIDs:      []int64{tableID, 0},
					},
				},
			},
		},
	})

	require.NotNil(t, msg)

	// Verify the event is created but not selected for execution
	event, ok := barrier.blockedEvents.Get(getEventKey(ddlTs, false))
	require.True(t, ok)
	require.NotNil(t, event)
	require.False(t, event.selected.Load())
	require.Contains(t, event.reportedDispatchers, dispatcherA.ID)

	// Phase 2: Dispatcher A enters scheduling state, table trigger event dispatcher reports DDL
	// Move dispatcher A to scheduling state
	spanController.MarkSpanScheduling(dispatcherA)

	// Table trigger event dispatcher reports DDL
	msg = barrier.HandleStatus("node1", &heartbeatpb.BlockStatusRequest{
		ChangefeedID: cfID.ToPB(),
		BlockStatuses: []*heartbeatpb.TableSpanBlockStatus{
			{
				ID: tableTriggerEventDispatcherID.ToPB(),
				State: &heartbeatpb.State{
					IsBlocked: true,
					BlockTs:   ddlTs,
					BlockTables: &heartbeatpb.InfluencedTables{
						InfluenceType: heartbeatpb.InfluenceType_Normal,
						TableIDs:      []int64{tableID, 0},
					},
				},
			},
		},
	})

	require.NotNil(t, msg)

	// Verify DDL should not execute because dispatcher A is in scheduling state and was removed from reported dispatchers
	// Only table trigger event dispatcher remains, but range checker still expects all tasks to report
	event, ok = barrier.blockedEvents.Get(getEventKey(ddlTs, false))
	require.True(t, ok)
	require.NotNil(t, event)
	require.False(t, event.selected.Load())
	require.Contains(t, event.reportedDispatchers, tableTriggerEventDispatcherID)
	require.NotContains(t, event.reportedDispatchers, dispatcherA.ID)

	// Phase 3: Dispatcher A finishes scheduling and reports DDL again
	// Move dispatcher A back to replicating state
	spanController.MarkSpanReplicating(dispatcherA)

	// Dispatcher A reports DDL again after scheduling
	msg = barrier.HandleStatus("node1", &heartbeatpb.BlockStatusRequest{
		ChangefeedID: cfID.ToPB(),
		BlockStatuses: []*heartbeatpb.TableSpanBlockStatus{
			{
				ID: dispatcherA.ID.ToPB(),
				State: &heartbeatpb.State{
					IsBlocked: true,
					BlockTs:   ddlTs,
					BlockTables: &heartbeatpb.InfluencedTables{
						InfluenceType: heartbeatpb.InfluenceType_Normal,
						TableIDs:      []int64{tableID, 0},
					},
				},
			},
		},
	})

	require.NotNil(t, msg)

	event, ok = barrier.blockedEvents.Get(getEventKey(ddlTs, false))
	require.True(t, ok)
	require.NotNil(t, event)
	require.True(t, event.selected.Load())
}

// TestBarrierSyncPointEventWithDifferentReceivingOrder tests the barrier's behavior when
// different dispatchers receive syncpoint events with different commitTs batches.
// The test scenario:
// 1. There are 3 related dispatchers (1 table trigger + 2 normal dispatchers)
// 2. There are 4 syncpoint events with different commitTs (A=10, B=11, C=12)
// 3. Different receiving patterns:
//   - Table trigger first receives syncpoint event with commitTsList [A, B], reports B (max commitTs)
//   - Dispatcher1 first receives syncpoint event with commitTsList [A], reports A
//   - Dispatcher2 first receives syncpoint event with commitTsList [A, B, C], reports C (max commitTs)
//
// 4. Expected behavior:
//   - Barrier notifies dispatcher1 and table trigger to pass A and B
//   - After table trigger and dispatcher receive C and report C, barrier notifies table trigger to write C
func TestBarrierSyncPointEventWithDifferentReceivingOrder(t *testing.T) {
	testutil.SetUpTestServices()
	nodeManager := appcontext.GetService[*watcher.NodeManager](watcher.NodeManagerName)
	nodeManager.GetAliveNodes()["node1"] = node.NewInfo("node1", "127.0.0.1:8300")
	// Setup table trigger event dispatcher (DDL dispatcher)
	tableTriggerEventDispatcherID := common.NewDispatcherID()
	cfID := common.NewChangeFeedIDWithName("test", "")
	ddlSpan := replica.NewWorkingSpanReplication(cfID, tableTriggerEventDispatcherID,
		common.DDLSpanSchemaID,
		common.DDLSpan, &heartbeatpb.TableSpanStatus{
			ID:              tableTriggerEventDispatcherID.ToPB(),
			ComponentStatus: heartbeatpb.ComponentState_Working,
			CheckpointTs:    1,
		}, "node1")
	spanController := span.NewController(cfID, ddlSpan, nil, nil, common.DefaultMode)
	operatorController := operator.NewOperatorController(cfID, spanController, 1000)

	// Setup two normal dispatchers
	tableID1 := int64(1)
	tableID2 := int64(2)
	schemaID := int64(1)
	startTs := uint64(9)

	// Create dispatcher1 for table1
	span1 := common.TableIDToComparableSpan(tableID1)
	dispatcher1 := replica.NewSpanReplication(cfID, common.NewDispatcherID(), schemaID, &heartbeatpb.TableSpan{
		TableID:  tableID1,
		StartKey: span1.StartKey,
		EndKey:   span1.EndKey,
	}, startTs, common.DefaultMode)

	// Create dispatcher2 for table2
	span2 := common.TableIDToComparableSpan(tableID2)
	dispatcher2 := replica.NewSpanReplication(cfID, common.NewDispatcherID(), schemaID, &heartbeatpb.TableSpan{
		TableID:  tableID2,
		StartKey: span2.StartKey,
		EndKey:   span2.EndKey,
	}, startTs, common.DefaultMode)

	// Add dispatchers to spanController and set to replicating state
	spanController.AddReplicatingSpan(dispatcher1)
	spanController.AddReplicatingSpan(dispatcher2)
	spanController.BindSpanToNode("", "node1", dispatcher1)
	spanController.BindSpanToNode("", "node1", dispatcher2)
	spanController.MarkSpanReplicating(dispatcher1)
	spanController.MarkSpanReplicating(dispatcher2)

	// Create barrier
	barrier := NewBarrier(spanController, operatorController, true, nil, common.DefaultMode)

	// Define syncpoint event timestamps
	eventA := uint64(10)
	eventB := uint64(11)
	eventC := uint64(12)

	// Table trigger receives syncpoint event with commitTsList [A, B], reports B (max commitTs)
	msg := barrier.HandleStatus("node1", &heartbeatpb.BlockStatusRequest{
		ChangefeedID: cfID.ToPB(),
		BlockStatuses: []*heartbeatpb.TableSpanBlockStatus{
			{
				ID: tableTriggerEventDispatcherID.ToPB(),
				State: &heartbeatpb.State{
					IsBlocked: true,
					BlockTs:   eventB, // Reports B from [A, B]
					BlockTables: &heartbeatpb.InfluencedTables{
						InfluenceType: heartbeatpb.InfluenceType_All,
						SchemaID:      schemaID,
					},
					IsSyncPoint: true,
				},
			},
		},
	})
	require.NotNil(t, msg)

	// Dispatcher1 receives syncpoint event with commitTsList [A], reports A
	msg = barrier.HandleStatus("node1", &heartbeatpb.BlockStatusRequest{
		ChangefeedID: cfID.ToPB(),
		BlockStatuses: []*heartbeatpb.TableSpanBlockStatus{
			{
				ID: dispatcher1.ID.ToPB(),
				State: &heartbeatpb.State{
					IsBlocked: true,
					BlockTs:   eventA, // Reports A from [A]
					BlockTables: &heartbeatpb.InfluencedTables{
						InfluenceType: heartbeatpb.InfluenceType_All,
						SchemaID:      schemaID,
					},
					IsSyncPoint: true,
				},
			},
		},
	})
	require.NotNil(t, msg)

	//  Dispatcher2 also reports event C
	msg = barrier.HandleStatus("node1", &heartbeatpb.BlockStatusRequest{
		ChangefeedID: cfID.ToPB(),
		BlockStatuses: []*heartbeatpb.TableSpanBlockStatus{
			{
				ID: dispatcher2.ID.ToPB(),
				State: &heartbeatpb.State{
					IsBlocked: true,
					BlockTs:   eventC, // Reports C from [A, B, C]
					BlockTables: &heartbeatpb.InfluencedTables{
						InfluenceType: heartbeatpb.InfluenceType_All,
						SchemaID:      schemaID,
					},
					IsSyncPoint: true,
				},
			},
		},
	})
	require.NotNil(t, msg)

	eventAKey := eventKey{blockTs: eventA, isSyncPoint: true}
	eventA_obj, ok := barrier.blockedEvents.Get(eventAKey)
	eventA_obj.setLastResendTime(time.Now().Add(-60 * time.Second))

	eventBKey := eventKey{blockTs: eventB, isSyncPoint: true}
	eventB_obj, ok := barrier.blockedEvents.Get(eventBKey)
	eventB_obj.setLastResendTime(time.Now().Add(-60 * time.Second))

	eventCKey := eventKey{blockTs: eventC, isSyncPoint: true}
	eventC_obj, ok := barrier.blockedEvents.Get(eventCKey)
	eventC_obj.setLastResendTime(time.Now().Add(-60 * time.Second))

	msgs := barrier.Resend()
	require.Len(t, msgs, 0)

	eventA_obj, ok = barrier.blockedEvents.Get(eventAKey)
	eventA_obj.setLastResendTime(time.Now().Add(-60 * time.Second))
	require.True(t, ok)
	require.NotNil(t, eventA_obj)
	require.True(t, eventA_obj.selected.Load())

	eventB_obj, ok = barrier.blockedEvents.Get(eventBKey)
	eventB_obj.setLastResendTime(time.Now().Add(-60 * time.Second))
	require.True(t, ok)
	require.NotNil(t, eventB_obj)
	require.True(t, eventB_obj.selected.Load())

	// Check that event C is not yet selected (only dispatcher2 reported)
	eventC_obj, ok = barrier.blockedEvents.Get(eventCKey)
	eventC_obj.setLastResendTime(time.Now().Add(-60 * time.Second))
	require.True(t, ok)
	require.NotNil(t, eventC_obj)
	require.False(t, eventC_obj.selected.Load())

	msgs = barrier.Resend()
	require.Len(t, msgs, 2)
	require.Equal(t, msgs[0].Message[0].(*heartbeatpb.HeartBeatResponse).DispatcherStatuses[0].Action.Action, heartbeatpb.Action_Pass)

	// dispatcher2 and table trigger reports write done for event B
	msg = barrier.HandleStatus("node1", &heartbeatpb.BlockStatusRequest{
		ChangefeedID: cfID.ToPB(),
		BlockStatuses: []*heartbeatpb.TableSpanBlockStatus{
			{
				ID: dispatcher2.ID.ToPB(),
				State: &heartbeatpb.State{
					IsBlocked:   true,
					BlockTs:     eventB,
					Stage:       heartbeatpb.BlockStage_DONE,
					IsSyncPoint: true,
				},
			},
			{
				ID: tableTriggerEventDispatcherID.ToPB(),
				State: &heartbeatpb.State{
					IsBlocked:   true,
					BlockTs:     eventB,
					Stage:       heartbeatpb.BlockStage_DONE,
					IsSyncPoint: true,
				},
			},
		},
	})

	// all dispatchers reports write done for event A
	msg = barrier.HandleStatus("node1", &heartbeatpb.BlockStatusRequest{
		ChangefeedID: cfID.ToPB(),
		BlockStatuses: []*heartbeatpb.TableSpanBlockStatus{
			{
				ID: dispatcher1.ID.ToPB(),
				State: &heartbeatpb.State{
					IsBlocked:   true,
					BlockTs:     eventA,
					Stage:       heartbeatpb.BlockStage_DONE,
					IsSyncPoint: true,
				},
			},
			{
				ID: dispatcher2.ID.ToPB(),
				State: &heartbeatpb.State{
					IsBlocked:   true,
					BlockTs:     eventA,
					Stage:       heartbeatpb.BlockStage_DONE,
					IsSyncPoint: true,
				},
			},
			{
				ID: tableTriggerEventDispatcherID.ToPB(),
				State: &heartbeatpb.State{
					IsBlocked:   true,
					BlockTs:     eventA,
					Stage:       heartbeatpb.BlockStage_DONE,
					IsSyncPoint: true,
				},
			},
		},
	})

	eventA_obj, ok = barrier.blockedEvents.Get(eventAKey)
	require.False(t, ok)

	// Table trigger receives syncpoint event with commitTsList [C], reports C
	msg = barrier.HandleStatus("node1", &heartbeatpb.BlockStatusRequest{
		ChangefeedID: cfID.ToPB(),
		BlockStatuses: []*heartbeatpb.TableSpanBlockStatus{
			{
				ID: tableTriggerEventDispatcherID.ToPB(),
				State: &heartbeatpb.State{
					IsBlocked: true,
					BlockTs:   eventC, // Reports C from [C]
					BlockTables: &heartbeatpb.InfluencedTables{
						InfluenceType: heartbeatpb.InfluenceType_All,
						SchemaID:      schemaID,
					},
					IsSyncPoint: true,
				},
			},
		},
	})
	require.NotNil(t, msg)

	// Dispatcher1 receives syncpoint event with commitTsList [B], reports B
	msg = barrier.HandleStatus("node1", &heartbeatpb.BlockStatusRequest{
		ChangefeedID: cfID.ToPB(),
		BlockStatuses: []*heartbeatpb.TableSpanBlockStatus{
			{
				ID: dispatcher1.ID.ToPB(),
				State: &heartbeatpb.State{
					IsBlocked: true,
					BlockTs:   eventB, // Reports B from [B]
					BlockTables: &heartbeatpb.InfluencedTables{
						InfluenceType: heartbeatpb.InfluenceType_All,
						SchemaID:      schemaID,
					},
					IsSyncPoint: true,
				},
			},
		},
	})
	require.NotNil(t, msg)

	eventB_obj, ok = barrier.blockedEvents.Get(eventBKey)
	eventB_obj.setLastResendTime(time.Now().Add(-60 * time.Second))

	eventC_obj, ok = barrier.blockedEvents.Get(eventCKey)
	eventC_obj.setLastResendTime(time.Now().Add(-60 * time.Second))

	msgs = barrier.Resend()
	require.Len(t, msgs, 1)
	require.Equal(t, msgs[0].Message[0].(*heartbeatpb.HeartBeatResponse).DispatcherStatuses[0].Action.Action, heartbeatpb.Action_Pass)

	// all dispatchers reports write done for event B
	msg = barrier.HandleStatus("node1", &heartbeatpb.BlockStatusRequest{
		ChangefeedID: cfID.ToPB(),
		BlockStatuses: []*heartbeatpb.TableSpanBlockStatus{
			{
				ID: dispatcher1.ID.ToPB(),
				State: &heartbeatpb.State{
					IsBlocked:   true,
					BlockTs:     eventB,
					Stage:       heartbeatpb.BlockStage_DONE,
					IsSyncPoint: true,
				},
			},
			{
				ID: dispatcher2.ID.ToPB(),
				State: &heartbeatpb.State{
					IsBlocked:   true,
					BlockTs:     eventB,
					Stage:       heartbeatpb.BlockStage_DONE,
					IsSyncPoint: true,
				},
			},
			{
				ID: tableTriggerEventDispatcherID.ToPB(),
				State: &heartbeatpb.State{
					IsBlocked:   true,
					BlockTs:     eventB,
					Stage:       heartbeatpb.BlockStage_DONE,
					IsSyncPoint: true,
				},
			},
		},
	})

	eventB_obj, ok = barrier.blockedEvents.Get(eventBKey)
	require.False(t, ok)

	// Dispatcher1 receives syncpoint event with commitTsList [C], reports C
	msg = barrier.HandleStatus("node1", &heartbeatpb.BlockStatusRequest{
		ChangefeedID: cfID.ToPB(),
		BlockStatuses: []*heartbeatpb.TableSpanBlockStatus{
			{
				ID: dispatcher1.ID.ToPB(),
				State: &heartbeatpb.State{
					IsBlocked: true,
					BlockTs:   eventC, // Reports C from [C]
					BlockTables: &heartbeatpb.InfluencedTables{
						InfluenceType: heartbeatpb.InfluenceType_All,
						SchemaID:      schemaID,
					},
					IsSyncPoint: true,
				},
			},
		},
	})
	require.NotNil(t, msg)

	// Check that event C is now selected
	eventC_obj, ok = barrier.blockedEvents.Get(eventCKey)
	require.True(t, ok)
	require.NotNil(t, eventC_obj)
	require.True(t, eventC_obj.selected.Load())
	require.Equal(t, eventC_obj.writerDispatcher, tableTriggerEventDispatcherID)

	// Table trigger reports write done for event C
	msg = barrier.HandleStatus("node1", &heartbeatpb.BlockStatusRequest{
		ChangefeedID: cfID.ToPB(),
		BlockStatuses: []*heartbeatpb.TableSpanBlockStatus{
			{
				ID: tableTriggerEventDispatcherID.ToPB(),
				State: &heartbeatpb.State{
					IsBlocked:   true,
					BlockTs:     eventC,
					Stage:       heartbeatpb.BlockStage_DONE,
					IsSyncPoint: true,
				},
			},
		},
	})
	require.NotNil(t, msg)

	// Check that pass actions are sent for event C
	msgs = barrier.Resend()
	require.Len(t, msgs, 1)

	// Phase 12: All dispatchers report done for event C
	msg = barrier.HandleStatus("node1", &heartbeatpb.BlockStatusRequest{
		ChangefeedID: cfID.ToPB(),
		BlockStatuses: []*heartbeatpb.TableSpanBlockStatus{
			{
				ID: dispatcher1.ID.ToPB(),
				State: &heartbeatpb.State{
					IsBlocked:   true,
					BlockTs:     eventC,
					Stage:       heartbeatpb.BlockStage_DONE,
					IsSyncPoint: true,
				},
			},
			{
				ID: dispatcher2.ID.ToPB(),
				State: &heartbeatpb.State{
					IsBlocked:   true,
					BlockTs:     eventC,
					Stage:       heartbeatpb.BlockStage_DONE,
					IsSyncPoint: true,
				},
			},
		},
	})
	require.NotNil(t, msg)

	// Check that event C is removed from blocked events
	_, ok = barrier.blockedEvents.Get(eventCKey)
	require.False(t, ok)

	// Verify all events are processed
	require.Len(t, barrier.blockedEvents.m, 0)
}<|MERGE_RESOLUTION|>--- conflicted
+++ resolved
@@ -43,11 +43,7 @@
 			ComponentStatus: heartbeatpb.ComponentState_Working,
 			CheckpointTs:    1,
 		}, "node1")
-<<<<<<< HEAD
-	spanController := span.NewController(cfID, ddlSpan, nil, nil, nil)
-=======
-	spanController := span.NewController(cfID, ddlSpan, nil, nil, common.DefaultMode)
->>>>>>> 59077ec5
+	spanController := span.NewController(cfID, ddlSpan, nil, nil, nil, common.DefaultMode)
 	operatorController := operator.NewOperatorController(cfID, spanController, 1000)
 	startTs := uint64(10)
 	spanController.AddNewTable(commonEvent.Table{SchemaID: 1, TableID: 1}, startTs)
@@ -173,11 +169,7 @@
 			ComponentStatus: heartbeatpb.ComponentState_Working,
 			CheckpointTs:    1,
 		}, "node1")
-<<<<<<< HEAD
-	spanController := span.NewController(cfID, ddlSpan, nil, nil, nil)
-=======
-	spanController := span.NewController(cfID, ddlSpan, nil, nil, common.DefaultMode)
->>>>>>> 59077ec5
+	spanController := span.NewController(cfID, ddlSpan, nil, nil, nil, common.DefaultMode)
 	operatorController := operator.NewOperatorController(cfID, spanController, 1000)
 	var blockedDispatcherIDS []*heartbeatpb.DispatcherID
 	for id := 1; id < 4; id++ {
@@ -345,11 +337,7 @@
 			ComponentStatus: heartbeatpb.ComponentState_Working,
 			CheckpointTs:    1,
 		}, "node1")
-<<<<<<< HEAD
-	spanController := span.NewController(cfID, ddlSpan, nil, nil, nil)
-=======
-	spanController := span.NewController(cfID, ddlSpan, nil, nil, common.DefaultMode)
->>>>>>> 59077ec5
+	spanController := span.NewController(cfID, ddlSpan, nil, nil, nil, common.DefaultMode)
 	operatorController := operator.NewOperatorController(cfID, spanController, 1000)
 	var blockedDispatcherIDS []*heartbeatpb.DispatcherID
 	for id := 1; id < 3; id++ {
@@ -495,11 +483,7 @@
 			ComponentStatus: heartbeatpb.ComponentState_Working,
 			CheckpointTs:    1,
 		}, "node1")
-<<<<<<< HEAD
-	spanController := span.NewController(cfID, ddlSpan, nil, nil, nil)
-=======
-	spanController := span.NewController(cfID, ddlSpan, nil, nil, common.DefaultMode)
->>>>>>> 59077ec5
+	spanController := span.NewController(cfID, ddlSpan, nil, nil, nil, common.DefaultMode)
 	operatorController := operator.NewOperatorController(cfID, spanController, 1000)
 
 	spanController.AddNewTable(commonEvent.Table{SchemaID: 1, TableID: 1}, 1)
@@ -670,11 +654,7 @@
 			ComponentStatus: heartbeatpb.ComponentState_Working,
 			CheckpointTs:    1,
 		}, "node1")
-<<<<<<< HEAD
-	spanController := span.NewController(cfID, ddlSpan, nil, nil, nil)
-=======
-	spanController := span.NewController(cfID, ddlSpan, nil, nil, common.DefaultMode)
->>>>>>> 59077ec5
+	spanController := span.NewController(cfID, ddlSpan, nil, nil, nil, common.DefaultMode)
 	operatorController := operator.NewOperatorController(cfID, spanController, 1000)
 	spanController.AddNewTable(commonEvent.Table{SchemaID: 1, TableID: 1}, 1)
 	spanController.AddNewTable(commonEvent.Table{SchemaID: 1, TableID: 2}, 1)
@@ -836,11 +816,7 @@
 			ComponentStatus: heartbeatpb.ComponentState_Working,
 			CheckpointTs:    1,
 		}, "node1")
-<<<<<<< HEAD
-	spanController := span.NewController(cfID, ddlSpan, nil, nil, nil)
-=======
-	spanController := span.NewController(cfID, ddlSpan, nil, nil, common.DefaultMode)
->>>>>>> 59077ec5
+	spanController := span.NewController(cfID, ddlSpan, nil, nil, nil, common.DefaultMode)
 	operatorController := operator.NewOperatorController(cfID, spanController, 1000)
 	barrier := NewBarrier(spanController, operatorController, false, nil, common.DefaultMode)
 
@@ -893,11 +869,7 @@
 			ComponentStatus: heartbeatpb.ComponentState_Working,
 			CheckpointTs:    1,
 		}, "node1")
-<<<<<<< HEAD
-	spanController := span.NewController(cfID, ddlSpan, nil, nil, nil)
-=======
-	spanController := span.NewController(cfID, ddlSpan, nil, nil, common.DefaultMode)
->>>>>>> 59077ec5
+	spanController := span.NewController(cfID, ddlSpan, nil, nil, nil, common.DefaultMode)
 	operatorController := operator.NewOperatorController(cfID, spanController, 1000)
 	barrier := NewBarrier(spanController, operatorController, false, nil, common.DefaultMode)
 	msg := barrier.HandleStatus("node1", &heartbeatpb.BlockStatusRequest{
@@ -952,11 +924,7 @@
 			ComponentStatus: heartbeatpb.ComponentState_Working,
 			CheckpointTs:    1,
 		}, "node1")
-<<<<<<< HEAD
-	spanController := span.NewController(cfID, ddlSpan, nil, nil, nil)
-=======
-	spanController := span.NewController(cfID, ddlSpan, nil, nil, common.DefaultMode)
->>>>>>> 59077ec5
+	spanController := span.NewController(cfID, ddlSpan, nil, nil, nil, common.DefaultMode)
 	operatorController := operator.NewOperatorController(cfID, spanController, 1000)
 
 	var dispatcherIDs []*heartbeatpb.DispatcherID
@@ -1117,11 +1085,7 @@
 			ComponentStatus: heartbeatpb.ComponentState_Working,
 			CheckpointTs:    1,
 		}, "node1")
-<<<<<<< HEAD
-	spanController := span.NewController(cfID, ddlSpan, nil, nil, nil)
-=======
-	spanController := span.NewController(cfID, ddlSpan, nil, nil, common.DefaultMode)
->>>>>>> 59077ec5
+	spanController := span.NewController(cfID, ddlSpan, nil, nil, nil, common.DefaultMode)
 	operatorController := operator.NewOperatorController(cfID, spanController, 1000)
 	barrier := NewBarrier(spanController, operatorController, true, nil, common.DefaultMode)
 	for id := 1; id < 1000; id++ {
@@ -1201,11 +1165,7 @@
 			ComponentStatus: heartbeatpb.ComponentState_Working,
 			CheckpointTs:    1,
 		}, "node1")
-<<<<<<< HEAD
-	spanController := span.NewController(cfID, ddlSpan, nil, nil, nil)
-=======
-	spanController := span.NewController(cfID, ddlSpan, nil, nil, common.DefaultMode)
->>>>>>> 59077ec5
+	spanController := span.NewController(cfID, ddlSpan, nil, nil, nil, common.DefaultMode)
 	operatorController := operator.NewOperatorController(cfID, spanController, 1000)
 
 	tableID := int64(1)
@@ -1412,11 +1372,7 @@
 			ComponentStatus: heartbeatpb.ComponentState_Working,
 			CheckpointTs:    1,
 		}, "node1")
-<<<<<<< HEAD
-	spanController := span.NewController(cfID, ddlSpan, nil, nil, nil)
-=======
-	spanController := span.NewController(cfID, ddlSpan, nil, nil, common.DefaultMode)
->>>>>>> 59077ec5
+	spanController := span.NewController(cfID, ddlSpan, nil, nil, nil, common.DefaultMode)
 	operatorController := operator.NewOperatorController(cfID, spanController, 1000)
 
 	// Setup dispatcher A
@@ -1562,7 +1518,7 @@
 			ComponentStatus: heartbeatpb.ComponentState_Working,
 			CheckpointTs:    1,
 		}, "node1")
-	spanController := span.NewController(cfID, ddlSpan, nil, nil, common.DefaultMode)
+	spanController := span.NewController(cfID, ddlSpan, nil, nil, nil, common.DefaultMode)
 	operatorController := operator.NewOperatorController(cfID, spanController, 1000)
 
 	// Setup two normal dispatchers
@@ -1572,7 +1528,7 @@
 	startTs := uint64(9)
 
 	// Create dispatcher1 for table1
-	span1 := common.TableIDToComparableSpan(tableID1)
+	span1 := common.TableIDToComparableSpan(0, tableID1)
 	dispatcher1 := replica.NewSpanReplication(cfID, common.NewDispatcherID(), schemaID, &heartbeatpb.TableSpan{
 		TableID:  tableID1,
 		StartKey: span1.StartKey,
@@ -1580,7 +1536,7 @@
 	}, startTs, common.DefaultMode)
 
 	// Create dispatcher2 for table2
-	span2 := common.TableIDToComparableSpan(tableID2)
+	span2 := common.TableIDToComparableSpan(0, tableID2)
 	dispatcher2 := replica.NewSpanReplication(cfID, common.NewDispatcherID(), schemaID, &heartbeatpb.TableSpan{
 		TableID:  tableID2,
 		StartKey: span2.StartKey,
