--- conflicted
+++ resolved
@@ -43,11 +43,7 @@
 			ComponentStatus: heartbeatpb.ComponentState_Working,
 			CheckpointTs:    1,
 		}, "node1")
-<<<<<<< HEAD
-	spanController := span.NewController(cfID, ddlSpan, nil, false, false)
-=======
-	spanController := span.NewController(cfID, ddlSpan, nil, nil)
->>>>>>> 8e4744dc
+	spanController := span.NewController(cfID, ddlSpan, nil, nil, false)
 	operatorController := operator.NewOperatorController(cfID, spanController, 1000)
 	startTs := uint64(10)
 	spanController.AddNewTable(commonEvent.Table{SchemaID: 1, TableID: 1}, startTs)
@@ -175,11 +171,7 @@
 			ComponentStatus: heartbeatpb.ComponentState_Working,
 			CheckpointTs:    1,
 		}, "node1")
-<<<<<<< HEAD
-	spanController := span.NewController(cfID, ddlSpan, nil, false, false)
-=======
-	spanController := span.NewController(cfID, ddlSpan, nil, nil)
->>>>>>> 8e4744dc
+	spanController := span.NewController(cfID, ddlSpan, nil, nil, false)
 	operatorController := operator.NewOperatorController(cfID, spanController, 1000)
 	var blockedDispatcherIDS []*heartbeatpb.DispatcherID
 	for id := 1; id < 4; id++ {
@@ -347,11 +339,7 @@
 			ComponentStatus: heartbeatpb.ComponentState_Working,
 			CheckpointTs:    1,
 		}, "node1")
-<<<<<<< HEAD
-	spanController := span.NewController(cfID, ddlSpan, nil, false, false)
-=======
-	spanController := span.NewController(cfID, ddlSpan, nil, nil)
->>>>>>> 8e4744dc
+	spanController := span.NewController(cfID, ddlSpan, nil, nil, false)
 	operatorController := operator.NewOperatorController(cfID, spanController, 1000)
 	var blockedDispatcherIDS []*heartbeatpb.DispatcherID
 	for id := 1; id < 3; id++ {
@@ -497,11 +485,7 @@
 			ComponentStatus: heartbeatpb.ComponentState_Working,
 			CheckpointTs:    1,
 		}, "node1")
-<<<<<<< HEAD
-	spanController := span.NewController(cfID, ddlSpan, nil, false, false)
-=======
-	spanController := span.NewController(cfID, ddlSpan, nil, nil)
->>>>>>> 8e4744dc
+	spanController := span.NewController(cfID, ddlSpan, nil, nil, false)
 	operatorController := operator.NewOperatorController(cfID, spanController, 1000)
 
 	spanController.AddNewTable(commonEvent.Table{SchemaID: 1, TableID: 1}, 1)
@@ -672,11 +656,7 @@
 			ComponentStatus: heartbeatpb.ComponentState_Working,
 			CheckpointTs:    1,
 		}, "node1")
-<<<<<<< HEAD
-	spanController := span.NewController(cfID, ddlSpan, nil, false, false)
-=======
-	spanController := span.NewController(cfID, ddlSpan, nil, nil)
->>>>>>> 8e4744dc
+	spanController := span.NewController(cfID, ddlSpan, nil, nil, false)
 	operatorController := operator.NewOperatorController(cfID, spanController, 1000)
 	spanController.AddNewTable(commonEvent.Table{SchemaID: 1, TableID: 1}, 1)
 	spanController.AddNewTable(commonEvent.Table{SchemaID: 1, TableID: 2}, 1)
@@ -838,11 +818,7 @@
 			ComponentStatus: heartbeatpb.ComponentState_Working,
 			CheckpointTs:    1,
 		}, "node1")
-<<<<<<< HEAD
-	spanController := span.NewController(cfID, ddlSpan, nil, false, false)
-=======
-	spanController := span.NewController(cfID, ddlSpan, nil, nil)
->>>>>>> 8e4744dc
+	spanController := span.NewController(cfID, ddlSpan, nil, nil, false)
 	operatorController := operator.NewOperatorController(cfID, spanController, 1000)
 	barrier := NewBarrier(spanController, operatorController, false, nil, false)
 
@@ -895,11 +871,7 @@
 			ComponentStatus: heartbeatpb.ComponentState_Working,
 			CheckpointTs:    1,
 		}, "node1")
-<<<<<<< HEAD
-	spanController := span.NewController(cfID, ddlSpan, nil, false, false)
-=======
-	spanController := span.NewController(cfID, ddlSpan, nil, nil)
->>>>>>> 8e4744dc
+	spanController := span.NewController(cfID, ddlSpan, nil, nil, false)
 	operatorController := operator.NewOperatorController(cfID, spanController, 1000)
 	barrier := NewBarrier(spanController, operatorController, false, nil, false)
 	msg := barrier.HandleStatus("node1", &heartbeatpb.BlockStatusRequest{
@@ -954,11 +926,7 @@
 			ComponentStatus: heartbeatpb.ComponentState_Working,
 			CheckpointTs:    1,
 		}, "node1")
-<<<<<<< HEAD
-	spanController := span.NewController(cfID, ddlSpan, nil, false, false)
-=======
-	spanController := span.NewController(cfID, ddlSpan, nil, nil)
->>>>>>> 8e4744dc
+	spanController := span.NewController(cfID, ddlSpan, nil, nil, false)
 	operatorController := operator.NewOperatorController(cfID, spanController, 1000)
 
 	var dispatcherIDs []*heartbeatpb.DispatcherID
@@ -1119,11 +1087,7 @@
 			ComponentStatus: heartbeatpb.ComponentState_Working,
 			CheckpointTs:    1,
 		}, "node1")
-<<<<<<< HEAD
-	spanController := span.NewController(cfID, ddlSpan, nil, false, false)
-=======
-	spanController := span.NewController(cfID, ddlSpan, nil, nil)
->>>>>>> 8e4744dc
+	spanController := span.NewController(cfID, ddlSpan, nil, nil, false)
 	operatorController := operator.NewOperatorController(cfID, spanController, 1000)
 	barrier := NewBarrier(spanController, operatorController, true, nil, false)
 	for id := 1; id < 1000; id++ {
@@ -1203,11 +1167,7 @@
 			ComponentStatus: heartbeatpb.ComponentState_Working,
 			CheckpointTs:    1,
 		}, "node1")
-<<<<<<< HEAD
-	spanController := span.NewController(cfID, ddlSpan, nil, false, false)
-=======
-	spanController := span.NewController(cfID, ddlSpan, nil, nil)
->>>>>>> 8e4744dc
+	spanController := span.NewController(cfID, ddlSpan, nil, nil, false)
 	operatorController := operator.NewOperatorController(cfID, spanController, 1000)
 
 	tableID := int64(1)
@@ -1414,11 +1374,7 @@
 			ComponentStatus: heartbeatpb.ComponentState_Working,
 			CheckpointTs:    1,
 		}, "node1")
-<<<<<<< HEAD
-	spanController := span.NewController(cfID, ddlSpan, nil, false, false)
-=======
-	spanController := span.NewController(cfID, ddlSpan, nil, nil)
->>>>>>> 8e4744dc
+	spanController := span.NewController(cfID, ddlSpan, nil, nil, false)
 	operatorController := operator.NewOperatorController(cfID, spanController, 1000)
 
 	// Setup dispatcher A
