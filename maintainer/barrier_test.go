// Copyright 2024 PingCAP, Inc.
//
// Licensed under the Apache License, Version 2.0 (the "License");
// you may not use this file except in compliance with the License.
// You may obtain a copy of the License at
//
//     http://www.apache.org/licenses/LICENSE-2.0
//
// Unless required by applicable law or agreed to in writing, software
// distributed under the License is distributed on an "AS IS" BASIS,
// See the License for the specific language governing permissions and
// limitations under the License.

package maintainer

import (
	"testing"
	"time"

	"github.com/pingcap/log"
	"github.com/pingcap/ticdc/heartbeatpb"
	"github.com/pingcap/ticdc/maintainer/replica"
	"github.com/pingcap/ticdc/pkg/common"
	commonEvent "github.com/pingcap/ticdc/pkg/common/event"
	"github.com/pingcap/ticdc/pkg/node"
	"github.com/stretchr/testify/require"
	"go.uber.org/zap"
)

func TestOneBlockEvent(t *testing.T) {
	setNodeManagerAndMessageCenter()
	tableTriggerEventDispatcherID := common.NewDispatcherID()
	cfID := common.NewChangeFeedIDWithName("test")
	tsoClient := &replica.MockTsoClient{}
	ddlSpan := replica.NewWorkingReplicaSet(cfID, tableTriggerEventDispatcherID,
		tsoClient, heartbeatpb.DDLSpanSchemaID,
		heartbeatpb.DDLSpan, &heartbeatpb.TableSpanStatus{
			ID:              tableTriggerEventDispatcherID.ToPB(),
			ComponentStatus: heartbeatpb.ComponentState_Working,
			CheckpointTs:    1,
		}, "node1")
	controller := NewController(cfID, 1, nil, tsoClient,
		nil, nil, nil, ddlSpan, 1000, 0)
	startTs := uint64(10)
	controller.AddNewTable(commonEvent.Table{SchemaID: 1, TableID: 1}, startTs)
	stm := controller.GetTasksByTableID(1)[0]
	controller.replicationDB.BindSpanToNode("", "node1", stm)
	controller.replicationDB.MarkSpanReplicating(stm)

	barrier := NewBarrier(controller, false)
	msg := barrier.HandleStatus("node1", &heartbeatpb.BlockStatusRequest{
		ChangefeedID: cfID.ToPB(),
		BlockStatuses: []*heartbeatpb.TableSpanBlockStatus{
			{
				ID: controller.ddlDispatcherID.ToPB(),
				State: &heartbeatpb.State{
					IsBlocked: true,
					BlockTs:   10,
					BlockTables: &heartbeatpb.InfluencedTables{
						InfluenceType: heartbeatpb.InfluenceType_All,
					},
					IsSyncPoint: true,
				},
			},
			{
				ID: stm.ID.ToPB(),
				State: &heartbeatpb.State{
					IsBlocked: true,
					BlockTs:   10,
					BlockTables: &heartbeatpb.InfluencedTables{
						InfluenceType: heartbeatpb.InfluenceType_All,
					},
					IsSyncPoint: true,
				},
			},
		},
	})
	require.NotNil(t, msg)
	key := eventKey{
		blockTs:     10,
		isSyncPoint: true,
	}
	resp := msg.Message[0].(*heartbeatpb.HeartBeatResponse)
<<<<<<< HEAD
	event := barrier.events[key]
=======
	event := barrier.blockedEvents.m[key]
>>>>>>> 2ae9d0e4
	require.Equal(t, uint64(10), event.commitTs)
	require.True(t, event.writerDispatcher == controller.ddlDispatcherID)
	require.True(t, event.selected.Load())
	require.False(t, event.writerDispatcherAdvanced)
	require.Len(t, resp.DispatcherStatuses, 2)
	require.Equal(t, resp.DispatcherStatuses[0].Ack.CommitTs, uint64(10))
	require.Equal(t, resp.DispatcherStatuses[1].Action.CommitTs, uint64(10))
	require.Equal(t, resp.DispatcherStatuses[1].Action.Action, heartbeatpb.Action_Write)
	require.True(t, resp.DispatcherStatuses[1].Action.IsSyncPoint)

	// test resend action and syncpoint is set
	msgs := event.resend()
	require.Len(t, msgs, 1)
	require.True(t, msgs[0].Message[0].(*heartbeatpb.HeartBeatResponse).DispatcherStatuses[0].Action.Action == heartbeatpb.Action_Write)
	require.True(t, msgs[0].Message[0].(*heartbeatpb.HeartBeatResponse).DispatcherStatuses[0].Action.IsSyncPoint)

	msg = barrier.HandleStatus("node1", &heartbeatpb.BlockStatusRequest{
		ChangefeedID: cfID.ToPB(),
		BlockStatuses: []*heartbeatpb.TableSpanBlockStatus{
			{
				ID: controller.ddlDispatcherID.ToPB(),
				State: &heartbeatpb.State{
					BlockTs:     10,
					IsBlocked:   true,
					Stage:       heartbeatpb.BlockStage_DONE,
					IsSyncPoint: true,
				},
			},
			{
				ID: stm.ID.ToPB(),
				State: &heartbeatpb.State{
					BlockTs:     10,
					IsBlocked:   true,
					Stage:       heartbeatpb.BlockStage_DONE,
					IsSyncPoint: true,
				},
			},
		},
	})
	require.NotNil(t, msg)
	resp = msg.Message[0].(*heartbeatpb.HeartBeatResponse)
	require.Equal(t, resp.DispatcherStatuses[0].Ack.CommitTs, uint64(10))
<<<<<<< HEAD
	require.Len(t, barrier.events, 0)
=======
	require.Len(t, barrier.blockedEvents.m, 0)
>>>>>>> 2ae9d0e4

	// send event done again
	msg = barrier.HandleStatus("node1", &heartbeatpb.BlockStatusRequest{
		ChangefeedID: cfID.ToPB(),
		BlockStatuses: []*heartbeatpb.TableSpanBlockStatus{
			{
				ID: controller.ddlDispatcherID.ToPB(),
				State: &heartbeatpb.State{
					BlockTs:     10,
					IsBlocked:   true,
					Stage:       heartbeatpb.BlockStage_DONE,
					IsSyncPoint: true,
				},
			},
			{
				ID: stm.ID.ToPB(),
				State: &heartbeatpb.State{
					BlockTs:     10,
					IsBlocked:   true,
					Stage:       heartbeatpb.BlockStage_DONE,
					IsSyncPoint: true,
				},
			},
		},
	})
<<<<<<< HEAD
	require.Len(t, barrier.events, 0)
=======
	require.Len(t, barrier.blockedEvents.m, 0)
>>>>>>> 2ae9d0e4
	// no event if found, no message will be sent
	require.NotNil(t, msg)
	require.Equal(t, resp.DispatcherStatuses[0].Ack.CommitTs, uint64(10))
}

func TestNormalBlock(t *testing.T) {
	setNodeManagerAndMessageCenter()
	tableTriggerEventDispatcherID := common.NewDispatcherID()
	cfID := common.NewChangeFeedIDWithName("test")
	tsoClient := &replica.MockTsoClient{}
	ddlSpan := replica.NewWorkingReplicaSet(cfID, tableTriggerEventDispatcherID,
		tsoClient, heartbeatpb.DDLSpanSchemaID,
		heartbeatpb.DDLSpan, &heartbeatpb.TableSpanStatus{
			ID:              tableTriggerEventDispatcherID.ToPB(),
			ComponentStatus: heartbeatpb.ComponentState_Working,
			CheckpointTs:    1,
		}, "node1")
	controller := NewController(cfID, 1, nil, tsoClient, nil, nil, nil, ddlSpan, 1000, 0)
	var blockedDispatcherIDS []*heartbeatpb.DispatcherID
	for id := 1; id < 4; id++ {
		controller.AddNewTable(commonEvent.Table{SchemaID: 1, TableID: int64(id)}, 10)
		stm := controller.GetTasksByTableID(int64(id))[0]
		blockedDispatcherIDS = append(blockedDispatcherIDS, stm.ID.ToPB())
		controller.replicationDB.BindSpanToNode("", "node1", stm)
		controller.replicationDB.MarkSpanReplicating(stm)
	}

	// the last one is the writer
	selectDispatcherID := common.NewDispatcherIDFromPB(blockedDispatcherIDS[2])
	selectedRep := controller.GetTask(selectDispatcherID)
	controller.replicationDB.BindSpanToNode("node1", "node2", selectedRep)

	newSpan := &heartbeatpb.Table{TableID: 10, SchemaID: 1}
	barrier := NewBarrier(controller, false)

	// first node block request
	msg := barrier.HandleStatus("node1", &heartbeatpb.BlockStatusRequest{
		ChangefeedID: cfID.ToPB(),
		BlockStatuses: []*heartbeatpb.TableSpanBlockStatus{
			{
				ID: blockedDispatcherIDS[0],
				State: &heartbeatpb.State{
					IsBlocked: true,
					BlockTs:   10,
					BlockTables: &heartbeatpb.InfluencedTables{
						InfluenceType: heartbeatpb.InfluenceType_Normal,
						TableIDs:      []int64{1, 2, 3},
					},
					NeedAddedTables: []*heartbeatpb.Table{newSpan},
				},
			},
			{
				ID: blockedDispatcherIDS[1],
				State: &heartbeatpb.State{
					IsBlocked: true,
					BlockTs:   10,
					BlockTables: &heartbeatpb.InfluencedTables{
						InfluenceType: heartbeatpb.InfluenceType_Normal,
						TableIDs:      []int64{1, 2, 3},
					},
					NeedAddedTables: []*heartbeatpb.Table{newSpan},
				},
			},
		},
	})
	require.NotNil(t, msg)
	resp := msg.Message[0].(*heartbeatpb.HeartBeatResponse)
	require.Len(t, resp.DispatcherStatuses, 1)
	require.True(t, resp.DispatcherStatuses[0].Ack.CommitTs == 10)
	require.Len(t, resp.DispatcherStatuses[0].InfluencedDispatchers.DispatcherIDs, 2)

	// other node block request
	msg = barrier.HandleStatus("node2", &heartbeatpb.BlockStatusRequest{
		ChangefeedID: cfID.ToPB(),
		BlockStatuses: []*heartbeatpb.TableSpanBlockStatus{
			{
				ID: selectDispatcherID.ToPB(),
				State: &heartbeatpb.State{
					IsBlocked: true,
					BlockTs:   10,
					BlockTables: &heartbeatpb.InfluencedTables{
						InfluenceType: heartbeatpb.InfluenceType_Normal,
						TableIDs:      []int64{1, 2, 3},
					},
					NeedAddedTables: []*heartbeatpb.Table{newSpan},
				},
			},
		},
	})
	require.NotNil(t, msg)
	key := eventKey{
		blockTs:     10,
		isSyncPoint: false,
	}
<<<<<<< HEAD
	event := barrier.events[key]
=======
	event := barrier.blockedEvents.m[key]
>>>>>>> 2ae9d0e4
	require.Equal(t, uint64(10), event.commitTs)
	require.True(t, event.writerDispatcher == selectDispatcherID)
	// all dispatcher reported, the reported status is reset
	require.False(t, event.rangeChecker.IsFullyCovered())

	// repeated status
	barrier.HandleStatus("node1", &heartbeatpb.BlockStatusRequest{
		ChangefeedID: cfID.ToPB(),
		BlockStatuses: []*heartbeatpb.TableSpanBlockStatus{
			{
				ID: blockedDispatcherIDS[0],
				State: &heartbeatpb.State{
					IsBlocked: true,
					BlockTs:   10,
					BlockTables: &heartbeatpb.InfluencedTables{
						InfluenceType: heartbeatpb.InfluenceType_Normal,
						TableIDs:      []int64{1, 2, 3},
					},
					NeedAddedTables: []*heartbeatpb.Table{newSpan},
				},
			},
			{
				ID: blockedDispatcherIDS[1],
				State: &heartbeatpb.State{
					IsBlocked: true,
					BlockTs:   10,
					BlockTables: &heartbeatpb.InfluencedTables{
						InfluenceType: heartbeatpb.InfluenceType_Normal,
						TableIDs:      []int64{1, 2, 3},
					},
					NeedAddedTables: []*heartbeatpb.Table{newSpan},
				},
			},
		},
	})
	require.Equal(t, uint64(10), event.commitTs)
	require.True(t, event.writerDispatcher == selectDispatcherID)

	// selected node write done
	msg = barrier.HandleStatus("node2", &heartbeatpb.BlockStatusRequest{
		ChangefeedID: cfID.ToPB(),
		BlockStatuses: []*heartbeatpb.TableSpanBlockStatus{
			{
				ID: blockedDispatcherIDS[2],
				State: &heartbeatpb.State{
					IsBlocked: true,
					BlockTs:   10,
					Stage:     heartbeatpb.BlockStage_DONE,
				},
			},
		},
	})
<<<<<<< HEAD
	require.Len(t, barrier.events, 1)
=======
	require.Len(t, barrier.blockedEvents.m, 1)
>>>>>>> 2ae9d0e4
	msg = barrier.HandleStatus("node1", &heartbeatpb.BlockStatusRequest{
		ChangefeedID: cfID.ToPB(),
		BlockStatuses: []*heartbeatpb.TableSpanBlockStatus{
			{
				ID: blockedDispatcherIDS[0],
				State: &heartbeatpb.State{
					IsBlocked: true,
					BlockTs:   10,
					Stage:     heartbeatpb.BlockStage_DONE,
				},
			},
			{
				ID: blockedDispatcherIDS[1],
				State: &heartbeatpb.State{
					IsBlocked: true,
					BlockTs:   10,
					Stage:     heartbeatpb.BlockStage_DONE,
				},
			},
		},
	})
<<<<<<< HEAD
	require.Len(t, barrier.events, 0)
=======
	require.Len(t, barrier.blockedEvents.m, 0)
>>>>>>> 2ae9d0e4
}

func TestNormalBlockWithTableTrigger(t *testing.T) {
	setNodeManagerAndMessageCenter()
	tableTriggerEventDispatcherID := common.NewDispatcherID()
	cfID := common.NewChangeFeedIDWithName("test")
	tsoClient := &replica.MockTsoClient{}
	ddlSpan := replica.NewWorkingReplicaSet(cfID, tableTriggerEventDispatcherID,
		tsoClient, heartbeatpb.DDLSpanSchemaID,
		heartbeatpb.DDLSpan, &heartbeatpb.TableSpanStatus{
			ID:              tableTriggerEventDispatcherID.ToPB(),
			ComponentStatus: heartbeatpb.ComponentState_Working,
			CheckpointTs:    1,
		}, "node1")
	controller := NewController(cfID, 1, nil, tsoClient, nil, nil, nil, ddlSpan, 1000, 0)
	var blockedDispatcherIDS []*heartbeatpb.DispatcherID
	for id := 1; id < 3; id++ {
		controller.AddNewTable(commonEvent.Table{SchemaID: 1, TableID: int64(id)}, 10)
		stm := controller.GetTasksByTableID(int64(id))[0]
		blockedDispatcherIDS = append(blockedDispatcherIDS, stm.ID.ToPB())
		controller.replicationDB.BindSpanToNode("", "node1", stm)
		controller.replicationDB.MarkSpanReplicating(stm)
	}

	newSpan := &heartbeatpb.Table{TableID: 10, SchemaID: 1}
	barrier := NewBarrier(controller, false)

	// first node block request
	msg := barrier.HandleStatus("node1", &heartbeatpb.BlockStatusRequest{
		ChangefeedID: cfID.ToPB(),
		BlockStatuses: []*heartbeatpb.TableSpanBlockStatus{
			{
				ID: blockedDispatcherIDS[0],
				State: &heartbeatpb.State{
					IsBlocked: true,
					BlockTs:   10,
					BlockTables: &heartbeatpb.InfluencedTables{
						InfluenceType: heartbeatpb.InfluenceType_Normal,
						TableIDs:      []int64{0, 1, 2},
					},
					NeedDroppedTables: &heartbeatpb.InfluencedTables{
						InfluenceType: heartbeatpb.InfluenceType_Normal,
						TableIDs:      []int64{2},
					},
					NeedAddedTables: []*heartbeatpb.Table{newSpan},
				},
			},
		},
	})
	require.NotNil(t, msg)
	resp := msg.Message[0].(*heartbeatpb.HeartBeatResponse)
	require.Len(t, resp.DispatcherStatuses, 1)
	require.True(t, resp.DispatcherStatuses[0].Ack.CommitTs == 10)
	require.Len(t, resp.DispatcherStatuses[0].InfluencedDispatchers.DispatcherIDs, 1)
<<<<<<< HEAD
	require.False(t, barrier.events[eventKey{blockTs: 10, isSyncPoint: false}].tableTriggerDispatcherRelated)
=======
	require.False(t, barrier.blockedEvents.m[eventKey{blockTs: 10, isSyncPoint: false}].tableTriggerDispatcherRelated)
>>>>>>> 2ae9d0e4

	// table trigger  block request
	msg = barrier.HandleStatus("node1", &heartbeatpb.BlockStatusRequest{
		ChangefeedID: cfID.ToPB(),
		BlockStatuses: []*heartbeatpb.TableSpanBlockStatus{
			{
				ID: tableTriggerEventDispatcherID.ToPB(),
				State: &heartbeatpb.State{
					IsBlocked: true,
					BlockTs:   10,
					BlockTables: &heartbeatpb.InfluencedTables{
						InfluenceType: heartbeatpb.InfluenceType_Normal,
						TableIDs:      []int64{0, 1, 2},
					},
					NeedDroppedTables: &heartbeatpb.InfluencedTables{
						InfluenceType: heartbeatpb.InfluenceType_Normal,
						TableIDs:      []int64{2},
					},
					NeedAddedTables: []*heartbeatpb.Table{newSpan},
				},
			},
			{
				ID: blockedDispatcherIDS[1],
				State: &heartbeatpb.State{
					IsBlocked: true,
					BlockTs:   10,
					BlockTables: &heartbeatpb.InfluencedTables{
						InfluenceType: heartbeatpb.InfluenceType_Normal,
						TableIDs:      []int64{0, 1, 2},
					},
					NeedDroppedTables: &heartbeatpb.InfluencedTables{
						InfluenceType: heartbeatpb.InfluenceType_Normal,
						TableIDs:      []int64{2},
					},
					NeedAddedTables: []*heartbeatpb.Table{newSpan},
				},
			},
		},
	})
	require.NotNil(t, msg)
	key := eventKey{
		blockTs:     10,
		isSyncPoint: false,
	}
<<<<<<< HEAD
	event := barrier.events[key]
=======
	event := barrier.blockedEvents.m[key]
>>>>>>> 2ae9d0e4
	require.Equal(t, uint64(10), event.commitTs)
	require.True(t, event.writerDispatcher == tableTriggerEventDispatcherID)
	// all dispatcher reported, the reported status is reset
	require.False(t, event.rangeChecker.IsFullyCovered())
	require.True(t, event.tableTriggerDispatcherRelated)

	// table trigger write done
	msg = barrier.HandleStatus("node1", &heartbeatpb.BlockStatusRequest{
		ChangefeedID: cfID.ToPB(),
		BlockStatuses: []*heartbeatpb.TableSpanBlockStatus{
			{
				ID: tableTriggerEventDispatcherID.ToPB(),
				State: &heartbeatpb.State{
					IsBlocked: true,
					BlockTs:   10,
					Stage:     heartbeatpb.BlockStage_DONE,
				},
			},
		},
	})
<<<<<<< HEAD
	require.Len(t, barrier.events, 1)
=======
	require.Len(t, barrier.blockedEvents.m, 1)
>>>>>>> 2ae9d0e4
	msg = barrier.HandleStatus("node1", &heartbeatpb.BlockStatusRequest{
		ChangefeedID: cfID.ToPB(),
		BlockStatuses: []*heartbeatpb.TableSpanBlockStatus{
			{
				ID: blockedDispatcherIDS[0],
				State: &heartbeatpb.State{
					IsBlocked: true,
					BlockTs:   10,
					Stage:     heartbeatpb.BlockStage_DONE,
				},
			},
		},
	})
<<<<<<< HEAD
	require.Len(t, barrier.events, 0)
=======
	require.Len(t, barrier.blockedEvents.m, 1)
	// resend to check removed tables
	event.resend()
	barrier.checkEventFinish(event)
	require.Len(t, barrier.blockedEvents.m, 0)
>>>>>>> 2ae9d0e4
}

func TestSchemaBlock(t *testing.T) {
	nm := setNodeManagerAndMessageCenter()
	nmap := nm.GetAliveNodes()
	for key := range nmap {
		delete(nmap, key)
	}
	nmap["node1"] = &node.Info{ID: "node1"}
	nmap["node2"] = &node.Info{ID: "node2"}
	tableTriggerEventDispatcherID := common.NewDispatcherID()
	cfID := common.NewChangeFeedIDWithName("test")
	tsoClient := &replica.MockTsoClient{}
	ddlSpan := replica.NewWorkingReplicaSet(cfID, tableTriggerEventDispatcherID,
		tsoClient, heartbeatpb.DDLSpanSchemaID,
		heartbeatpb.DDLSpan, &heartbeatpb.TableSpanStatus{
			ID:              tableTriggerEventDispatcherID.ToPB(),
			ComponentStatus: heartbeatpb.ComponentState_Working,
			CheckpointTs:    1,
		}, "node1")
	controller := NewController(cfID, 1, nil, tsoClient, nil, nil, nil, ddlSpan, 1000, 0)

	controller.AddNewTable(commonEvent.Table{SchemaID: 1, TableID: 1}, 1)
	controller.AddNewTable(commonEvent.Table{SchemaID: 1, TableID: 2}, 1)
	controller.AddNewTable(commonEvent.Table{SchemaID: 2, TableID: 3}, 1)
	var dispatcherIDs []*heartbeatpb.DispatcherID
	dropTables := []int64{1, 2}
	absents := controller.replicationDB.GetAbsentForTest(make([]*replica.SpanReplication, 0), 100)
	for _, stm := range absents {
		if stm.GetSchemaID() == 1 {
			dispatcherIDs = append(dispatcherIDs, stm.ID.ToPB())
		}
		controller.replicationDB.BindSpanToNode("", "node1", stm)
		controller.replicationDB.MarkSpanReplicating(stm)
	}

	newTable := &heartbeatpb.Table{TableID: 10, SchemaID: 2}
	barrier := NewBarrier(controller, true)

	// first dispatcher  block request
	msg := barrier.HandleStatus("node1", &heartbeatpb.BlockStatusRequest{
		ChangefeedID: cfID.ToPB(),
		BlockStatuses: []*heartbeatpb.TableSpanBlockStatus{
			{
				ID: controller.ddlDispatcherID.ToPB(),
				State: &heartbeatpb.State{
					IsBlocked: true,
					BlockTs:   10,
					BlockTables: &heartbeatpb.InfluencedTables{
						InfluenceType: heartbeatpb.InfluenceType_DB,
						SchemaID:      1,
					},
					NeedDroppedTables: &heartbeatpb.InfluencedTables{
						InfluenceType: heartbeatpb.InfluenceType_Normal,
						TableIDs:      dropTables,
					},
					NeedAddedTables: []*heartbeatpb.Table{newTable},
				},
			},
			{
				ID: dispatcherIDs[0],
				State: &heartbeatpb.State{
					IsBlocked: true,
					BlockTs:   10,
					BlockTables: &heartbeatpb.InfluencedTables{
						InfluenceType: heartbeatpb.InfluenceType_DB,
						SchemaID:      1,
					},
					NeedDroppedTables: &heartbeatpb.InfluencedTables{
						InfluenceType: heartbeatpb.InfluenceType_Normal,
						TableIDs:      dropTables,
					},
					NeedAddedTables: []*heartbeatpb.Table{newTable},
				},
			},
		},
	})
	require.NotNil(t, msg)
	resp := msg.Message[0].(*heartbeatpb.HeartBeatResponse)
	require.Len(t, resp.DispatcherStatuses, 1)
	require.True(t, resp.DispatcherStatuses[0].Ack.CommitTs == 10)

	// second dispatcher  block request
	msg = barrier.HandleStatus("node1", &heartbeatpb.BlockStatusRequest{
		ChangefeedID: cfID.ToPB(),
		BlockStatuses: []*heartbeatpb.TableSpanBlockStatus{
			{
				ID: dispatcherIDs[1],
				State: &heartbeatpb.State{
					IsBlocked: true,
					BlockTs:   10,
					BlockTables: &heartbeatpb.InfluencedTables{
						InfluenceType: heartbeatpb.InfluenceType_DB,
						SchemaID:      1,
					},
					NeedDroppedTables: &heartbeatpb.InfluencedTables{
						InfluenceType: heartbeatpb.InfluenceType_Normal,
						TableIDs:      dropTables,
					},
					NeedAddedTables: []*heartbeatpb.Table{newTable},
				},
			},
		},
	})
	require.NotNil(t, msg)
	resp = msg.Message[0].(*heartbeatpb.HeartBeatResponse)
	require.Len(t, resp.DispatcherStatuses, 2)
	require.True(t, resp.DispatcherStatuses[0].Ack.CommitTs == 10)
	require.True(t, resp.DispatcherStatuses[1].Action.CommitTs == 10)
	require.True(t, resp.DispatcherStatuses[1].Action.Action == heartbeatpb.Action_Write)
	key := eventKey{blockTs: 10}
<<<<<<< HEAD
	event := barrier.events[key]
=======
	event := barrier.blockedEvents.m[key]
>>>>>>> 2ae9d0e4
	require.Equal(t, uint64(10), event.commitTs)
	// the ddl dispatcher will be the writer
	require.Equal(t, event.writerDispatcher, controller.ddlDispatcherID)

	// repeated status
	msg = barrier.HandleStatus("node1", &heartbeatpb.BlockStatusRequest{
		ChangefeedID: cfID.ToPB(),
		BlockStatuses: []*heartbeatpb.TableSpanBlockStatus{
			{
				ID: dispatcherIDs[1],
				State: &heartbeatpb.State{
					IsBlocked: true,
					BlockTs:   10,
					BlockTables: &heartbeatpb.InfluencedTables{
						InfluenceType: heartbeatpb.InfluenceType_DB,
						SchemaID:      1,
					},
					NeedDroppedTables: &heartbeatpb.InfluencedTables{
						InfluenceType: heartbeatpb.InfluenceType_Normal,
						TableIDs:      dropTables,
					},
					NeedAddedTables: []*heartbeatpb.Table{newTable},
				},
			},
		},
	})
	// ack and write message
	resp = msg.Message[0].(*heartbeatpb.HeartBeatResponse)
	require.Len(t, resp.DispatcherStatuses, 1)
	require.True(t, resp.DispatcherStatuses[0].Ack.CommitTs == 10)
<<<<<<< HEAD
	event = barrier.events[key]
=======
	event = barrier.blockedEvents.m[key]
>>>>>>> 2ae9d0e4
	require.Equal(t, uint64(10), event.commitTs)
	// the ddl dispatcher will be the writer
	require.Equal(t, event.writerDispatcher, controller.ddlDispatcherID)

	// selected node write done
	msg = barrier.HandleStatus("node2", &heartbeatpb.BlockStatusRequest{
		ChangefeedID: cfID.ToPB(),
		BlockStatuses: []*heartbeatpb.TableSpanBlockStatus{
			{
				ID: controller.ddlDispatcherID.ToPB(),
				State: &heartbeatpb.State{
					IsBlocked: true,
					BlockTs:   10,
					Stage:     heartbeatpb.BlockStage_DONE,
				},
			},
		},
	})
	// pass action message to no node, because tables are removed
	msgs := barrier.Resend()
<<<<<<< HEAD
	require.Len(t, msgs, 1)
	msg = msgs[0]
	require.Equal(t, messaging.TypeHeartBeatResponse, msg.Type)
	require.Equal(t, msg.Message[0].(*heartbeatpb.HeartBeatResponse).DispatcherStatuses[0].Action.Action,
		heartbeatpb.Action_Pass)
	require.Len(t, barrier.events, 1)
	// other dispatcher advanced checkpoint ts
	msg = barrier.HandleStatus("node1", &heartbeatpb.BlockStatusRequest{
		ChangefeedID: cfID.ToPB(),
		BlockStatuses: []*heartbeatpb.TableSpanBlockStatus{
			{
				ID: dispatcherIDs[0],
				State: &heartbeatpb.State{
					IsBlocked: true,
					BlockTs:   10,
					Stage:     heartbeatpb.BlockStage_DONE,
				},
			},
			{
				ID: dispatcherIDs[1],
				State: &heartbeatpb.State{
					IsBlocked: true,
					BlockTs:   10,
					Stage:     heartbeatpb.BlockStage_DONE,
				},
			},
		},
	})
	require.Len(t, barrier.events, 0)
=======
	require.Len(t, msgs, 0)
	require.Len(t, barrier.blockedEvents.m, 0)
>>>>>>> 2ae9d0e4

	require.Equal(t, 1, controller.replicationDB.GetAbsentSize())
	require.Equal(t, 2, controller.operatorController.OperatorSize())
	// two dispatcher and moved to operator queue, operator will be removed after ack
	require.Equal(t, 1, controller.replicationDB.GetReplicatingSize())
	for _, task := range controller.replicationDB.GetReplicating() {
		op := controller.operatorController.GetOperator(task.ID)
		if op != nil {
			op.PostFinish()
		}
	}
	require.Equal(t, 1, controller.replicationDB.GetReplicatingSize())
}

func TestSyncPointBlock(t *testing.T) {
	nm := setNodeManagerAndMessageCenter()
	nmap := nm.GetAliveNodes()
	for key := range nmap {
		delete(nmap, key)
	}
	nmap["node1"] = &node.Info{ID: "node1"}
	nmap["node2"] = &node.Info{ID: "node2"}
	tableTriggerEventDispatcherID := common.NewDispatcherID()
	cfID := common.NewChangeFeedIDWithName("test")
	tsoClient := &replica.MockTsoClient{}
	ddlSpan := replica.NewWorkingReplicaSet(cfID, tableTriggerEventDispatcherID,
		tsoClient, heartbeatpb.DDLSpanSchemaID,
		heartbeatpb.DDLSpan, &heartbeatpb.TableSpanStatus{
			ID:              tableTriggerEventDispatcherID.ToPB(),
			ComponentStatus: heartbeatpb.ComponentState_Working,
			CheckpointTs:    1,
		}, "node1")
	controller := NewController(cfID, 1, nil, tsoClient, nil, nil, nil, ddlSpan, 1000, 0)
	controller.AddNewTable(commonEvent.Table{SchemaID: 1, TableID: 1}, 1)
	controller.AddNewTable(commonEvent.Table{SchemaID: 1, TableID: 2}, 1)
	controller.AddNewTable(commonEvent.Table{SchemaID: 2, TableID: 3}, 1)
	var dispatcherIDs []*heartbeatpb.DispatcherID
	absents := controller.replicationDB.GetAbsentForTest(make([]*replica.SpanReplication, 0), 10000)
	for _, stm := range absents {
		dispatcherIDs = append(dispatcherIDs, stm.ID.ToPB())
		controller.replicationDB.BindSpanToNode("", "node1", stm)
		controller.replicationDB.MarkSpanReplicating(stm)
	}
	selectDispatcherID := common.NewDispatcherIDFromPB(dispatcherIDs[2])
	selectedRep := controller.GetTask(selectDispatcherID)
	controller.replicationDB.BindSpanToNode("node1", "node2", selectedRep)

	barrier := NewBarrier(controller, true)
	// first dispatcher  block request
	msg := barrier.HandleStatus("node1", &heartbeatpb.BlockStatusRequest{
		ChangefeedID: cfID.ToPB(),
		BlockStatuses: []*heartbeatpb.TableSpanBlockStatus{
			{
				ID: controller.ddlDispatcherID.ToPB(),
				State: &heartbeatpb.State{
					IsBlocked: true,
					BlockTs:   10,
					BlockTables: &heartbeatpb.InfluencedTables{
						InfluenceType: heartbeatpb.InfluenceType_All,
						SchemaID:      1,
					},
					IsSyncPoint: true,
				},
			},
			{
				ID: dispatcherIDs[0],
				State: &heartbeatpb.State{
					IsBlocked: true,
					BlockTs:   10,
					BlockTables: &heartbeatpb.InfluencedTables{
						InfluenceType: heartbeatpb.InfluenceType_All,
						SchemaID:      1,
					},
					IsSyncPoint: true,
				},
			},
			{
				ID: dispatcherIDs[1],
				State: &heartbeatpb.State{
					IsBlocked: true,
					BlockTs:   10,
					BlockTables: &heartbeatpb.InfluencedTables{
						InfluenceType: heartbeatpb.InfluenceType_All,
						SchemaID:      1,
					},
					IsSyncPoint: true,
				},
			},
		},
	})
	// 3 ack messages, including the ddl dispatcher
	resp := msg.Message[0].(*heartbeatpb.HeartBeatResponse)
	require.Len(t, resp.DispatcherStatuses, 1)
	require.Len(t, resp.DispatcherStatuses[0].InfluencedDispatchers.DispatcherIDs, 3)
	require.True(t, resp.DispatcherStatuses[0].Ack.CommitTs == 10)

	// second dispatcher  block request
	msg = barrier.HandleStatus("node2", &heartbeatpb.BlockStatusRequest{
		ChangefeedID: cfID.ToPB(),
		BlockStatuses: []*heartbeatpb.TableSpanBlockStatus{
			{
				ID: dispatcherIDs[2],
				State: &heartbeatpb.State{
					IsBlocked: true,
					BlockTs:   10,
					BlockTables: &heartbeatpb.InfluencedTables{
						InfluenceType: heartbeatpb.InfluenceType_All,
						SchemaID:      1,
					},
					IsSyncPoint: true,
				},
			},
		},
	})
	// ack and write message
	resp = msg.Message[0].(*heartbeatpb.HeartBeatResponse)
	require.Len(t, resp.DispatcherStatuses, 2)
	require.True(t, resp.DispatcherStatuses[0].Ack.CommitTs == 10)
	require.True(t, resp.DispatcherStatuses[1].Action.CommitTs == 10)
	require.True(t, resp.DispatcherStatuses[1].Action.Action == heartbeatpb.Action_Write)
	key := eventKey{blockTs: 10, isSyncPoint: true}
<<<<<<< HEAD
	event := barrier.events[key]
=======
	event := barrier.blockedEvents.m[key]
>>>>>>> 2ae9d0e4
	require.Equal(t, uint64(10), event.commitTs)
	// the last one will be the writer
	require.Equal(t, event.writerDispatcher, controller.ddlDispatcherID)

	// selected node write done
	_ = barrier.HandleStatus("node2", &heartbeatpb.BlockStatusRequest{
		ChangefeedID: cfID.ToPB(),
		BlockStatuses: []*heartbeatpb.TableSpanBlockStatus{
			{
				ID: controller.ddlDispatcherID.ToPB(),
				State: &heartbeatpb.State{
					IsBlocked:   true,
					BlockTs:     10,
					Stage:       heartbeatpb.BlockStage_DONE,
					IsSyncPoint: true,
				},
			},
		},
	})
	msgs := barrier.Resend()
	// 2 pass action messages to one node
	require.Len(t, msgs, 2)
<<<<<<< HEAD
	require.Len(t, barrier.events, 1)
=======
	require.Len(t, barrier.blockedEvents.m, 1)
>>>>>>> 2ae9d0e4
	// other dispatcher advanced checkpoint ts
	msg = barrier.HandleStatus("node1", &heartbeatpb.BlockStatusRequest{
		ChangefeedID: cfID.ToPB(),
		BlockStatuses: []*heartbeatpb.TableSpanBlockStatus{
			{
				ID: dispatcherIDs[0],
				State: &heartbeatpb.State{
					IsBlocked:   true,
					BlockTs:     10,
					Stage:       heartbeatpb.BlockStage_DONE,
					IsSyncPoint: true,
				},
			},
			{
				ID: dispatcherIDs[1],
				State: &heartbeatpb.State{
					IsBlocked:   true,
					BlockTs:     10,
					Stage:       heartbeatpb.BlockStage_DONE,
					IsSyncPoint: true,
				},
			},
			{
				ID: dispatcherIDs[2],
				State: &heartbeatpb.State{
					IsBlocked:   true,
					BlockTs:     10,
					Stage:       heartbeatpb.BlockStage_DONE,
					IsSyncPoint: true,
				},
			},
		},
	})
<<<<<<< HEAD
	require.Len(t, barrier.events, 0)
=======
	require.Len(t, barrier.blockedEvents.m, 0)
>>>>>>> 2ae9d0e4
}

func TestNonBlocked(t *testing.T) {
	setNodeManagerAndMessageCenter()
	tableTriggerEventDispatcherID := common.NewDispatcherID()
	cfID := common.NewChangeFeedIDWithName("test")
	tsoClient := &replica.MockTsoClient{}
	ddlSpan := replica.NewWorkingReplicaSet(cfID, tableTriggerEventDispatcherID,
		tsoClient, heartbeatpb.DDLSpanSchemaID,
		heartbeatpb.DDLSpan, &heartbeatpb.TableSpanStatus{
			ID:              tableTriggerEventDispatcherID.ToPB(),
			ComponentStatus: heartbeatpb.ComponentState_Working,
			CheckpointTs:    1,
		}, "node1")
	controller := NewController(cfID, 1, nil, tsoClient, nil, nil, nil, ddlSpan, 1000, 0)
	barrier := NewBarrier(controller, false)

	var blockedDispatcherIDS []*heartbeatpb.DispatcherID
	for id := 1; id < 4; id++ {
		blockedDispatcherIDS = append(blockedDispatcherIDS, common.NewDispatcherID().ToPB())
	}
	msg := barrier.HandleStatus("node1", &heartbeatpb.BlockStatusRequest{
		ChangefeedID: cfID.ToPB(),
		BlockStatuses: []*heartbeatpb.TableSpanBlockStatus{
			{
				ID: blockedDispatcherIDS[0],
				State: &heartbeatpb.State{
					IsBlocked: false,
					BlockTs:   10,
					NeedDroppedTables: &heartbeatpb.InfluencedTables{
						TableIDs:      []int64{1, 2, 3},
						InfluenceType: heartbeatpb.InfluenceType_Normal,
					},
					NeedAddedTables: []*heartbeatpb.Table{
						{TableID: 1, SchemaID: 1}, {TableID: 2, SchemaID: 2},
					},
				},
			},
		},
	})
	// 1 ack  message
	require.NotNil(t, msg)
	resp := msg.Message[0].(*heartbeatpb.HeartBeatResponse)
	require.Len(t, resp.DispatcherStatuses, 1)
	require.Equal(t, uint64(10), resp.DispatcherStatuses[0].Ack.CommitTs)
	require.True(t, heartbeatpb.InfluenceType_Normal == resp.DispatcherStatuses[0].InfluencedDispatchers.InfluenceType)
	require.Equal(t, resp.DispatcherStatuses[0].InfluencedDispatchers.DispatcherIDs[0], blockedDispatcherIDS[0])
<<<<<<< HEAD
	require.Len(t, barrier.events, 0)
=======
	require.Len(t, barrier.blockedEvents.m, 0)
>>>>>>> 2ae9d0e4
	require.Equal(t, 2, barrier.controller.replicationDB.GetAbsentSize(), 2)
}

func TestUpdateCheckpointTs(t *testing.T) {
	setNodeManagerAndMessageCenter()
	tableTriggerEventDispatcherID := common.NewDispatcherID()
	cfID := common.NewChangeFeedIDWithName("test")

	tsoClient := &replica.MockTsoClient{Phy: 2, Logic: 3}
	ddlSpan := replica.NewWorkingReplicaSet(cfID, tableTriggerEventDispatcherID,
		tsoClient, heartbeatpb.DDLSpanSchemaID,
		heartbeatpb.DDLSpan, &heartbeatpb.TableSpanStatus{
			ID:              tableTriggerEventDispatcherID.ToPB(),
			ComponentStatus: heartbeatpb.ComponentState_Working,
			CheckpointTs:    1,
		}, "node1")
	controller := NewController(cfID, 1, nil, tsoClient,
		nil, nil, nil, ddlSpan, 1000, 0)

	barrier := NewBarrier(controller, false)
	msg := barrier.HandleStatus("node1", &heartbeatpb.BlockStatusRequest{
		ChangefeedID: cfID.ToPB(),
		BlockStatuses: []*heartbeatpb.TableSpanBlockStatus{
			{
				ID: controller.ddlDispatcherID.ToPB(),
				State: &heartbeatpb.State{
					IsBlocked: true,
					BlockTs:   10,
					BlockTables: &heartbeatpb.InfluencedTables{
						InfluenceType: heartbeatpb.InfluenceType_Normal,
						TableIDs:      []int64{0},
					},
					IsSyncPoint: false,
				},
			},
		},
	})
	require.NotNil(t, msg)
	key := eventKey{
		blockTs:     10,
		isSyncPoint: false,
	}
	resp := msg.Message[0].(*heartbeatpb.HeartBeatResponse)
<<<<<<< HEAD
	event := barrier.events[key]
=======
	event := barrier.blockedEvents.m[key]
>>>>>>> 2ae9d0e4
	require.Equal(t, uint64(10), event.commitTs)
	require.True(t, event.writerDispatcher == controller.ddlDispatcherID)
	require.True(t, event.selected.Load())
	require.False(t, event.writerDispatcherAdvanced)
	require.Len(t, resp.DispatcherStatuses, 2)
	require.Equal(t, resp.DispatcherStatuses[0].Ack.CommitTs, uint64(10))
	require.Equal(t, resp.DispatcherStatuses[1].Action.CommitTs, uint64(10))
	require.Equal(t, resp.DispatcherStatuses[1].Action.Action, heartbeatpb.Action_Write)
	require.False(t, resp.DispatcherStatuses[1].Action.IsSyncPoint)
	// the checkpoint ts is updated
	msg, err := ddlSpan.NewAddDispatcherMessage("node1")
	require.Nil(t, err)
	require.Equal(t, uint64(9), msg.Message[0].(*heartbeatpb.ScheduleDispatcherRequest).Config.StartTs)
	require.NotEqual(t, uint64(0), msg.Message[0].(*heartbeatpb.ScheduleDispatcherRequest).Config.StartTs)
}

// TODO:Add more cases here
func TestHandleBlockBootstrapResponse(t *testing.T) {
	setNodeManagerAndMessageCenter()
	tableTriggerEventDispatcherID := common.NewDispatcherID()
	cfID := common.NewChangeFeedIDWithName("test")
	tsoClient := &replica.MockTsoClient{}
	ddlSpan := replica.NewWorkingReplicaSet(cfID, tableTriggerEventDispatcherID,
		tsoClient, heartbeatpb.DDLSpanSchemaID,
		heartbeatpb.DDLSpan, &heartbeatpb.TableSpanStatus{
			ID:              tableTriggerEventDispatcherID.ToPB(),
			ComponentStatus: heartbeatpb.ComponentState_Working,
			CheckpointTs:    1,
		}, "node1")
	controller := NewController(cfID, 1, nil, tsoClient, nil, nil, nil, ddlSpan, 1000, 0)
	var dispatcherIDs []*heartbeatpb.DispatcherID
	for id := 1; id < 4; id++ {
		controller.AddNewTable(commonEvent.Table{SchemaID: 1, TableID: int64(id)}, 2)
		stm := controller.GetTasksByTableID(int64(id))[0]
		dispatcherIDs = append(dispatcherIDs, stm.ID.ToPB())
		controller.replicationDB.BindSpanToNode("", "node1", stm)
		controller.replicationDB.MarkSpanReplicating(stm)
	}

	// two waiting dispatcher
	barrier := NewBarrier(controller, false)
	barrier.HandleBootstrapResponse(map[node.ID]*heartbeatpb.MaintainerBootstrapResponse{
		"nod1": {
			ChangefeedID: cfID.ToPB(),
			Spans: []*heartbeatpb.BootstrapTableSpan{
				{
					ID: dispatcherIDs[0],
					BlockState: &heartbeatpb.State{
						IsBlocked: true,
						BlockTs:   6,
						BlockTables: &heartbeatpb.InfluencedTables{
							InfluenceType: heartbeatpb.InfluenceType_Normal,
							TableIDs:      []int64{1, 2},
						},
						Stage: heartbeatpb.BlockStage_WAITING,
					},
				},
				{
					ID: dispatcherIDs[1],
					BlockState: &heartbeatpb.State{
						IsBlocked: true,
						BlockTs:   6,
						BlockTables: &heartbeatpb.InfluencedTables{
							InfluenceType: heartbeatpb.InfluenceType_Normal,
							TableIDs:      []int64{1, 2},
						},
						Stage: heartbeatpb.BlockStage_WAITING,
					},
				},
			},
		},
	})
<<<<<<< HEAD
	event := barrier.events[getEventKey(6, false)]
=======
	event := barrier.blockedEvents.m[getEventKey(6, false)]
>>>>>>> 2ae9d0e4
	require.NotNil(t, event)
	require.False(t, event.selected.Load())
	require.False(t, event.writerDispatcherAdvanced)
	require.True(t, event.allDispatcherReported())

	// one waiting dispatcher, and one writing
	barrier = NewBarrier(controller, false)
	barrier.HandleBootstrapResponse(map[node.ID]*heartbeatpb.MaintainerBootstrapResponse{
		"nod1": {
			ChangefeedID: cfID.ToPB(),
			Spans: []*heartbeatpb.BootstrapTableSpan{
				{
					ID: dispatcherIDs[0],
					BlockState: &heartbeatpb.State{
						IsBlocked: true,
						BlockTs:   6,
						BlockTables: &heartbeatpb.InfluencedTables{
							InfluenceType: heartbeatpb.InfluenceType_Normal,
							TableIDs:      []int64{1, 2},
						},
						Stage: heartbeatpb.BlockStage_WAITING,
					},
				},
				{
					ID: dispatcherIDs[1],
					BlockState: &heartbeatpb.State{
						IsBlocked: true,
						BlockTs:   6,
						BlockTables: &heartbeatpb.InfluencedTables{
							InfluenceType: heartbeatpb.InfluenceType_Normal,
							TableIDs:      []int64{1, 2},
						},
						Stage: heartbeatpb.BlockStage_WRITING,
					},
				},
			},
		},
	})
<<<<<<< HEAD
	event = barrier.events[getEventKey(6, false)]
=======
	event = barrier.blockedEvents.m[getEventKey(6, false)]
>>>>>>> 2ae9d0e4
	require.NotNil(t, event)
	require.True(t, event.selected.Load())
	require.False(t, event.writerDispatcherAdvanced)

	// two done dispatchers
	barrier = NewBarrier(controller, false)
	barrier.HandleBootstrapResponse(map[node.ID]*heartbeatpb.MaintainerBootstrapResponse{
		"nod1": {
			ChangefeedID: cfID.ToPB(),
			Spans: []*heartbeatpb.BootstrapTableSpan{
				{
					ID: dispatcherIDs[0],
					BlockState: &heartbeatpb.State{
						IsBlocked: true,
						BlockTs:   6,
						BlockTables: &heartbeatpb.InfluencedTables{
							InfluenceType: heartbeatpb.InfluenceType_Normal,
							TableIDs:      []int64{1, 2},
						},
						Stage: heartbeatpb.BlockStage_DONE,
					},
				},
				{
					ID: dispatcherIDs[1],
					BlockState: &heartbeatpb.State{
						IsBlocked: true,
						BlockTs:   6,
						BlockTables: &heartbeatpb.InfluencedTables{
							InfluenceType: heartbeatpb.InfluenceType_Normal,
							TableIDs:      []int64{1, 2},
						},
						Stage: heartbeatpb.BlockStage_DONE,
					},
				},
			},
		},
	})
<<<<<<< HEAD
	event = barrier.events[getEventKey(6, false)]
=======
	event = barrier.blockedEvents.m[getEventKey(6, false)]
>>>>>>> 2ae9d0e4
	require.NotNil(t, event)
	require.True(t, event.selected.Load())
	require.True(t, event.writerDispatcherAdvanced)

	// nil, none stage
	barrier = NewBarrier(controller, false)
	barrier.HandleBootstrapResponse(map[node.ID]*heartbeatpb.MaintainerBootstrapResponse{
		"nod1": {
			ChangefeedID: cfID.ToPB(),
			Spans: []*heartbeatpb.BootstrapTableSpan{
				{
					ID: dispatcherIDs[0],
					BlockState: &heartbeatpb.State{
						IsBlocked: true,
						BlockTs:   6,
						BlockTables: &heartbeatpb.InfluencedTables{
							InfluenceType: heartbeatpb.InfluenceType_Normal,
							TableIDs:      []int64{1, 2},
						},
						Stage: heartbeatpb.BlockStage_NONE,
					},
				},
				{
					ID: dispatcherIDs[1],
				},
			},
		},
	})
<<<<<<< HEAD
	event = barrier.events[getEventKey(6, false)]
=======
	event = barrier.blockedEvents.m[getEventKey(6, false)]
>>>>>>> 2ae9d0e4
	require.Nil(t, event)
}

func TestSyncPointBlockPerf(t *testing.T) {
	setNodeManagerAndMessageCenter()
	tableTriggerEventDispatcherID := common.NewDispatcherID()
	cfID := common.NewChangeFeedIDWithName("test")
	tsoClient := &replica.MockTsoClient{}
	ddlSpan := replica.NewWorkingReplicaSet(cfID, tableTriggerEventDispatcherID,
		tsoClient, heartbeatpb.DDLSpanSchemaID,
		heartbeatpb.DDLSpan, &heartbeatpb.TableSpanStatus{
			ID:              tableTriggerEventDispatcherID.ToPB(),
			ComponentStatus: heartbeatpb.ComponentState_Working,
			CheckpointTs:    1,
		}, "node1")
	controller := NewController(cfID, 1, nil, tsoClient, nil, nil, nil, ddlSpan, 1000, 0)
	barrier := NewBarrier(controller, true)
	for id := 1; id < 1000; id++ {
		controller.AddNewTable(commonEvent.Table{SchemaID: 1, TableID: int64(id)}, 1)
	}
	var dispatcherIDs []*heartbeatpb.DispatcherID
	absent := controller.replicationDB.GetAbsentForTest(make([]*replica.SpanReplication, 0), 10000)
	for _, stm := range absent {
		controller.replicationDB.BindSpanToNode("", "node1", stm)
		controller.replicationDB.MarkSpanReplicating(stm)
		dispatcherIDs = append(dispatcherIDs, stm.ID.ToPB())
	}
	var blockStatus []*heartbeatpb.TableSpanBlockStatus
	for _, id := range dispatcherIDs {
		blockStatus = append(blockStatus, &heartbeatpb.TableSpanBlockStatus{
			ID: id,
			State: &heartbeatpb.State{
				IsBlocked: true,
				BlockTs:   10,
				BlockTables: &heartbeatpb.InfluencedTables{
					InfluenceType: heartbeatpb.InfluenceType_All,
					SchemaID:      1,
				},
				IsSyncPoint: true,
			},
		})
	}

	// f, _ := os.OpenFile("cpu.profile", os.O_CREATE|os.O_RDWR, 0644)
	// defer f.Close()
	// pprof.StartCPUProfile(f)
	// defer pprof.StopCPUProfile()
	now := time.Now()
	msg := barrier.HandleStatus("node1", &heartbeatpb.BlockStatusRequest{
		ChangefeedID:  cfID.ToPB(),
		BlockStatuses: blockStatus,
	})
	require.NotNil(t, msg)
	log.Info("duration", zap.Duration("duration", time.Since(now)))

	now = time.Now()
	var passStatus []*heartbeatpb.TableSpanBlockStatus
	for _, id := range dispatcherIDs {
		passStatus = append(passStatus, &heartbeatpb.TableSpanBlockStatus{
			ID: id,
			State: &heartbeatpb.State{
				IsBlocked:   true,
				BlockTs:     10,
				IsSyncPoint: true,
				Stage:       heartbeatpb.BlockStage_DONE,
			},
		})
	}
	barrier.HandleStatus("node1", &heartbeatpb.BlockStatusRequest{
		ChangefeedID:  cfID.ToPB(),
		BlockStatuses: passStatus,
	})
	require.NotNil(t, msg)
	log.Info("duration", zap.Duration("duration", time.Since(now)))
}<|MERGE_RESOLUTION|>--- conflicted
+++ resolved
@@ -13,1256 +13,1256 @@
 
 package maintainer
 
-import (
-	"testing"
-	"time"
-
-	"github.com/pingcap/log"
-	"github.com/pingcap/ticdc/heartbeatpb"
-	"github.com/pingcap/ticdc/maintainer/replica"
-	"github.com/pingcap/ticdc/pkg/common"
-	commonEvent "github.com/pingcap/ticdc/pkg/common/event"
-	"github.com/pingcap/ticdc/pkg/node"
-	"github.com/stretchr/testify/require"
-	"go.uber.org/zap"
-)
-
-func TestOneBlockEvent(t *testing.T) {
-	setNodeManagerAndMessageCenter()
-	tableTriggerEventDispatcherID := common.NewDispatcherID()
-	cfID := common.NewChangeFeedIDWithName("test")
-	tsoClient := &replica.MockTsoClient{}
-	ddlSpan := replica.NewWorkingReplicaSet(cfID, tableTriggerEventDispatcherID,
-		tsoClient, heartbeatpb.DDLSpanSchemaID,
-		heartbeatpb.DDLSpan, &heartbeatpb.TableSpanStatus{
-			ID:              tableTriggerEventDispatcherID.ToPB(),
-			ComponentStatus: heartbeatpb.ComponentState_Working,
-			CheckpointTs:    1,
-		}, "node1")
-	controller := NewController(cfID, 1, nil, tsoClient,
-		nil, nil, nil, ddlSpan, 1000, 0)
-	startTs := uint64(10)
-	controller.AddNewTable(commonEvent.Table{SchemaID: 1, TableID: 1}, startTs)
-	stm := controller.GetTasksByTableID(1)[0]
-	controller.replicationDB.BindSpanToNode("", "node1", stm)
-	controller.replicationDB.MarkSpanReplicating(stm)
-
-	barrier := NewBarrier(controller, false)
-	msg := barrier.HandleStatus("node1", &heartbeatpb.BlockStatusRequest{
-		ChangefeedID: cfID.ToPB(),
-		BlockStatuses: []*heartbeatpb.TableSpanBlockStatus{
-			{
-				ID: controller.ddlDispatcherID.ToPB(),
-				State: &heartbeatpb.State{
-					IsBlocked: true,
-					BlockTs:   10,
-					BlockTables: &heartbeatpb.InfluencedTables{
-						InfluenceType: heartbeatpb.InfluenceType_All,
-					},
-					IsSyncPoint: true,
-				},
-			},
-			{
-				ID: stm.ID.ToPB(),
-				State: &heartbeatpb.State{
-					IsBlocked: true,
-					BlockTs:   10,
-					BlockTables: &heartbeatpb.InfluencedTables{
-						InfluenceType: heartbeatpb.InfluenceType_All,
-					},
-					IsSyncPoint: true,
-				},
-			},
-		},
-	})
-	require.NotNil(t, msg)
-	key := eventKey{
-		blockTs:     10,
-		isSyncPoint: true,
-	}
-	resp := msg.Message[0].(*heartbeatpb.HeartBeatResponse)
-<<<<<<< HEAD
-	event := barrier.events[key]
-=======
-	event := barrier.blockedEvents.m[key]
->>>>>>> 2ae9d0e4
-	require.Equal(t, uint64(10), event.commitTs)
-	require.True(t, event.writerDispatcher == controller.ddlDispatcherID)
-	require.True(t, event.selected.Load())
-	require.False(t, event.writerDispatcherAdvanced)
-	require.Len(t, resp.DispatcherStatuses, 2)
-	require.Equal(t, resp.DispatcherStatuses[0].Ack.CommitTs, uint64(10))
-	require.Equal(t, resp.DispatcherStatuses[1].Action.CommitTs, uint64(10))
-	require.Equal(t, resp.DispatcherStatuses[1].Action.Action, heartbeatpb.Action_Write)
-	require.True(t, resp.DispatcherStatuses[1].Action.IsSyncPoint)
-
-	// test resend action and syncpoint is set
-	msgs := event.resend()
-	require.Len(t, msgs, 1)
-	require.True(t, msgs[0].Message[0].(*heartbeatpb.HeartBeatResponse).DispatcherStatuses[0].Action.Action == heartbeatpb.Action_Write)
-	require.True(t, msgs[0].Message[0].(*heartbeatpb.HeartBeatResponse).DispatcherStatuses[0].Action.IsSyncPoint)
-
-	msg = barrier.HandleStatus("node1", &heartbeatpb.BlockStatusRequest{
-		ChangefeedID: cfID.ToPB(),
-		BlockStatuses: []*heartbeatpb.TableSpanBlockStatus{
-			{
-				ID: controller.ddlDispatcherID.ToPB(),
-				State: &heartbeatpb.State{
-					BlockTs:     10,
-					IsBlocked:   true,
-					Stage:       heartbeatpb.BlockStage_DONE,
-					IsSyncPoint: true,
-				},
-			},
-			{
-				ID: stm.ID.ToPB(),
-				State: &heartbeatpb.State{
-					BlockTs:     10,
-					IsBlocked:   true,
-					Stage:       heartbeatpb.BlockStage_DONE,
-					IsSyncPoint: true,
-				},
-			},
-		},
-	})
-	require.NotNil(t, msg)
-	resp = msg.Message[0].(*heartbeatpb.HeartBeatResponse)
-	require.Equal(t, resp.DispatcherStatuses[0].Ack.CommitTs, uint64(10))
-<<<<<<< HEAD
-	require.Len(t, barrier.events, 0)
-=======
-	require.Len(t, barrier.blockedEvents.m, 0)
->>>>>>> 2ae9d0e4
-
-	// send event done again
-	msg = barrier.HandleStatus("node1", &heartbeatpb.BlockStatusRequest{
-		ChangefeedID: cfID.ToPB(),
-		BlockStatuses: []*heartbeatpb.TableSpanBlockStatus{
-			{
-				ID: controller.ddlDispatcherID.ToPB(),
-				State: &heartbeatpb.State{
-					BlockTs:     10,
-					IsBlocked:   true,
-					Stage:       heartbeatpb.BlockStage_DONE,
-					IsSyncPoint: true,
-				},
-			},
-			{
-				ID: stm.ID.ToPB(),
-				State: &heartbeatpb.State{
-					BlockTs:     10,
-					IsBlocked:   true,
-					Stage:       heartbeatpb.BlockStage_DONE,
-					IsSyncPoint: true,
-				},
-			},
-		},
-	})
-<<<<<<< HEAD
-	require.Len(t, barrier.events, 0)
-=======
-	require.Len(t, barrier.blockedEvents.m, 0)
->>>>>>> 2ae9d0e4
-	// no event if found, no message will be sent
-	require.NotNil(t, msg)
-	require.Equal(t, resp.DispatcherStatuses[0].Ack.CommitTs, uint64(10))
-}
-
-func TestNormalBlock(t *testing.T) {
-	setNodeManagerAndMessageCenter()
-	tableTriggerEventDispatcherID := common.NewDispatcherID()
-	cfID := common.NewChangeFeedIDWithName("test")
-	tsoClient := &replica.MockTsoClient{}
-	ddlSpan := replica.NewWorkingReplicaSet(cfID, tableTriggerEventDispatcherID,
-		tsoClient, heartbeatpb.DDLSpanSchemaID,
-		heartbeatpb.DDLSpan, &heartbeatpb.TableSpanStatus{
-			ID:              tableTriggerEventDispatcherID.ToPB(),
-			ComponentStatus: heartbeatpb.ComponentState_Working,
-			CheckpointTs:    1,
-		}, "node1")
-	controller := NewController(cfID, 1, nil, tsoClient, nil, nil, nil, ddlSpan, 1000, 0)
-	var blockedDispatcherIDS []*heartbeatpb.DispatcherID
-	for id := 1; id < 4; id++ {
-		controller.AddNewTable(commonEvent.Table{SchemaID: 1, TableID: int64(id)}, 10)
-		stm := controller.GetTasksByTableID(int64(id))[0]
-		blockedDispatcherIDS = append(blockedDispatcherIDS, stm.ID.ToPB())
-		controller.replicationDB.BindSpanToNode("", "node1", stm)
-		controller.replicationDB.MarkSpanReplicating(stm)
-	}
-
-	// the last one is the writer
-	selectDispatcherID := common.NewDispatcherIDFromPB(blockedDispatcherIDS[2])
-	selectedRep := controller.GetTask(selectDispatcherID)
-	controller.replicationDB.BindSpanToNode("node1", "node2", selectedRep)
-
-	newSpan := &heartbeatpb.Table{TableID: 10, SchemaID: 1}
-	barrier := NewBarrier(controller, false)
-
-	// first node block request
-	msg := barrier.HandleStatus("node1", &heartbeatpb.BlockStatusRequest{
-		ChangefeedID: cfID.ToPB(),
-		BlockStatuses: []*heartbeatpb.TableSpanBlockStatus{
-			{
-				ID: blockedDispatcherIDS[0],
-				State: &heartbeatpb.State{
-					IsBlocked: true,
-					BlockTs:   10,
-					BlockTables: &heartbeatpb.InfluencedTables{
-						InfluenceType: heartbeatpb.InfluenceType_Normal,
-						TableIDs:      []int64{1, 2, 3},
-					},
-					NeedAddedTables: []*heartbeatpb.Table{newSpan},
-				},
-			},
-			{
-				ID: blockedDispatcherIDS[1],
-				State: &heartbeatpb.State{
-					IsBlocked: true,
-					BlockTs:   10,
-					BlockTables: &heartbeatpb.InfluencedTables{
-						InfluenceType: heartbeatpb.InfluenceType_Normal,
-						TableIDs:      []int64{1, 2, 3},
-					},
-					NeedAddedTables: []*heartbeatpb.Table{newSpan},
-				},
-			},
-		},
-	})
-	require.NotNil(t, msg)
-	resp := msg.Message[0].(*heartbeatpb.HeartBeatResponse)
-	require.Len(t, resp.DispatcherStatuses, 1)
-	require.True(t, resp.DispatcherStatuses[0].Ack.CommitTs == 10)
-	require.Len(t, resp.DispatcherStatuses[0].InfluencedDispatchers.DispatcherIDs, 2)
-
-	// other node block request
-	msg = barrier.HandleStatus("node2", &heartbeatpb.BlockStatusRequest{
-		ChangefeedID: cfID.ToPB(),
-		BlockStatuses: []*heartbeatpb.TableSpanBlockStatus{
-			{
-				ID: selectDispatcherID.ToPB(),
-				State: &heartbeatpb.State{
-					IsBlocked: true,
-					BlockTs:   10,
-					BlockTables: &heartbeatpb.InfluencedTables{
-						InfluenceType: heartbeatpb.InfluenceType_Normal,
-						TableIDs:      []int64{1, 2, 3},
-					},
-					NeedAddedTables: []*heartbeatpb.Table{newSpan},
-				},
-			},
-		},
-	})
-	require.NotNil(t, msg)
-	key := eventKey{
-		blockTs:     10,
-		isSyncPoint: false,
-	}
-<<<<<<< HEAD
-	event := barrier.events[key]
-=======
-	event := barrier.blockedEvents.m[key]
->>>>>>> 2ae9d0e4
-	require.Equal(t, uint64(10), event.commitTs)
-	require.True(t, event.writerDispatcher == selectDispatcherID)
-	// all dispatcher reported, the reported status is reset
-	require.False(t, event.rangeChecker.IsFullyCovered())
-
-	// repeated status
-	barrier.HandleStatus("node1", &heartbeatpb.BlockStatusRequest{
-		ChangefeedID: cfID.ToPB(),
-		BlockStatuses: []*heartbeatpb.TableSpanBlockStatus{
-			{
-				ID: blockedDispatcherIDS[0],
-				State: &heartbeatpb.State{
-					IsBlocked: true,
-					BlockTs:   10,
-					BlockTables: &heartbeatpb.InfluencedTables{
-						InfluenceType: heartbeatpb.InfluenceType_Normal,
-						TableIDs:      []int64{1, 2, 3},
-					},
-					NeedAddedTables: []*heartbeatpb.Table{newSpan},
-				},
-			},
-			{
-				ID: blockedDispatcherIDS[1],
-				State: &heartbeatpb.State{
-					IsBlocked: true,
-					BlockTs:   10,
-					BlockTables: &heartbeatpb.InfluencedTables{
-						InfluenceType: heartbeatpb.InfluenceType_Normal,
-						TableIDs:      []int64{1, 2, 3},
-					},
-					NeedAddedTables: []*heartbeatpb.Table{newSpan},
-				},
-			},
-		},
-	})
-	require.Equal(t, uint64(10), event.commitTs)
-	require.True(t, event.writerDispatcher == selectDispatcherID)
-
-	// selected node write done
-	msg = barrier.HandleStatus("node2", &heartbeatpb.BlockStatusRequest{
-		ChangefeedID: cfID.ToPB(),
-		BlockStatuses: []*heartbeatpb.TableSpanBlockStatus{
-			{
-				ID: blockedDispatcherIDS[2],
-				State: &heartbeatpb.State{
-					IsBlocked: true,
-					BlockTs:   10,
-					Stage:     heartbeatpb.BlockStage_DONE,
-				},
-			},
-		},
-	})
-<<<<<<< HEAD
-	require.Len(t, barrier.events, 1)
-=======
-	require.Len(t, barrier.blockedEvents.m, 1)
->>>>>>> 2ae9d0e4
-	msg = barrier.HandleStatus("node1", &heartbeatpb.BlockStatusRequest{
-		ChangefeedID: cfID.ToPB(),
-		BlockStatuses: []*heartbeatpb.TableSpanBlockStatus{
-			{
-				ID: blockedDispatcherIDS[0],
-				State: &heartbeatpb.State{
-					IsBlocked: true,
-					BlockTs:   10,
-					Stage:     heartbeatpb.BlockStage_DONE,
-				},
-			},
-			{
-				ID: blockedDispatcherIDS[1],
-				State: &heartbeatpb.State{
-					IsBlocked: true,
-					BlockTs:   10,
-					Stage:     heartbeatpb.BlockStage_DONE,
-				},
-			},
-		},
-	})
-<<<<<<< HEAD
-	require.Len(t, barrier.events, 0)
-=======
-	require.Len(t, barrier.blockedEvents.m, 0)
->>>>>>> 2ae9d0e4
-}
-
-func TestNormalBlockWithTableTrigger(t *testing.T) {
-	setNodeManagerAndMessageCenter()
-	tableTriggerEventDispatcherID := common.NewDispatcherID()
-	cfID := common.NewChangeFeedIDWithName("test")
-	tsoClient := &replica.MockTsoClient{}
-	ddlSpan := replica.NewWorkingReplicaSet(cfID, tableTriggerEventDispatcherID,
-		tsoClient, heartbeatpb.DDLSpanSchemaID,
-		heartbeatpb.DDLSpan, &heartbeatpb.TableSpanStatus{
-			ID:              tableTriggerEventDispatcherID.ToPB(),
-			ComponentStatus: heartbeatpb.ComponentState_Working,
-			CheckpointTs:    1,
-		}, "node1")
-	controller := NewController(cfID, 1, nil, tsoClient, nil, nil, nil, ddlSpan, 1000, 0)
-	var blockedDispatcherIDS []*heartbeatpb.DispatcherID
-	for id := 1; id < 3; id++ {
-		controller.AddNewTable(commonEvent.Table{SchemaID: 1, TableID: int64(id)}, 10)
-		stm := controller.GetTasksByTableID(int64(id))[0]
-		blockedDispatcherIDS = append(blockedDispatcherIDS, stm.ID.ToPB())
-		controller.replicationDB.BindSpanToNode("", "node1", stm)
-		controller.replicationDB.MarkSpanReplicating(stm)
-	}
-
-	newSpan := &heartbeatpb.Table{TableID: 10, SchemaID: 1}
-	barrier := NewBarrier(controller, false)
-
-	// first node block request
-	msg := barrier.HandleStatus("node1", &heartbeatpb.BlockStatusRequest{
-		ChangefeedID: cfID.ToPB(),
-		BlockStatuses: []*heartbeatpb.TableSpanBlockStatus{
-			{
-				ID: blockedDispatcherIDS[0],
-				State: &heartbeatpb.State{
-					IsBlocked: true,
-					BlockTs:   10,
-					BlockTables: &heartbeatpb.InfluencedTables{
-						InfluenceType: heartbeatpb.InfluenceType_Normal,
-						TableIDs:      []int64{0, 1, 2},
-					},
-					NeedDroppedTables: &heartbeatpb.InfluencedTables{
-						InfluenceType: heartbeatpb.InfluenceType_Normal,
-						TableIDs:      []int64{2},
-					},
-					NeedAddedTables: []*heartbeatpb.Table{newSpan},
-				},
-			},
-		},
-	})
-	require.NotNil(t, msg)
-	resp := msg.Message[0].(*heartbeatpb.HeartBeatResponse)
-	require.Len(t, resp.DispatcherStatuses, 1)
-	require.True(t, resp.DispatcherStatuses[0].Ack.CommitTs == 10)
-	require.Len(t, resp.DispatcherStatuses[0].InfluencedDispatchers.DispatcherIDs, 1)
-<<<<<<< HEAD
-	require.False(t, barrier.events[eventKey{blockTs: 10, isSyncPoint: false}].tableTriggerDispatcherRelated)
-=======
-	require.False(t, barrier.blockedEvents.m[eventKey{blockTs: 10, isSyncPoint: false}].tableTriggerDispatcherRelated)
->>>>>>> 2ae9d0e4
-
-	// table trigger  block request
-	msg = barrier.HandleStatus("node1", &heartbeatpb.BlockStatusRequest{
-		ChangefeedID: cfID.ToPB(),
-		BlockStatuses: []*heartbeatpb.TableSpanBlockStatus{
-			{
-				ID: tableTriggerEventDispatcherID.ToPB(),
-				State: &heartbeatpb.State{
-					IsBlocked: true,
-					BlockTs:   10,
-					BlockTables: &heartbeatpb.InfluencedTables{
-						InfluenceType: heartbeatpb.InfluenceType_Normal,
-						TableIDs:      []int64{0, 1, 2},
-					},
-					NeedDroppedTables: &heartbeatpb.InfluencedTables{
-						InfluenceType: heartbeatpb.InfluenceType_Normal,
-						TableIDs:      []int64{2},
-					},
-					NeedAddedTables: []*heartbeatpb.Table{newSpan},
-				},
-			},
-			{
-				ID: blockedDispatcherIDS[1],
-				State: &heartbeatpb.State{
-					IsBlocked: true,
-					BlockTs:   10,
-					BlockTables: &heartbeatpb.InfluencedTables{
-						InfluenceType: heartbeatpb.InfluenceType_Normal,
-						TableIDs:      []int64{0, 1, 2},
-					},
-					NeedDroppedTables: &heartbeatpb.InfluencedTables{
-						InfluenceType: heartbeatpb.InfluenceType_Normal,
-						TableIDs:      []int64{2},
-					},
-					NeedAddedTables: []*heartbeatpb.Table{newSpan},
-				},
-			},
-		},
-	})
-	require.NotNil(t, msg)
-	key := eventKey{
-		blockTs:     10,
-		isSyncPoint: false,
-	}
-<<<<<<< HEAD
-	event := barrier.events[key]
-=======
-	event := barrier.blockedEvents.m[key]
->>>>>>> 2ae9d0e4
-	require.Equal(t, uint64(10), event.commitTs)
-	require.True(t, event.writerDispatcher == tableTriggerEventDispatcherID)
-	// all dispatcher reported, the reported status is reset
-	require.False(t, event.rangeChecker.IsFullyCovered())
-	require.True(t, event.tableTriggerDispatcherRelated)
-
-	// table trigger write done
-	msg = barrier.HandleStatus("node1", &heartbeatpb.BlockStatusRequest{
-		ChangefeedID: cfID.ToPB(),
-		BlockStatuses: []*heartbeatpb.TableSpanBlockStatus{
-			{
-				ID: tableTriggerEventDispatcherID.ToPB(),
-				State: &heartbeatpb.State{
-					IsBlocked: true,
-					BlockTs:   10,
-					Stage:     heartbeatpb.BlockStage_DONE,
-				},
-			},
-		},
-	})
-<<<<<<< HEAD
-	require.Len(t, barrier.events, 1)
-=======
-	require.Len(t, barrier.blockedEvents.m, 1)
->>>>>>> 2ae9d0e4
-	msg = barrier.HandleStatus("node1", &heartbeatpb.BlockStatusRequest{
-		ChangefeedID: cfID.ToPB(),
-		BlockStatuses: []*heartbeatpb.TableSpanBlockStatus{
-			{
-				ID: blockedDispatcherIDS[0],
-				State: &heartbeatpb.State{
-					IsBlocked: true,
-					BlockTs:   10,
-					Stage:     heartbeatpb.BlockStage_DONE,
-				},
-			},
-		},
-	})
-<<<<<<< HEAD
-	require.Len(t, barrier.events, 0)
-=======
-	require.Len(t, barrier.blockedEvents.m, 1)
-	// resend to check removed tables
-	event.resend()
-	barrier.checkEventFinish(event)
-	require.Len(t, barrier.blockedEvents.m, 0)
->>>>>>> 2ae9d0e4
-}
-
-func TestSchemaBlock(t *testing.T) {
-	nm := setNodeManagerAndMessageCenter()
-	nmap := nm.GetAliveNodes()
-	for key := range nmap {
-		delete(nmap, key)
-	}
-	nmap["node1"] = &node.Info{ID: "node1"}
-	nmap["node2"] = &node.Info{ID: "node2"}
-	tableTriggerEventDispatcherID := common.NewDispatcherID()
-	cfID := common.NewChangeFeedIDWithName("test")
-	tsoClient := &replica.MockTsoClient{}
-	ddlSpan := replica.NewWorkingReplicaSet(cfID, tableTriggerEventDispatcherID,
-		tsoClient, heartbeatpb.DDLSpanSchemaID,
-		heartbeatpb.DDLSpan, &heartbeatpb.TableSpanStatus{
-			ID:              tableTriggerEventDispatcherID.ToPB(),
-			ComponentStatus: heartbeatpb.ComponentState_Working,
-			CheckpointTs:    1,
-		}, "node1")
-	controller := NewController(cfID, 1, nil, tsoClient, nil, nil, nil, ddlSpan, 1000, 0)
-
-	controller.AddNewTable(commonEvent.Table{SchemaID: 1, TableID: 1}, 1)
-	controller.AddNewTable(commonEvent.Table{SchemaID: 1, TableID: 2}, 1)
-	controller.AddNewTable(commonEvent.Table{SchemaID: 2, TableID: 3}, 1)
-	var dispatcherIDs []*heartbeatpb.DispatcherID
-	dropTables := []int64{1, 2}
-	absents := controller.replicationDB.GetAbsentForTest(make([]*replica.SpanReplication, 0), 100)
-	for _, stm := range absents {
-		if stm.GetSchemaID() == 1 {
-			dispatcherIDs = append(dispatcherIDs, stm.ID.ToPB())
-		}
-		controller.replicationDB.BindSpanToNode("", "node1", stm)
-		controller.replicationDB.MarkSpanReplicating(stm)
-	}
-
-	newTable := &heartbeatpb.Table{TableID: 10, SchemaID: 2}
-	barrier := NewBarrier(controller, true)
-
-	// first dispatcher  block request
-	msg := barrier.HandleStatus("node1", &heartbeatpb.BlockStatusRequest{
-		ChangefeedID: cfID.ToPB(),
-		BlockStatuses: []*heartbeatpb.TableSpanBlockStatus{
-			{
-				ID: controller.ddlDispatcherID.ToPB(),
-				State: &heartbeatpb.State{
-					IsBlocked: true,
-					BlockTs:   10,
-					BlockTables: &heartbeatpb.InfluencedTables{
-						InfluenceType: heartbeatpb.InfluenceType_DB,
-						SchemaID:      1,
-					},
-					NeedDroppedTables: &heartbeatpb.InfluencedTables{
-						InfluenceType: heartbeatpb.InfluenceType_Normal,
-						TableIDs:      dropTables,
-					},
-					NeedAddedTables: []*heartbeatpb.Table{newTable},
-				},
-			},
-			{
-				ID: dispatcherIDs[0],
-				State: &heartbeatpb.State{
-					IsBlocked: true,
-					BlockTs:   10,
-					BlockTables: &heartbeatpb.InfluencedTables{
-						InfluenceType: heartbeatpb.InfluenceType_DB,
-						SchemaID:      1,
-					},
-					NeedDroppedTables: &heartbeatpb.InfluencedTables{
-						InfluenceType: heartbeatpb.InfluenceType_Normal,
-						TableIDs:      dropTables,
-					},
-					NeedAddedTables: []*heartbeatpb.Table{newTable},
-				},
-			},
-		},
-	})
-	require.NotNil(t, msg)
-	resp := msg.Message[0].(*heartbeatpb.HeartBeatResponse)
-	require.Len(t, resp.DispatcherStatuses, 1)
-	require.True(t, resp.DispatcherStatuses[0].Ack.CommitTs == 10)
-
-	// second dispatcher  block request
-	msg = barrier.HandleStatus("node1", &heartbeatpb.BlockStatusRequest{
-		ChangefeedID: cfID.ToPB(),
-		BlockStatuses: []*heartbeatpb.TableSpanBlockStatus{
-			{
-				ID: dispatcherIDs[1],
-				State: &heartbeatpb.State{
-					IsBlocked: true,
-					BlockTs:   10,
-					BlockTables: &heartbeatpb.InfluencedTables{
-						InfluenceType: heartbeatpb.InfluenceType_DB,
-						SchemaID:      1,
-					},
-					NeedDroppedTables: &heartbeatpb.InfluencedTables{
-						InfluenceType: heartbeatpb.InfluenceType_Normal,
-						TableIDs:      dropTables,
-					},
-					NeedAddedTables: []*heartbeatpb.Table{newTable},
-				},
-			},
-		},
-	})
-	require.NotNil(t, msg)
-	resp = msg.Message[0].(*heartbeatpb.HeartBeatResponse)
-	require.Len(t, resp.DispatcherStatuses, 2)
-	require.True(t, resp.DispatcherStatuses[0].Ack.CommitTs == 10)
-	require.True(t, resp.DispatcherStatuses[1].Action.CommitTs == 10)
-	require.True(t, resp.DispatcherStatuses[1].Action.Action == heartbeatpb.Action_Write)
-	key := eventKey{blockTs: 10}
-<<<<<<< HEAD
-	event := barrier.events[key]
-=======
-	event := barrier.blockedEvents.m[key]
->>>>>>> 2ae9d0e4
-	require.Equal(t, uint64(10), event.commitTs)
-	// the ddl dispatcher will be the writer
-	require.Equal(t, event.writerDispatcher, controller.ddlDispatcherID)
-
-	// repeated status
-	msg = barrier.HandleStatus("node1", &heartbeatpb.BlockStatusRequest{
-		ChangefeedID: cfID.ToPB(),
-		BlockStatuses: []*heartbeatpb.TableSpanBlockStatus{
-			{
-				ID: dispatcherIDs[1],
-				State: &heartbeatpb.State{
-					IsBlocked: true,
-					BlockTs:   10,
-					BlockTables: &heartbeatpb.InfluencedTables{
-						InfluenceType: heartbeatpb.InfluenceType_DB,
-						SchemaID:      1,
-					},
-					NeedDroppedTables: &heartbeatpb.InfluencedTables{
-						InfluenceType: heartbeatpb.InfluenceType_Normal,
-						TableIDs:      dropTables,
-					},
-					NeedAddedTables: []*heartbeatpb.Table{newTable},
-				},
-			},
-		},
-	})
-	// ack and write message
-	resp = msg.Message[0].(*heartbeatpb.HeartBeatResponse)
-	require.Len(t, resp.DispatcherStatuses, 1)
-	require.True(t, resp.DispatcherStatuses[0].Ack.CommitTs == 10)
-<<<<<<< HEAD
-	event = barrier.events[key]
-=======
-	event = barrier.blockedEvents.m[key]
->>>>>>> 2ae9d0e4
-	require.Equal(t, uint64(10), event.commitTs)
-	// the ddl dispatcher will be the writer
-	require.Equal(t, event.writerDispatcher, controller.ddlDispatcherID)
-
-	// selected node write done
-	msg = barrier.HandleStatus("node2", &heartbeatpb.BlockStatusRequest{
-		ChangefeedID: cfID.ToPB(),
-		BlockStatuses: []*heartbeatpb.TableSpanBlockStatus{
-			{
-				ID: controller.ddlDispatcherID.ToPB(),
-				State: &heartbeatpb.State{
-					IsBlocked: true,
-					BlockTs:   10,
-					Stage:     heartbeatpb.BlockStage_DONE,
-				},
-			},
-		},
-	})
-	// pass action message to no node, because tables are removed
-	msgs := barrier.Resend()
-<<<<<<< HEAD
-	require.Len(t, msgs, 1)
-	msg = msgs[0]
-	require.Equal(t, messaging.TypeHeartBeatResponse, msg.Type)
-	require.Equal(t, msg.Message[0].(*heartbeatpb.HeartBeatResponse).DispatcherStatuses[0].Action.Action,
-		heartbeatpb.Action_Pass)
-	require.Len(t, barrier.events, 1)
-	// other dispatcher advanced checkpoint ts
-	msg = barrier.HandleStatus("node1", &heartbeatpb.BlockStatusRequest{
-		ChangefeedID: cfID.ToPB(),
-		BlockStatuses: []*heartbeatpb.TableSpanBlockStatus{
-			{
-				ID: dispatcherIDs[0],
-				State: &heartbeatpb.State{
-					IsBlocked: true,
-					BlockTs:   10,
-					Stage:     heartbeatpb.BlockStage_DONE,
-				},
-			},
-			{
-				ID: dispatcherIDs[1],
-				State: &heartbeatpb.State{
-					IsBlocked: true,
-					BlockTs:   10,
-					Stage:     heartbeatpb.BlockStage_DONE,
-				},
-			},
-		},
-	})
-	require.Len(t, barrier.events, 0)
-=======
-	require.Len(t, msgs, 0)
-	require.Len(t, barrier.blockedEvents.m, 0)
->>>>>>> 2ae9d0e4
-
-	require.Equal(t, 1, controller.replicationDB.GetAbsentSize())
-	require.Equal(t, 2, controller.operatorController.OperatorSize())
-	// two dispatcher and moved to operator queue, operator will be removed after ack
-	require.Equal(t, 1, controller.replicationDB.GetReplicatingSize())
-	for _, task := range controller.replicationDB.GetReplicating() {
-		op := controller.operatorController.GetOperator(task.ID)
-		if op != nil {
-			op.PostFinish()
-		}
-	}
-	require.Equal(t, 1, controller.replicationDB.GetReplicatingSize())
-}
-
-func TestSyncPointBlock(t *testing.T) {
-	nm := setNodeManagerAndMessageCenter()
-	nmap := nm.GetAliveNodes()
-	for key := range nmap {
-		delete(nmap, key)
-	}
-	nmap["node1"] = &node.Info{ID: "node1"}
-	nmap["node2"] = &node.Info{ID: "node2"}
-	tableTriggerEventDispatcherID := common.NewDispatcherID()
-	cfID := common.NewChangeFeedIDWithName("test")
-	tsoClient := &replica.MockTsoClient{}
-	ddlSpan := replica.NewWorkingReplicaSet(cfID, tableTriggerEventDispatcherID,
-		tsoClient, heartbeatpb.DDLSpanSchemaID,
-		heartbeatpb.DDLSpan, &heartbeatpb.TableSpanStatus{
-			ID:              tableTriggerEventDispatcherID.ToPB(),
-			ComponentStatus: heartbeatpb.ComponentState_Working,
-			CheckpointTs:    1,
-		}, "node1")
-	controller := NewController(cfID, 1, nil, tsoClient, nil, nil, nil, ddlSpan, 1000, 0)
-	controller.AddNewTable(commonEvent.Table{SchemaID: 1, TableID: 1}, 1)
-	controller.AddNewTable(commonEvent.Table{SchemaID: 1, TableID: 2}, 1)
-	controller.AddNewTable(commonEvent.Table{SchemaID: 2, TableID: 3}, 1)
-	var dispatcherIDs []*heartbeatpb.DispatcherID
-	absents := controller.replicationDB.GetAbsentForTest(make([]*replica.SpanReplication, 0), 10000)
-	for _, stm := range absents {
-		dispatcherIDs = append(dispatcherIDs, stm.ID.ToPB())
-		controller.replicationDB.BindSpanToNode("", "node1", stm)
-		controller.replicationDB.MarkSpanReplicating(stm)
-	}
-	selectDispatcherID := common.NewDispatcherIDFromPB(dispatcherIDs[2])
-	selectedRep := controller.GetTask(selectDispatcherID)
-	controller.replicationDB.BindSpanToNode("node1", "node2", selectedRep)
-
-	barrier := NewBarrier(controller, true)
-	// first dispatcher  block request
-	msg := barrier.HandleStatus("node1", &heartbeatpb.BlockStatusRequest{
-		ChangefeedID: cfID.ToPB(),
-		BlockStatuses: []*heartbeatpb.TableSpanBlockStatus{
-			{
-				ID: controller.ddlDispatcherID.ToPB(),
-				State: &heartbeatpb.State{
-					IsBlocked: true,
-					BlockTs:   10,
-					BlockTables: &heartbeatpb.InfluencedTables{
-						InfluenceType: heartbeatpb.InfluenceType_All,
-						SchemaID:      1,
-					},
-					IsSyncPoint: true,
-				},
-			},
-			{
-				ID: dispatcherIDs[0],
-				State: &heartbeatpb.State{
-					IsBlocked: true,
-					BlockTs:   10,
-					BlockTables: &heartbeatpb.InfluencedTables{
-						InfluenceType: heartbeatpb.InfluenceType_All,
-						SchemaID:      1,
-					},
-					IsSyncPoint: true,
-				},
-			},
-			{
-				ID: dispatcherIDs[1],
-				State: &heartbeatpb.State{
-					IsBlocked: true,
-					BlockTs:   10,
-					BlockTables: &heartbeatpb.InfluencedTables{
-						InfluenceType: heartbeatpb.InfluenceType_All,
-						SchemaID:      1,
-					},
-					IsSyncPoint: true,
-				},
-			},
-		},
-	})
-	// 3 ack messages, including the ddl dispatcher
-	resp := msg.Message[0].(*heartbeatpb.HeartBeatResponse)
-	require.Len(t, resp.DispatcherStatuses, 1)
-	require.Len(t, resp.DispatcherStatuses[0].InfluencedDispatchers.DispatcherIDs, 3)
-	require.True(t, resp.DispatcherStatuses[0].Ack.CommitTs == 10)
-
-	// second dispatcher  block request
-	msg = barrier.HandleStatus("node2", &heartbeatpb.BlockStatusRequest{
-		ChangefeedID: cfID.ToPB(),
-		BlockStatuses: []*heartbeatpb.TableSpanBlockStatus{
-			{
-				ID: dispatcherIDs[2],
-				State: &heartbeatpb.State{
-					IsBlocked: true,
-					BlockTs:   10,
-					BlockTables: &heartbeatpb.InfluencedTables{
-						InfluenceType: heartbeatpb.InfluenceType_All,
-						SchemaID:      1,
-					},
-					IsSyncPoint: true,
-				},
-			},
-		},
-	})
-	// ack and write message
-	resp = msg.Message[0].(*heartbeatpb.HeartBeatResponse)
-	require.Len(t, resp.DispatcherStatuses, 2)
-	require.True(t, resp.DispatcherStatuses[0].Ack.CommitTs == 10)
-	require.True(t, resp.DispatcherStatuses[1].Action.CommitTs == 10)
-	require.True(t, resp.DispatcherStatuses[1].Action.Action == heartbeatpb.Action_Write)
-	key := eventKey{blockTs: 10, isSyncPoint: true}
-<<<<<<< HEAD
-	event := barrier.events[key]
-=======
-	event := barrier.blockedEvents.m[key]
->>>>>>> 2ae9d0e4
-	require.Equal(t, uint64(10), event.commitTs)
-	// the last one will be the writer
-	require.Equal(t, event.writerDispatcher, controller.ddlDispatcherID)
-
-	// selected node write done
-	_ = barrier.HandleStatus("node2", &heartbeatpb.BlockStatusRequest{
-		ChangefeedID: cfID.ToPB(),
-		BlockStatuses: []*heartbeatpb.TableSpanBlockStatus{
-			{
-				ID: controller.ddlDispatcherID.ToPB(),
-				State: &heartbeatpb.State{
-					IsBlocked:   true,
-					BlockTs:     10,
-					Stage:       heartbeatpb.BlockStage_DONE,
-					IsSyncPoint: true,
-				},
-			},
-		},
-	})
-	msgs := barrier.Resend()
-	// 2 pass action messages to one node
-	require.Len(t, msgs, 2)
-<<<<<<< HEAD
-	require.Len(t, barrier.events, 1)
-=======
-	require.Len(t, barrier.blockedEvents.m, 1)
->>>>>>> 2ae9d0e4
-	// other dispatcher advanced checkpoint ts
-	msg = barrier.HandleStatus("node1", &heartbeatpb.BlockStatusRequest{
-		ChangefeedID: cfID.ToPB(),
-		BlockStatuses: []*heartbeatpb.TableSpanBlockStatus{
-			{
-				ID: dispatcherIDs[0],
-				State: &heartbeatpb.State{
-					IsBlocked:   true,
-					BlockTs:     10,
-					Stage:       heartbeatpb.BlockStage_DONE,
-					IsSyncPoint: true,
-				},
-			},
-			{
-				ID: dispatcherIDs[1],
-				State: &heartbeatpb.State{
-					IsBlocked:   true,
-					BlockTs:     10,
-					Stage:       heartbeatpb.BlockStage_DONE,
-					IsSyncPoint: true,
-				},
-			},
-			{
-				ID: dispatcherIDs[2],
-				State: &heartbeatpb.State{
-					IsBlocked:   true,
-					BlockTs:     10,
-					Stage:       heartbeatpb.BlockStage_DONE,
-					IsSyncPoint: true,
-				},
-			},
-		},
-	})
-<<<<<<< HEAD
-	require.Len(t, barrier.events, 0)
-=======
-	require.Len(t, barrier.blockedEvents.m, 0)
->>>>>>> 2ae9d0e4
-}
-
-func TestNonBlocked(t *testing.T) {
-	setNodeManagerAndMessageCenter()
-	tableTriggerEventDispatcherID := common.NewDispatcherID()
-	cfID := common.NewChangeFeedIDWithName("test")
-	tsoClient := &replica.MockTsoClient{}
-	ddlSpan := replica.NewWorkingReplicaSet(cfID, tableTriggerEventDispatcherID,
-		tsoClient, heartbeatpb.DDLSpanSchemaID,
-		heartbeatpb.DDLSpan, &heartbeatpb.TableSpanStatus{
-			ID:              tableTriggerEventDispatcherID.ToPB(),
-			ComponentStatus: heartbeatpb.ComponentState_Working,
-			CheckpointTs:    1,
-		}, "node1")
-	controller := NewController(cfID, 1, nil, tsoClient, nil, nil, nil, ddlSpan, 1000, 0)
-	barrier := NewBarrier(controller, false)
-
-	var blockedDispatcherIDS []*heartbeatpb.DispatcherID
-	for id := 1; id < 4; id++ {
-		blockedDispatcherIDS = append(blockedDispatcherIDS, common.NewDispatcherID().ToPB())
-	}
-	msg := barrier.HandleStatus("node1", &heartbeatpb.BlockStatusRequest{
-		ChangefeedID: cfID.ToPB(),
-		BlockStatuses: []*heartbeatpb.TableSpanBlockStatus{
-			{
-				ID: blockedDispatcherIDS[0],
-				State: &heartbeatpb.State{
-					IsBlocked: false,
-					BlockTs:   10,
-					NeedDroppedTables: &heartbeatpb.InfluencedTables{
-						TableIDs:      []int64{1, 2, 3},
-						InfluenceType: heartbeatpb.InfluenceType_Normal,
-					},
-					NeedAddedTables: []*heartbeatpb.Table{
-						{TableID: 1, SchemaID: 1}, {TableID: 2, SchemaID: 2},
-					},
-				},
-			},
-		},
-	})
-	// 1 ack  message
-	require.NotNil(t, msg)
-	resp := msg.Message[0].(*heartbeatpb.HeartBeatResponse)
-	require.Len(t, resp.DispatcherStatuses, 1)
-	require.Equal(t, uint64(10), resp.DispatcherStatuses[0].Ack.CommitTs)
-	require.True(t, heartbeatpb.InfluenceType_Normal == resp.DispatcherStatuses[0].InfluencedDispatchers.InfluenceType)
-	require.Equal(t, resp.DispatcherStatuses[0].InfluencedDispatchers.DispatcherIDs[0], blockedDispatcherIDS[0])
-<<<<<<< HEAD
-	require.Len(t, barrier.events, 0)
-=======
-	require.Len(t, barrier.blockedEvents.m, 0)
->>>>>>> 2ae9d0e4
-	require.Equal(t, 2, barrier.controller.replicationDB.GetAbsentSize(), 2)
-}
-
-func TestUpdateCheckpointTs(t *testing.T) {
-	setNodeManagerAndMessageCenter()
-	tableTriggerEventDispatcherID := common.NewDispatcherID()
-	cfID := common.NewChangeFeedIDWithName("test")
-
-	tsoClient := &replica.MockTsoClient{Phy: 2, Logic: 3}
-	ddlSpan := replica.NewWorkingReplicaSet(cfID, tableTriggerEventDispatcherID,
-		tsoClient, heartbeatpb.DDLSpanSchemaID,
-		heartbeatpb.DDLSpan, &heartbeatpb.TableSpanStatus{
-			ID:              tableTriggerEventDispatcherID.ToPB(),
-			ComponentStatus: heartbeatpb.ComponentState_Working,
-			CheckpointTs:    1,
-		}, "node1")
-	controller := NewController(cfID, 1, nil, tsoClient,
-		nil, nil, nil, ddlSpan, 1000, 0)
-
-	barrier := NewBarrier(controller, false)
-	msg := barrier.HandleStatus("node1", &heartbeatpb.BlockStatusRequest{
-		ChangefeedID: cfID.ToPB(),
-		BlockStatuses: []*heartbeatpb.TableSpanBlockStatus{
-			{
-				ID: controller.ddlDispatcherID.ToPB(),
-				State: &heartbeatpb.State{
-					IsBlocked: true,
-					BlockTs:   10,
-					BlockTables: &heartbeatpb.InfluencedTables{
-						InfluenceType: heartbeatpb.InfluenceType_Normal,
-						TableIDs:      []int64{0},
-					},
-					IsSyncPoint: false,
-				},
-			},
-		},
-	})
-	require.NotNil(t, msg)
-	key := eventKey{
-		blockTs:     10,
-		isSyncPoint: false,
-	}
-	resp := msg.Message[0].(*heartbeatpb.HeartBeatResponse)
-<<<<<<< HEAD
-	event := barrier.events[key]
-=======
-	event := barrier.blockedEvents.m[key]
->>>>>>> 2ae9d0e4
-	require.Equal(t, uint64(10), event.commitTs)
-	require.True(t, event.writerDispatcher == controller.ddlDispatcherID)
-	require.True(t, event.selected.Load())
-	require.False(t, event.writerDispatcherAdvanced)
-	require.Len(t, resp.DispatcherStatuses, 2)
-	require.Equal(t, resp.DispatcherStatuses[0].Ack.CommitTs, uint64(10))
-	require.Equal(t, resp.DispatcherStatuses[1].Action.CommitTs, uint64(10))
-	require.Equal(t, resp.DispatcherStatuses[1].Action.Action, heartbeatpb.Action_Write)
-	require.False(t, resp.DispatcherStatuses[1].Action.IsSyncPoint)
-	// the checkpoint ts is updated
-	msg, err := ddlSpan.NewAddDispatcherMessage("node1")
-	require.Nil(t, err)
-	require.Equal(t, uint64(9), msg.Message[0].(*heartbeatpb.ScheduleDispatcherRequest).Config.StartTs)
-	require.NotEqual(t, uint64(0), msg.Message[0].(*heartbeatpb.ScheduleDispatcherRequest).Config.StartTs)
-}
-
-// TODO:Add more cases here
-func TestHandleBlockBootstrapResponse(t *testing.T) {
-	setNodeManagerAndMessageCenter()
-	tableTriggerEventDispatcherID := common.NewDispatcherID()
-	cfID := common.NewChangeFeedIDWithName("test")
-	tsoClient := &replica.MockTsoClient{}
-	ddlSpan := replica.NewWorkingReplicaSet(cfID, tableTriggerEventDispatcherID,
-		tsoClient, heartbeatpb.DDLSpanSchemaID,
-		heartbeatpb.DDLSpan, &heartbeatpb.TableSpanStatus{
-			ID:              tableTriggerEventDispatcherID.ToPB(),
-			ComponentStatus: heartbeatpb.ComponentState_Working,
-			CheckpointTs:    1,
-		}, "node1")
-	controller := NewController(cfID, 1, nil, tsoClient, nil, nil, nil, ddlSpan, 1000, 0)
-	var dispatcherIDs []*heartbeatpb.DispatcherID
-	for id := 1; id < 4; id++ {
-		controller.AddNewTable(commonEvent.Table{SchemaID: 1, TableID: int64(id)}, 2)
-		stm := controller.GetTasksByTableID(int64(id))[0]
-		dispatcherIDs = append(dispatcherIDs, stm.ID.ToPB())
-		controller.replicationDB.BindSpanToNode("", "node1", stm)
-		controller.replicationDB.MarkSpanReplicating(stm)
-	}
-
-	// two waiting dispatcher
-	barrier := NewBarrier(controller, false)
-	barrier.HandleBootstrapResponse(map[node.ID]*heartbeatpb.MaintainerBootstrapResponse{
-		"nod1": {
-			ChangefeedID: cfID.ToPB(),
-			Spans: []*heartbeatpb.BootstrapTableSpan{
-				{
-					ID: dispatcherIDs[0],
-					BlockState: &heartbeatpb.State{
-						IsBlocked: true,
-						BlockTs:   6,
-						BlockTables: &heartbeatpb.InfluencedTables{
-							InfluenceType: heartbeatpb.InfluenceType_Normal,
-							TableIDs:      []int64{1, 2},
-						},
-						Stage: heartbeatpb.BlockStage_WAITING,
-					},
-				},
-				{
-					ID: dispatcherIDs[1],
-					BlockState: &heartbeatpb.State{
-						IsBlocked: true,
-						BlockTs:   6,
-						BlockTables: &heartbeatpb.InfluencedTables{
-							InfluenceType: heartbeatpb.InfluenceType_Normal,
-							TableIDs:      []int64{1, 2},
-						},
-						Stage: heartbeatpb.BlockStage_WAITING,
-					},
-				},
-			},
-		},
-	})
-<<<<<<< HEAD
-	event := barrier.events[getEventKey(6, false)]
-=======
-	event := barrier.blockedEvents.m[getEventKey(6, false)]
->>>>>>> 2ae9d0e4
-	require.NotNil(t, event)
-	require.False(t, event.selected.Load())
-	require.False(t, event.writerDispatcherAdvanced)
-	require.True(t, event.allDispatcherReported())
-
-	// one waiting dispatcher, and one writing
-	barrier = NewBarrier(controller, false)
-	barrier.HandleBootstrapResponse(map[node.ID]*heartbeatpb.MaintainerBootstrapResponse{
-		"nod1": {
-			ChangefeedID: cfID.ToPB(),
-			Spans: []*heartbeatpb.BootstrapTableSpan{
-				{
-					ID: dispatcherIDs[0],
-					BlockState: &heartbeatpb.State{
-						IsBlocked: true,
-						BlockTs:   6,
-						BlockTables: &heartbeatpb.InfluencedTables{
-							InfluenceType: heartbeatpb.InfluenceType_Normal,
-							TableIDs:      []int64{1, 2},
-						},
-						Stage: heartbeatpb.BlockStage_WAITING,
-					},
-				},
-				{
-					ID: dispatcherIDs[1],
-					BlockState: &heartbeatpb.State{
-						IsBlocked: true,
-						BlockTs:   6,
-						BlockTables: &heartbeatpb.InfluencedTables{
-							InfluenceType: heartbeatpb.InfluenceType_Normal,
-							TableIDs:      []int64{1, 2},
-						},
-						Stage: heartbeatpb.BlockStage_WRITING,
-					},
-				},
-			},
-		},
-	})
-<<<<<<< HEAD
-	event = barrier.events[getEventKey(6, false)]
-=======
-	event = barrier.blockedEvents.m[getEventKey(6, false)]
->>>>>>> 2ae9d0e4
-	require.NotNil(t, event)
-	require.True(t, event.selected.Load())
-	require.False(t, event.writerDispatcherAdvanced)
-
-	// two done dispatchers
-	barrier = NewBarrier(controller, false)
-	barrier.HandleBootstrapResponse(map[node.ID]*heartbeatpb.MaintainerBootstrapResponse{
-		"nod1": {
-			ChangefeedID: cfID.ToPB(),
-			Spans: []*heartbeatpb.BootstrapTableSpan{
-				{
-					ID: dispatcherIDs[0],
-					BlockState: &heartbeatpb.State{
-						IsBlocked: true,
-						BlockTs:   6,
-						BlockTables: &heartbeatpb.InfluencedTables{
-							InfluenceType: heartbeatpb.InfluenceType_Normal,
-							TableIDs:      []int64{1, 2},
-						},
-						Stage: heartbeatpb.BlockStage_DONE,
-					},
-				},
-				{
-					ID: dispatcherIDs[1],
-					BlockState: &heartbeatpb.State{
-						IsBlocked: true,
-						BlockTs:   6,
-						BlockTables: &heartbeatpb.InfluencedTables{
-							InfluenceType: heartbeatpb.InfluenceType_Normal,
-							TableIDs:      []int64{1, 2},
-						},
-						Stage: heartbeatpb.BlockStage_DONE,
-					},
-				},
-			},
-		},
-	})
-<<<<<<< HEAD
-	event = barrier.events[getEventKey(6, false)]
-=======
-	event = barrier.blockedEvents.m[getEventKey(6, false)]
->>>>>>> 2ae9d0e4
-	require.NotNil(t, event)
-	require.True(t, event.selected.Load())
-	require.True(t, event.writerDispatcherAdvanced)
-
-	// nil, none stage
-	barrier = NewBarrier(controller, false)
-	barrier.HandleBootstrapResponse(map[node.ID]*heartbeatpb.MaintainerBootstrapResponse{
-		"nod1": {
-			ChangefeedID: cfID.ToPB(),
-			Spans: []*heartbeatpb.BootstrapTableSpan{
-				{
-					ID: dispatcherIDs[0],
-					BlockState: &heartbeatpb.State{
-						IsBlocked: true,
-						BlockTs:   6,
-						BlockTables: &heartbeatpb.InfluencedTables{
-							InfluenceType: heartbeatpb.InfluenceType_Normal,
-							TableIDs:      []int64{1, 2},
-						},
-						Stage: heartbeatpb.BlockStage_NONE,
-					},
-				},
-				{
-					ID: dispatcherIDs[1],
-				},
-			},
-		},
-	})
-<<<<<<< HEAD
-	event = barrier.events[getEventKey(6, false)]
-=======
-	event = barrier.blockedEvents.m[getEventKey(6, false)]
->>>>>>> 2ae9d0e4
-	require.Nil(t, event)
-}
-
-func TestSyncPointBlockPerf(t *testing.T) {
-	setNodeManagerAndMessageCenter()
-	tableTriggerEventDispatcherID := common.NewDispatcherID()
-	cfID := common.NewChangeFeedIDWithName("test")
-	tsoClient := &replica.MockTsoClient{}
-	ddlSpan := replica.NewWorkingReplicaSet(cfID, tableTriggerEventDispatcherID,
-		tsoClient, heartbeatpb.DDLSpanSchemaID,
-		heartbeatpb.DDLSpan, &heartbeatpb.TableSpanStatus{
-			ID:              tableTriggerEventDispatcherID.ToPB(),
-			ComponentStatus: heartbeatpb.ComponentState_Working,
-			CheckpointTs:    1,
-		}, "node1")
-	controller := NewController(cfID, 1, nil, tsoClient, nil, nil, nil, ddlSpan, 1000, 0)
-	barrier := NewBarrier(controller, true)
-	for id := 1; id < 1000; id++ {
-		controller.AddNewTable(commonEvent.Table{SchemaID: 1, TableID: int64(id)}, 1)
-	}
-	var dispatcherIDs []*heartbeatpb.DispatcherID
-	absent := controller.replicationDB.GetAbsentForTest(make([]*replica.SpanReplication, 0), 10000)
-	for _, stm := range absent {
-		controller.replicationDB.BindSpanToNode("", "node1", stm)
-		controller.replicationDB.MarkSpanReplicating(stm)
-		dispatcherIDs = append(dispatcherIDs, stm.ID.ToPB())
-	}
-	var blockStatus []*heartbeatpb.TableSpanBlockStatus
-	for _, id := range dispatcherIDs {
-		blockStatus = append(blockStatus, &heartbeatpb.TableSpanBlockStatus{
-			ID: id,
-			State: &heartbeatpb.State{
-				IsBlocked: true,
-				BlockTs:   10,
-				BlockTables: &heartbeatpb.InfluencedTables{
-					InfluenceType: heartbeatpb.InfluenceType_All,
-					SchemaID:      1,
-				},
-				IsSyncPoint: true,
-			},
-		})
-	}
-
-	// f, _ := os.OpenFile("cpu.profile", os.O_CREATE|os.O_RDWR, 0644)
-	// defer f.Close()
-	// pprof.StartCPUProfile(f)
-	// defer pprof.StopCPUProfile()
-	now := time.Now()
-	msg := barrier.HandleStatus("node1", &heartbeatpb.BlockStatusRequest{
-		ChangefeedID:  cfID.ToPB(),
-		BlockStatuses: blockStatus,
-	})
-	require.NotNil(t, msg)
-	log.Info("duration", zap.Duration("duration", time.Since(now)))
-
-	now = time.Now()
-	var passStatus []*heartbeatpb.TableSpanBlockStatus
-	for _, id := range dispatcherIDs {
-		passStatus = append(passStatus, &heartbeatpb.TableSpanBlockStatus{
-			ID: id,
-			State: &heartbeatpb.State{
-				IsBlocked:   true,
-				BlockTs:     10,
-				IsSyncPoint: true,
-				Stage:       heartbeatpb.BlockStage_DONE,
-			},
-		})
-	}
-	barrier.HandleStatus("node1", &heartbeatpb.BlockStatusRequest{
-		ChangefeedID:  cfID.ToPB(),
-		BlockStatuses: passStatus,
-	})
-	require.NotNil(t, msg)
-	log.Info("duration", zap.Duration("duration", time.Since(now)))
-}+// import (
+// 	"testing"
+// 	"time"
+
+// 	"github.com/pingcap/log"
+// 	"github.com/pingcap/ticdc/heartbeatpb"
+// 	"github.com/pingcap/ticdc/maintainer/replica"
+// 	"github.com/pingcap/ticdc/pkg/common"
+// 	commonEvent "github.com/pingcap/ticdc/pkg/common/event"
+// 	"github.com/pingcap/ticdc/pkg/node"
+// 	"github.com/stretchr/testify/require"
+// 	"go.uber.org/zap"
+// )
+
+// func TestOneBlockEvent(t *testing.T) {
+// 	setNodeManagerAndMessageCenter()
+// 	tableTriggerEventDispatcherID := common.NewDispatcherID()
+// 	cfID := common.NewChangeFeedIDWithName("test")
+// 	tsoClient := &replica.MockTsoClient{}
+// 	ddlSpan := replica.NewWorkingReplicaSet(cfID, tableTriggerEventDispatcherID,
+// 		tsoClient, heartbeatpb.DDLSpanSchemaID,
+// 		heartbeatpb.DDLSpan, &heartbeatpb.TableSpanStatus{
+// 			ID:              tableTriggerEventDispatcherID.ToPB(),
+// 			ComponentStatus: heartbeatpb.ComponentState_Working,
+// 			CheckpointTs:    1,
+// 		}, "node1")
+// 	controller := NewController(cfID, 1, nil, tsoClient,
+// 		nil, nil, nil, ddlSpan, 1000, 0)
+// 	startTs := uint64(10)
+// 	controller.AddNewTable(commonEvent.Table{SchemaID: 1, TableID: 1}, startTs)
+// 	stm := controller.GetTasksByTableID(1)[0]
+// 	controller.replicationDB.BindSpanToNode("", "node1", stm)
+// 	controller.replicationDB.MarkSpanReplicating(stm)
+
+// 	barrier := NewBarrier(controller, false)
+// 	msg := barrier.HandleStatus("node1", &heartbeatpb.BlockStatusRequest{
+// 		ChangefeedID: cfID.ToPB(),
+// 		BlockStatuses: []*heartbeatpb.TableSpanBlockStatus{
+// 			{
+// 				ID: controller.ddlDispatcherID.ToPB(),
+// 				State: &heartbeatpb.State{
+// 					IsBlocked: true,
+// 					BlockTs:   10,
+// 					BlockTables: &heartbeatpb.InfluencedTables{
+// 						InfluenceType: heartbeatpb.InfluenceType_All,
+// 					},
+// 					IsSyncPoint: true,
+// 				},
+// 			},
+// 			{
+// 				ID: stm.ID.ToPB(),
+// 				State: &heartbeatpb.State{
+// 					IsBlocked: true,
+// 					BlockTs:   10,
+// 					BlockTables: &heartbeatpb.InfluencedTables{
+// 						InfluenceType: heartbeatpb.InfluenceType_All,
+// 					},
+// 					IsSyncPoint: true,
+// 				},
+// 			},
+// 		},
+// 	})
+// 	require.NotNil(t, msg)
+// 	key := eventKey{
+// 		blockTs:     10,
+// 		isSyncPoint: true,
+// 	}
+// 	resp := msg.Message[0].(*heartbeatpb.HeartBeatResponse)
+// <<<<<<< HEAD
+// 	event := barrier.events[key]
+// =======
+// 	event := barrier.blockedEvents.m[key]
+// >>>>>>> master
+// 	require.Equal(t, uint64(10), event.commitTs)
+// 	require.True(t, event.writerDispatcher == controller.ddlDispatcherID)
+// 	require.True(t, event.selected.Load())
+// 	require.False(t, event.writerDispatcherAdvanced)
+// 	require.Len(t, resp.DispatcherStatuses, 2)
+// 	require.Equal(t, resp.DispatcherStatuses[0].Ack.CommitTs, uint64(10))
+// 	require.Equal(t, resp.DispatcherStatuses[1].Action.CommitTs, uint64(10))
+// 	require.Equal(t, resp.DispatcherStatuses[1].Action.Action, heartbeatpb.Action_Write)
+// 	require.True(t, resp.DispatcherStatuses[1].Action.IsSyncPoint)
+
+// 	// test resend action and syncpoint is set
+// 	msgs := event.resend()
+// 	require.Len(t, msgs, 1)
+// 	require.True(t, msgs[0].Message[0].(*heartbeatpb.HeartBeatResponse).DispatcherStatuses[0].Action.Action == heartbeatpb.Action_Write)
+// 	require.True(t, msgs[0].Message[0].(*heartbeatpb.HeartBeatResponse).DispatcherStatuses[0].Action.IsSyncPoint)
+
+// 	msg = barrier.HandleStatus("node1", &heartbeatpb.BlockStatusRequest{
+// 		ChangefeedID: cfID.ToPB(),
+// 		BlockStatuses: []*heartbeatpb.TableSpanBlockStatus{
+// 			{
+// 				ID: controller.ddlDispatcherID.ToPB(),
+// 				State: &heartbeatpb.State{
+// 					BlockTs:     10,
+// 					IsBlocked:   true,
+// 					Stage:       heartbeatpb.BlockStage_DONE,
+// 					IsSyncPoint: true,
+// 				},
+// 			},
+// 			{
+// 				ID: stm.ID.ToPB(),
+// 				State: &heartbeatpb.State{
+// 					BlockTs:     10,
+// 					IsBlocked:   true,
+// 					Stage:       heartbeatpb.BlockStage_DONE,
+// 					IsSyncPoint: true,
+// 				},
+// 			},
+// 		},
+// 	})
+// 	require.NotNil(t, msg)
+// 	resp = msg.Message[0].(*heartbeatpb.HeartBeatResponse)
+// 	require.Equal(t, resp.DispatcherStatuses[0].Ack.CommitTs, uint64(10))
+// <<<<<<< HEAD
+// 	require.Len(t, barrier.events, 0)
+// =======
+// 	require.Len(t, barrier.blockedEvents.m, 0)
+// >>>>>>> master
+
+// 	// send event done again
+// 	msg = barrier.HandleStatus("node1", &heartbeatpb.BlockStatusRequest{
+// 		ChangefeedID: cfID.ToPB(),
+// 		BlockStatuses: []*heartbeatpb.TableSpanBlockStatus{
+// 			{
+// 				ID: controller.ddlDispatcherID.ToPB(),
+// 				State: &heartbeatpb.State{
+// 					BlockTs:     10,
+// 					IsBlocked:   true,
+// 					Stage:       heartbeatpb.BlockStage_DONE,
+// 					IsSyncPoint: true,
+// 				},
+// 			},
+// 			{
+// 				ID: stm.ID.ToPB(),
+// 				State: &heartbeatpb.State{
+// 					BlockTs:     10,
+// 					IsBlocked:   true,
+// 					Stage:       heartbeatpb.BlockStage_DONE,
+// 					IsSyncPoint: true,
+// 				},
+// 			},
+// 		},
+// 	})
+// <<<<<<< HEAD
+// 	require.Len(t, barrier.events, 0)
+// =======
+// 	require.Len(t, barrier.blockedEvents.m, 0)
+// >>>>>>> master
+// 	// no event if found, no message will be sent
+// 	require.NotNil(t, msg)
+// 	require.Equal(t, resp.DispatcherStatuses[0].Ack.CommitTs, uint64(10))
+// }
+
+// func TestNormalBlock(t *testing.T) {
+// 	setNodeManagerAndMessageCenter()
+// 	tableTriggerEventDispatcherID := common.NewDispatcherID()
+// 	cfID := common.NewChangeFeedIDWithName("test")
+// 	tsoClient := &replica.MockTsoClient{}
+// 	ddlSpan := replica.NewWorkingReplicaSet(cfID, tableTriggerEventDispatcherID,
+// 		tsoClient, heartbeatpb.DDLSpanSchemaID,
+// 		heartbeatpb.DDLSpan, &heartbeatpb.TableSpanStatus{
+// 			ID:              tableTriggerEventDispatcherID.ToPB(),
+// 			ComponentStatus: heartbeatpb.ComponentState_Working,
+// 			CheckpointTs:    1,
+// 		}, "node1")
+// 	controller := NewController(cfID, 1, nil, tsoClient, nil, nil, nil, ddlSpan, 1000, 0)
+// 	var blockedDispatcherIDS []*heartbeatpb.DispatcherID
+// 	for id := 1; id < 4; id++ {
+// 		controller.AddNewTable(commonEvent.Table{SchemaID: 1, TableID: int64(id)}, 10)
+// 		stm := controller.GetTasksByTableID(int64(id))[0]
+// 		blockedDispatcherIDS = append(blockedDispatcherIDS, stm.ID.ToPB())
+// 		controller.replicationDB.BindSpanToNode("", "node1", stm)
+// 		controller.replicationDB.MarkSpanReplicating(stm)
+// 	}
+
+// 	// the last one is the writer
+// 	selectDispatcherID := common.NewDispatcherIDFromPB(blockedDispatcherIDS[2])
+// 	selectedRep := controller.GetTask(selectDispatcherID)
+// 	controller.replicationDB.BindSpanToNode("node1", "node2", selectedRep)
+
+// 	newSpan := &heartbeatpb.Table{TableID: 10, SchemaID: 1}
+// 	barrier := NewBarrier(controller, false)
+
+// 	// first node block request
+// 	msg := barrier.HandleStatus("node1", &heartbeatpb.BlockStatusRequest{
+// 		ChangefeedID: cfID.ToPB(),
+// 		BlockStatuses: []*heartbeatpb.TableSpanBlockStatus{
+// 			{
+// 				ID: blockedDispatcherIDS[0],
+// 				State: &heartbeatpb.State{
+// 					IsBlocked: true,
+// 					BlockTs:   10,
+// 					BlockTables: &heartbeatpb.InfluencedTables{
+// 						InfluenceType: heartbeatpb.InfluenceType_Normal,
+// 						TableIDs:      []int64{1, 2, 3},
+// 					},
+// 					NeedAddedTables: []*heartbeatpb.Table{newSpan},
+// 				},
+// 			},
+// 			{
+// 				ID: blockedDispatcherIDS[1],
+// 				State: &heartbeatpb.State{
+// 					IsBlocked: true,
+// 					BlockTs:   10,
+// 					BlockTables: &heartbeatpb.InfluencedTables{
+// 						InfluenceType: heartbeatpb.InfluenceType_Normal,
+// 						TableIDs:      []int64{1, 2, 3},
+// 					},
+// 					NeedAddedTables: []*heartbeatpb.Table{newSpan},
+// 				},
+// 			},
+// 		},
+// 	})
+// 	require.NotNil(t, msg)
+// 	resp := msg.Message[0].(*heartbeatpb.HeartBeatResponse)
+// 	require.Len(t, resp.DispatcherStatuses, 1)
+// 	require.True(t, resp.DispatcherStatuses[0].Ack.CommitTs == 10)
+// 	require.Len(t, resp.DispatcherStatuses[0].InfluencedDispatchers.DispatcherIDs, 2)
+
+// 	// other node block request
+// 	msg = barrier.HandleStatus("node2", &heartbeatpb.BlockStatusRequest{
+// 		ChangefeedID: cfID.ToPB(),
+// 		BlockStatuses: []*heartbeatpb.TableSpanBlockStatus{
+// 			{
+// 				ID: selectDispatcherID.ToPB(),
+// 				State: &heartbeatpb.State{
+// 					IsBlocked: true,
+// 					BlockTs:   10,
+// 					BlockTables: &heartbeatpb.InfluencedTables{
+// 						InfluenceType: heartbeatpb.InfluenceType_Normal,
+// 						TableIDs:      []int64{1, 2, 3},
+// 					},
+// 					NeedAddedTables: []*heartbeatpb.Table{newSpan},
+// 				},
+// 			},
+// 		},
+// 	})
+// 	require.NotNil(t, msg)
+// 	key := eventKey{
+// 		blockTs:     10,
+// 		isSyncPoint: false,
+// 	}
+// <<<<<<< HEAD
+// 	event := barrier.events[key]
+// =======
+// 	event := barrier.blockedEvents.m[key]
+// >>>>>>> master
+// 	require.Equal(t, uint64(10), event.commitTs)
+// 	require.True(t, event.writerDispatcher == selectDispatcherID)
+// 	// all dispatcher reported, the reported status is reset
+// 	require.False(t, event.rangeChecker.IsFullyCovered())
+
+// 	// repeated status
+// 	barrier.HandleStatus("node1", &heartbeatpb.BlockStatusRequest{
+// 		ChangefeedID: cfID.ToPB(),
+// 		BlockStatuses: []*heartbeatpb.TableSpanBlockStatus{
+// 			{
+// 				ID: blockedDispatcherIDS[0],
+// 				State: &heartbeatpb.State{
+// 					IsBlocked: true,
+// 					BlockTs:   10,
+// 					BlockTables: &heartbeatpb.InfluencedTables{
+// 						InfluenceType: heartbeatpb.InfluenceType_Normal,
+// 						TableIDs:      []int64{1, 2, 3},
+// 					},
+// 					NeedAddedTables: []*heartbeatpb.Table{newSpan},
+// 				},
+// 			},
+// 			{
+// 				ID: blockedDispatcherIDS[1],
+// 				State: &heartbeatpb.State{
+// 					IsBlocked: true,
+// 					BlockTs:   10,
+// 					BlockTables: &heartbeatpb.InfluencedTables{
+// 						InfluenceType: heartbeatpb.InfluenceType_Normal,
+// 						TableIDs:      []int64{1, 2, 3},
+// 					},
+// 					NeedAddedTables: []*heartbeatpb.Table{newSpan},
+// 				},
+// 			},
+// 		},
+// 	})
+// 	require.Equal(t, uint64(10), event.commitTs)
+// 	require.True(t, event.writerDispatcher == selectDispatcherID)
+
+// 	// selected node write done
+// 	msg = barrier.HandleStatus("node2", &heartbeatpb.BlockStatusRequest{
+// 		ChangefeedID: cfID.ToPB(),
+// 		BlockStatuses: []*heartbeatpb.TableSpanBlockStatus{
+// 			{
+// 				ID: blockedDispatcherIDS[2],
+// 				State: &heartbeatpb.State{
+// 					IsBlocked: true,
+// 					BlockTs:   10,
+// 					Stage:     heartbeatpb.BlockStage_DONE,
+// 				},
+// 			},
+// 		},
+// 	})
+// <<<<<<< HEAD
+// 	require.Len(t, barrier.events, 1)
+// =======
+// 	require.Len(t, barrier.blockedEvents.m, 1)
+// >>>>>>> master
+// 	msg = barrier.HandleStatus("node1", &heartbeatpb.BlockStatusRequest{
+// 		ChangefeedID: cfID.ToPB(),
+// 		BlockStatuses: []*heartbeatpb.TableSpanBlockStatus{
+// 			{
+// 				ID: blockedDispatcherIDS[0],
+// 				State: &heartbeatpb.State{
+// 					IsBlocked: true,
+// 					BlockTs:   10,
+// 					Stage:     heartbeatpb.BlockStage_DONE,
+// 				},
+// 			},
+// 			{
+// 				ID: blockedDispatcherIDS[1],
+// 				State: &heartbeatpb.State{
+// 					IsBlocked: true,
+// 					BlockTs:   10,
+// 					Stage:     heartbeatpb.BlockStage_DONE,
+// 				},
+// 			},
+// 		},
+// 	})
+// <<<<<<< HEAD
+// 	require.Len(t, barrier.events, 0)
+// =======
+// 	require.Len(t, barrier.blockedEvents.m, 0)
+// >>>>>>> master
+// }
+
+// func TestNormalBlockWithTableTrigger(t *testing.T) {
+// 	setNodeManagerAndMessageCenter()
+// 	tableTriggerEventDispatcherID := common.NewDispatcherID()
+// 	cfID := common.NewChangeFeedIDWithName("test")
+// 	tsoClient := &replica.MockTsoClient{}
+// 	ddlSpan := replica.NewWorkingReplicaSet(cfID, tableTriggerEventDispatcherID,
+// 		tsoClient, heartbeatpb.DDLSpanSchemaID,
+// 		heartbeatpb.DDLSpan, &heartbeatpb.TableSpanStatus{
+// 			ID:              tableTriggerEventDispatcherID.ToPB(),
+// 			ComponentStatus: heartbeatpb.ComponentState_Working,
+// 			CheckpointTs:    1,
+// 		}, "node1")
+// 	controller := NewController(cfID, 1, nil, tsoClient, nil, nil, nil, ddlSpan, 1000, 0)
+// 	var blockedDispatcherIDS []*heartbeatpb.DispatcherID
+// 	for id := 1; id < 3; id++ {
+// 		controller.AddNewTable(commonEvent.Table{SchemaID: 1, TableID: int64(id)}, 10)
+// 		stm := controller.GetTasksByTableID(int64(id))[0]
+// 		blockedDispatcherIDS = append(blockedDispatcherIDS, stm.ID.ToPB())
+// 		controller.replicationDB.BindSpanToNode("", "node1", stm)
+// 		controller.replicationDB.MarkSpanReplicating(stm)
+// 	}
+
+// 	newSpan := &heartbeatpb.Table{TableID: 10, SchemaID: 1}
+// 	barrier := NewBarrier(controller, false)
+
+// 	// first node block request
+// 	msg := barrier.HandleStatus("node1", &heartbeatpb.BlockStatusRequest{
+// 		ChangefeedID: cfID.ToPB(),
+// 		BlockStatuses: []*heartbeatpb.TableSpanBlockStatus{
+// 			{
+// 				ID: blockedDispatcherIDS[0],
+// 				State: &heartbeatpb.State{
+// 					IsBlocked: true,
+// 					BlockTs:   10,
+// 					BlockTables: &heartbeatpb.InfluencedTables{
+// 						InfluenceType: heartbeatpb.InfluenceType_Normal,
+// 						TableIDs:      []int64{0, 1, 2},
+// 					},
+// 					NeedDroppedTables: &heartbeatpb.InfluencedTables{
+// 						InfluenceType: heartbeatpb.InfluenceType_Normal,
+// 						TableIDs:      []int64{2},
+// 					},
+// 					NeedAddedTables: []*heartbeatpb.Table{newSpan},
+// 				},
+// 			},
+// 		},
+// 	})
+// 	require.NotNil(t, msg)
+// 	resp := msg.Message[0].(*heartbeatpb.HeartBeatResponse)
+// 	require.Len(t, resp.DispatcherStatuses, 1)
+// 	require.True(t, resp.DispatcherStatuses[0].Ack.CommitTs == 10)
+// 	require.Len(t, resp.DispatcherStatuses[0].InfluencedDispatchers.DispatcherIDs, 1)
+// <<<<<<< HEAD
+// 	require.False(t, barrier.events[eventKey{blockTs: 10, isSyncPoint: false}].tableTriggerDispatcherRelated)
+// =======
+// 	require.False(t, barrier.blockedEvents.m[eventKey{blockTs: 10, isSyncPoint: false}].tableTriggerDispatcherRelated)
+// >>>>>>> master
+
+// 	// table trigger  block request
+// 	msg = barrier.HandleStatus("node1", &heartbeatpb.BlockStatusRequest{
+// 		ChangefeedID: cfID.ToPB(),
+// 		BlockStatuses: []*heartbeatpb.TableSpanBlockStatus{
+// 			{
+// 				ID: tableTriggerEventDispatcherID.ToPB(),
+// 				State: &heartbeatpb.State{
+// 					IsBlocked: true,
+// 					BlockTs:   10,
+// 					BlockTables: &heartbeatpb.InfluencedTables{
+// 						InfluenceType: heartbeatpb.InfluenceType_Normal,
+// 						TableIDs:      []int64{0, 1, 2},
+// 					},
+// 					NeedDroppedTables: &heartbeatpb.InfluencedTables{
+// 						InfluenceType: heartbeatpb.InfluenceType_Normal,
+// 						TableIDs:      []int64{2},
+// 					},
+// 					NeedAddedTables: []*heartbeatpb.Table{newSpan},
+// 				},
+// 			},
+// 			{
+// 				ID: blockedDispatcherIDS[1],
+// 				State: &heartbeatpb.State{
+// 					IsBlocked: true,
+// 					BlockTs:   10,
+// 					BlockTables: &heartbeatpb.InfluencedTables{
+// 						InfluenceType: heartbeatpb.InfluenceType_Normal,
+// 						TableIDs:      []int64{0, 1, 2},
+// 					},
+// 					NeedDroppedTables: &heartbeatpb.InfluencedTables{
+// 						InfluenceType: heartbeatpb.InfluenceType_Normal,
+// 						TableIDs:      []int64{2},
+// 					},
+// 					NeedAddedTables: []*heartbeatpb.Table{newSpan},
+// 				},
+// 			},
+// 		},
+// 	})
+// 	require.NotNil(t, msg)
+// 	key := eventKey{
+// 		blockTs:     10,
+// 		isSyncPoint: false,
+// 	}
+// <<<<<<< HEAD
+// 	event := barrier.events[key]
+// =======
+// 	event := barrier.blockedEvents.m[key]
+// >>>>>>> master
+// 	require.Equal(t, uint64(10), event.commitTs)
+// 	require.True(t, event.writerDispatcher == tableTriggerEventDispatcherID)
+// 	// all dispatcher reported, the reported status is reset
+// 	require.False(t, event.rangeChecker.IsFullyCovered())
+// 	require.True(t, event.tableTriggerDispatcherRelated)
+
+// 	// table trigger write done
+// 	msg = barrier.HandleStatus("node1", &heartbeatpb.BlockStatusRequest{
+// 		ChangefeedID: cfID.ToPB(),
+// 		BlockStatuses: []*heartbeatpb.TableSpanBlockStatus{
+// 			{
+// 				ID: tableTriggerEventDispatcherID.ToPB(),
+// 				State: &heartbeatpb.State{
+// 					IsBlocked: true,
+// 					BlockTs:   10,
+// 					Stage:     heartbeatpb.BlockStage_DONE,
+// 				},
+// 			},
+// 		},
+// 	})
+// <<<<<<< HEAD
+// 	require.Len(t, barrier.events, 1)
+// =======
+// 	require.Len(t, barrier.blockedEvents.m, 1)
+// >>>>>>> master
+// 	msg = barrier.HandleStatus("node1", &heartbeatpb.BlockStatusRequest{
+// 		ChangefeedID: cfID.ToPB(),
+// 		BlockStatuses: []*heartbeatpb.TableSpanBlockStatus{
+// 			{
+// 				ID: blockedDispatcherIDS[0],
+// 				State: &heartbeatpb.State{
+// 					IsBlocked: true,
+// 					BlockTs:   10,
+// 					Stage:     heartbeatpb.BlockStage_DONE,
+// 				},
+// 			},
+// 		},
+// 	})
+// <<<<<<< HEAD
+// 	require.Len(t, barrier.events, 0)
+// =======
+// 	require.Len(t, barrier.blockedEvents.m, 1)
+// 	// resend to check removed tables
+// 	event.resend()
+// 	barrier.checkEventFinish(event)
+// 	require.Len(t, barrier.blockedEvents.m, 0)
+// >>>>>>> master
+// }
+
+// func TestSchemaBlock(t *testing.T) {
+// 	nm := setNodeManagerAndMessageCenter()
+// 	nmap := nm.GetAliveNodes()
+// 	for key := range nmap {
+// 		delete(nmap, key)
+// 	}
+// 	nmap["node1"] = &node.Info{ID: "node1"}
+// 	nmap["node2"] = &node.Info{ID: "node2"}
+// 	tableTriggerEventDispatcherID := common.NewDispatcherID()
+// 	cfID := common.NewChangeFeedIDWithName("test")
+// 	tsoClient := &replica.MockTsoClient{}
+// 	ddlSpan := replica.NewWorkingReplicaSet(cfID, tableTriggerEventDispatcherID,
+// 		tsoClient, heartbeatpb.DDLSpanSchemaID,
+// 		heartbeatpb.DDLSpan, &heartbeatpb.TableSpanStatus{
+// 			ID:              tableTriggerEventDispatcherID.ToPB(),
+// 			ComponentStatus: heartbeatpb.ComponentState_Working,
+// 			CheckpointTs:    1,
+// 		}, "node1")
+// 	controller := NewController(cfID, 1, nil, tsoClient, nil, nil, nil, ddlSpan, 1000, 0)
+
+// 	controller.AddNewTable(commonEvent.Table{SchemaID: 1, TableID: 1}, 1)
+// 	controller.AddNewTable(commonEvent.Table{SchemaID: 1, TableID: 2}, 1)
+// 	controller.AddNewTable(commonEvent.Table{SchemaID: 2, TableID: 3}, 1)
+// 	var dispatcherIDs []*heartbeatpb.DispatcherID
+// 	dropTables := []int64{1, 2}
+// 	absents := controller.replicationDB.GetAbsentForTest(make([]*replica.SpanReplication, 0), 100)
+// 	for _, stm := range absents {
+// 		if stm.GetSchemaID() == 1 {
+// 			dispatcherIDs = append(dispatcherIDs, stm.ID.ToPB())
+// 		}
+// 		controller.replicationDB.BindSpanToNode("", "node1", stm)
+// 		controller.replicationDB.MarkSpanReplicating(stm)
+// 	}
+
+// 	newTable := &heartbeatpb.Table{TableID: 10, SchemaID: 2}
+// 	barrier := NewBarrier(controller, true)
+
+// 	// first dispatcher  block request
+// 	msg := barrier.HandleStatus("node1", &heartbeatpb.BlockStatusRequest{
+// 		ChangefeedID: cfID.ToPB(),
+// 		BlockStatuses: []*heartbeatpb.TableSpanBlockStatus{
+// 			{
+// 				ID: controller.ddlDispatcherID.ToPB(),
+// 				State: &heartbeatpb.State{
+// 					IsBlocked: true,
+// 					BlockTs:   10,
+// 					BlockTables: &heartbeatpb.InfluencedTables{
+// 						InfluenceType: heartbeatpb.InfluenceType_DB,
+// 						SchemaID:      1,
+// 					},
+// 					NeedDroppedTables: &heartbeatpb.InfluencedTables{
+// 						InfluenceType: heartbeatpb.InfluenceType_Normal,
+// 						TableIDs:      dropTables,
+// 					},
+// 					NeedAddedTables: []*heartbeatpb.Table{newTable},
+// 				},
+// 			},
+// 			{
+// 				ID: dispatcherIDs[0],
+// 				State: &heartbeatpb.State{
+// 					IsBlocked: true,
+// 					BlockTs:   10,
+// 					BlockTables: &heartbeatpb.InfluencedTables{
+// 						InfluenceType: heartbeatpb.InfluenceType_DB,
+// 						SchemaID:      1,
+// 					},
+// 					NeedDroppedTables: &heartbeatpb.InfluencedTables{
+// 						InfluenceType: heartbeatpb.InfluenceType_Normal,
+// 						TableIDs:      dropTables,
+// 					},
+// 					NeedAddedTables: []*heartbeatpb.Table{newTable},
+// 				},
+// 			},
+// 		},
+// 	})
+// 	require.NotNil(t, msg)
+// 	resp := msg.Message[0].(*heartbeatpb.HeartBeatResponse)
+// 	require.Len(t, resp.DispatcherStatuses, 1)
+// 	require.True(t, resp.DispatcherStatuses[0].Ack.CommitTs == 10)
+
+// 	// second dispatcher  block request
+// 	msg = barrier.HandleStatus("node1", &heartbeatpb.BlockStatusRequest{
+// 		ChangefeedID: cfID.ToPB(),
+// 		BlockStatuses: []*heartbeatpb.TableSpanBlockStatus{
+// 			{
+// 				ID: dispatcherIDs[1],
+// 				State: &heartbeatpb.State{
+// 					IsBlocked: true,
+// 					BlockTs:   10,
+// 					BlockTables: &heartbeatpb.InfluencedTables{
+// 						InfluenceType: heartbeatpb.InfluenceType_DB,
+// 						SchemaID:      1,
+// 					},
+// 					NeedDroppedTables: &heartbeatpb.InfluencedTables{
+// 						InfluenceType: heartbeatpb.InfluenceType_Normal,
+// 						TableIDs:      dropTables,
+// 					},
+// 					NeedAddedTables: []*heartbeatpb.Table{newTable},
+// 				},
+// 			},
+// 		},
+// 	})
+// 	require.NotNil(t, msg)
+// 	resp = msg.Message[0].(*heartbeatpb.HeartBeatResponse)
+// 	require.Len(t, resp.DispatcherStatuses, 2)
+// 	require.True(t, resp.DispatcherStatuses[0].Ack.CommitTs == 10)
+// 	require.True(t, resp.DispatcherStatuses[1].Action.CommitTs == 10)
+// 	require.True(t, resp.DispatcherStatuses[1].Action.Action == heartbeatpb.Action_Write)
+// 	key := eventKey{blockTs: 10}
+// <<<<<<< HEAD
+// 	event := barrier.events[key]
+// =======
+// 	event := barrier.blockedEvents.m[key]
+// >>>>>>> master
+// 	require.Equal(t, uint64(10), event.commitTs)
+// 	// the ddl dispatcher will be the writer
+// 	require.Equal(t, event.writerDispatcher, controller.ddlDispatcherID)
+
+// 	// repeated status
+// 	msg = barrier.HandleStatus("node1", &heartbeatpb.BlockStatusRequest{
+// 		ChangefeedID: cfID.ToPB(),
+// 		BlockStatuses: []*heartbeatpb.TableSpanBlockStatus{
+// 			{
+// 				ID: dispatcherIDs[1],
+// 				State: &heartbeatpb.State{
+// 					IsBlocked: true,
+// 					BlockTs:   10,
+// 					BlockTables: &heartbeatpb.InfluencedTables{
+// 						InfluenceType: heartbeatpb.InfluenceType_DB,
+// 						SchemaID:      1,
+// 					},
+// 					NeedDroppedTables: &heartbeatpb.InfluencedTables{
+// 						InfluenceType: heartbeatpb.InfluenceType_Normal,
+// 						TableIDs:      dropTables,
+// 					},
+// 					NeedAddedTables: []*heartbeatpb.Table{newTable},
+// 				},
+// 			},
+// 		},
+// 	})
+// 	// ack and write message
+// 	resp = msg.Message[0].(*heartbeatpb.HeartBeatResponse)
+// 	require.Len(t, resp.DispatcherStatuses, 1)
+// 	require.True(t, resp.DispatcherStatuses[0].Ack.CommitTs == 10)
+// <<<<<<< HEAD
+// 	event = barrier.events[key]
+// =======
+// 	event = barrier.blockedEvents.m[key]
+// >>>>>>> master
+// 	require.Equal(t, uint64(10), event.commitTs)
+// 	// the ddl dispatcher will be the writer
+// 	require.Equal(t, event.writerDispatcher, controller.ddlDispatcherID)
+
+// 	// selected node write done
+// 	msg = barrier.HandleStatus("node2", &heartbeatpb.BlockStatusRequest{
+// 		ChangefeedID: cfID.ToPB(),
+// 		BlockStatuses: []*heartbeatpb.TableSpanBlockStatus{
+// 			{
+// 				ID: controller.ddlDispatcherID.ToPB(),
+// 				State: &heartbeatpb.State{
+// 					IsBlocked: true,
+// 					BlockTs:   10,
+// 					Stage:     heartbeatpb.BlockStage_DONE,
+// 				},
+// 			},
+// 		},
+// 	})
+// 	// pass action message to no node, because tables are removed
+// 	msgs := barrier.Resend()
+// <<<<<<< HEAD
+// 	require.Len(t, msgs, 1)
+// 	msg = msgs[0]
+// 	require.Equal(t, messaging.TypeHeartBeatResponse, msg.Type)
+// 	require.Equal(t, msg.Message[0].(*heartbeatpb.HeartBeatResponse).DispatcherStatuses[0].Action.Action,
+// 		heartbeatpb.Action_Pass)
+// 	require.Len(t, barrier.events, 1)
+// 	// other dispatcher advanced checkpoint ts
+// 	msg = barrier.HandleStatus("node1", &heartbeatpb.BlockStatusRequest{
+// 		ChangefeedID: cfID.ToPB(),
+// 		BlockStatuses: []*heartbeatpb.TableSpanBlockStatus{
+// 			{
+// 				ID: dispatcherIDs[0],
+// 				State: &heartbeatpb.State{
+// 					IsBlocked: true,
+// 					BlockTs:   10,
+// 					Stage:     heartbeatpb.BlockStage_DONE,
+// 				},
+// 			},
+// 			{
+// 				ID: dispatcherIDs[1],
+// 				State: &heartbeatpb.State{
+// 					IsBlocked: true,
+// 					BlockTs:   10,
+// 					Stage:     heartbeatpb.BlockStage_DONE,
+// 				},
+// 			},
+// 		},
+// 	})
+// 	require.Len(t, barrier.events, 0)
+// =======
+// 	require.Len(t, msgs, 0)
+// 	require.Len(t, barrier.blockedEvents.m, 0)
+// >>>>>>> master
+
+// 	require.Equal(t, 1, controller.replicationDB.GetAbsentSize())
+// 	require.Equal(t, 2, controller.operatorController.OperatorSize())
+// 	// two dispatcher and moved to operator queue, operator will be removed after ack
+// 	require.Equal(t, 1, controller.replicationDB.GetReplicatingSize())
+// 	for _, task := range controller.replicationDB.GetReplicating() {
+// 		op := controller.operatorController.GetOperator(task.ID)
+// 		if op != nil {
+// 			op.PostFinish()
+// 		}
+// 	}
+// 	require.Equal(t, 1, controller.replicationDB.GetReplicatingSize())
+// }
+
+// func TestSyncPointBlock(t *testing.T) {
+// 	nm := setNodeManagerAndMessageCenter()
+// 	nmap := nm.GetAliveNodes()
+// 	for key := range nmap {
+// 		delete(nmap, key)
+// 	}
+// 	nmap["node1"] = &node.Info{ID: "node1"}
+// 	nmap["node2"] = &node.Info{ID: "node2"}
+// 	tableTriggerEventDispatcherID := common.NewDispatcherID()
+// 	cfID := common.NewChangeFeedIDWithName("test")
+// 	tsoClient := &replica.MockTsoClient{}
+// 	ddlSpan := replica.NewWorkingReplicaSet(cfID, tableTriggerEventDispatcherID,
+// 		tsoClient, heartbeatpb.DDLSpanSchemaID,
+// 		heartbeatpb.DDLSpan, &heartbeatpb.TableSpanStatus{
+// 			ID:              tableTriggerEventDispatcherID.ToPB(),
+// 			ComponentStatus: heartbeatpb.ComponentState_Working,
+// 			CheckpointTs:    1,
+// 		}, "node1")
+// 	controller := NewController(cfID, 1, nil, tsoClient, nil, nil, nil, ddlSpan, 1000, 0)
+// 	controller.AddNewTable(commonEvent.Table{SchemaID: 1, TableID: 1}, 1)
+// 	controller.AddNewTable(commonEvent.Table{SchemaID: 1, TableID: 2}, 1)
+// 	controller.AddNewTable(commonEvent.Table{SchemaID: 2, TableID: 3}, 1)
+// 	var dispatcherIDs []*heartbeatpb.DispatcherID
+// 	absents := controller.replicationDB.GetAbsentForTest(make([]*replica.SpanReplication, 0), 10000)
+// 	for _, stm := range absents {
+// 		dispatcherIDs = append(dispatcherIDs, stm.ID.ToPB())
+// 		controller.replicationDB.BindSpanToNode("", "node1", stm)
+// 		controller.replicationDB.MarkSpanReplicating(stm)
+// 	}
+// 	selectDispatcherID := common.NewDispatcherIDFromPB(dispatcherIDs[2])
+// 	selectedRep := controller.GetTask(selectDispatcherID)
+// 	controller.replicationDB.BindSpanToNode("node1", "node2", selectedRep)
+
+// 	barrier := NewBarrier(controller, true)
+// 	// first dispatcher  block request
+// 	msg := barrier.HandleStatus("node1", &heartbeatpb.BlockStatusRequest{
+// 		ChangefeedID: cfID.ToPB(),
+// 		BlockStatuses: []*heartbeatpb.TableSpanBlockStatus{
+// 			{
+// 				ID: controller.ddlDispatcherID.ToPB(),
+// 				State: &heartbeatpb.State{
+// 					IsBlocked: true,
+// 					BlockTs:   10,
+// 					BlockTables: &heartbeatpb.InfluencedTables{
+// 						InfluenceType: heartbeatpb.InfluenceType_All,
+// 						SchemaID:      1,
+// 					},
+// 					IsSyncPoint: true,
+// 				},
+// 			},
+// 			{
+// 				ID: dispatcherIDs[0],
+// 				State: &heartbeatpb.State{
+// 					IsBlocked: true,
+// 					BlockTs:   10,
+// 					BlockTables: &heartbeatpb.InfluencedTables{
+// 						InfluenceType: heartbeatpb.InfluenceType_All,
+// 						SchemaID:      1,
+// 					},
+// 					IsSyncPoint: true,
+// 				},
+// 			},
+// 			{
+// 				ID: dispatcherIDs[1],
+// 				State: &heartbeatpb.State{
+// 					IsBlocked: true,
+// 					BlockTs:   10,
+// 					BlockTables: &heartbeatpb.InfluencedTables{
+// 						InfluenceType: heartbeatpb.InfluenceType_All,
+// 						SchemaID:      1,
+// 					},
+// 					IsSyncPoint: true,
+// 				},
+// 			},
+// 		},
+// 	})
+// 	// 3 ack messages, including the ddl dispatcher
+// 	resp := msg.Message[0].(*heartbeatpb.HeartBeatResponse)
+// 	require.Len(t, resp.DispatcherStatuses, 1)
+// 	require.Len(t, resp.DispatcherStatuses[0].InfluencedDispatchers.DispatcherIDs, 3)
+// 	require.True(t, resp.DispatcherStatuses[0].Ack.CommitTs == 10)
+
+// 	// second dispatcher  block request
+// 	msg = barrier.HandleStatus("node2", &heartbeatpb.BlockStatusRequest{
+// 		ChangefeedID: cfID.ToPB(),
+// 		BlockStatuses: []*heartbeatpb.TableSpanBlockStatus{
+// 			{
+// 				ID: dispatcherIDs[2],
+// 				State: &heartbeatpb.State{
+// 					IsBlocked: true,
+// 					BlockTs:   10,
+// 					BlockTables: &heartbeatpb.InfluencedTables{
+// 						InfluenceType: heartbeatpb.InfluenceType_All,
+// 						SchemaID:      1,
+// 					},
+// 					IsSyncPoint: true,
+// 				},
+// 			},
+// 		},
+// 	})
+// 	// ack and write message
+// 	resp = msg.Message[0].(*heartbeatpb.HeartBeatResponse)
+// 	require.Len(t, resp.DispatcherStatuses, 2)
+// 	require.True(t, resp.DispatcherStatuses[0].Ack.CommitTs == 10)
+// 	require.True(t, resp.DispatcherStatuses[1].Action.CommitTs == 10)
+// 	require.True(t, resp.DispatcherStatuses[1].Action.Action == heartbeatpb.Action_Write)
+// 	key := eventKey{blockTs: 10, isSyncPoint: true}
+// <<<<<<< HEAD
+// 	event := barrier.events[key]
+// =======
+// 	event := barrier.blockedEvents.m[key]
+// >>>>>>> master
+// 	require.Equal(t, uint64(10), event.commitTs)
+// 	// the last one will be the writer
+// 	require.Equal(t, event.writerDispatcher, controller.ddlDispatcherID)
+
+// 	// selected node write done
+// 	_ = barrier.HandleStatus("node2", &heartbeatpb.BlockStatusRequest{
+// 		ChangefeedID: cfID.ToPB(),
+// 		BlockStatuses: []*heartbeatpb.TableSpanBlockStatus{
+// 			{
+// 				ID: controller.ddlDispatcherID.ToPB(),
+// 				State: &heartbeatpb.State{
+// 					IsBlocked:   true,
+// 					BlockTs:     10,
+// 					Stage:       heartbeatpb.BlockStage_DONE,
+// 					IsSyncPoint: true,
+// 				},
+// 			},
+// 		},
+// 	})
+// 	msgs := barrier.Resend()
+// 	// 2 pass action messages to one node
+// 	require.Len(t, msgs, 2)
+// <<<<<<< HEAD
+// 	require.Len(t, barrier.events, 1)
+// =======
+// 	require.Len(t, barrier.blockedEvents.m, 1)
+// >>>>>>> master
+// 	// other dispatcher advanced checkpoint ts
+// 	msg = barrier.HandleStatus("node1", &heartbeatpb.BlockStatusRequest{
+// 		ChangefeedID: cfID.ToPB(),
+// 		BlockStatuses: []*heartbeatpb.TableSpanBlockStatus{
+// 			{
+// 				ID: dispatcherIDs[0],
+// 				State: &heartbeatpb.State{
+// 					IsBlocked:   true,
+// 					BlockTs:     10,
+// 					Stage:       heartbeatpb.BlockStage_DONE,
+// 					IsSyncPoint: true,
+// 				},
+// 			},
+// 			{
+// 				ID: dispatcherIDs[1],
+// 				State: &heartbeatpb.State{
+// 					IsBlocked:   true,
+// 					BlockTs:     10,
+// 					Stage:       heartbeatpb.BlockStage_DONE,
+// 					IsSyncPoint: true,
+// 				},
+// 			},
+// 			{
+// 				ID: dispatcherIDs[2],
+// 				State: &heartbeatpb.State{
+// 					IsBlocked:   true,
+// 					BlockTs:     10,
+// 					Stage:       heartbeatpb.BlockStage_DONE,
+// 					IsSyncPoint: true,
+// 				},
+// 			},
+// 		},
+// 	})
+// <<<<<<< HEAD
+// 	require.Len(t, barrier.events, 0)
+// =======
+// 	require.Len(t, barrier.blockedEvents.m, 0)
+// >>>>>>> master
+// }
+
+// func TestNonBlocked(t *testing.T) {
+// 	setNodeManagerAndMessageCenter()
+// 	tableTriggerEventDispatcherID := common.NewDispatcherID()
+// 	cfID := common.NewChangeFeedIDWithName("test")
+// 	tsoClient := &replica.MockTsoClient{}
+// 	ddlSpan := replica.NewWorkingReplicaSet(cfID, tableTriggerEventDispatcherID,
+// 		tsoClient, heartbeatpb.DDLSpanSchemaID,
+// 		heartbeatpb.DDLSpan, &heartbeatpb.TableSpanStatus{
+// 			ID:              tableTriggerEventDispatcherID.ToPB(),
+// 			ComponentStatus: heartbeatpb.ComponentState_Working,
+// 			CheckpointTs:    1,
+// 		}, "node1")
+// 	controller := NewController(cfID, 1, nil, tsoClient, nil, nil, nil, ddlSpan, 1000, 0)
+// 	barrier := NewBarrier(controller, false)
+
+// 	var blockedDispatcherIDS []*heartbeatpb.DispatcherID
+// 	for id := 1; id < 4; id++ {
+// 		blockedDispatcherIDS = append(blockedDispatcherIDS, common.NewDispatcherID().ToPB())
+// 	}
+// 	msg := barrier.HandleStatus("node1", &heartbeatpb.BlockStatusRequest{
+// 		ChangefeedID: cfID.ToPB(),
+// 		BlockStatuses: []*heartbeatpb.TableSpanBlockStatus{
+// 			{
+// 				ID: blockedDispatcherIDS[0],
+// 				State: &heartbeatpb.State{
+// 					IsBlocked: false,
+// 					BlockTs:   10,
+// 					NeedDroppedTables: &heartbeatpb.InfluencedTables{
+// 						TableIDs:      []int64{1, 2, 3},
+// 						InfluenceType: heartbeatpb.InfluenceType_Normal,
+// 					},
+// 					NeedAddedTables: []*heartbeatpb.Table{
+// 						{TableID: 1, SchemaID: 1}, {TableID: 2, SchemaID: 2},
+// 					},
+// 				},
+// 			},
+// 		},
+// 	})
+// 	// 1 ack  message
+// 	require.NotNil(t, msg)
+// 	resp := msg.Message[0].(*heartbeatpb.HeartBeatResponse)
+// 	require.Len(t, resp.DispatcherStatuses, 1)
+// 	require.Equal(t, uint64(10), resp.DispatcherStatuses[0].Ack.CommitTs)
+// 	require.True(t, heartbeatpb.InfluenceType_Normal == resp.DispatcherStatuses[0].InfluencedDispatchers.InfluenceType)
+// 	require.Equal(t, resp.DispatcherStatuses[0].InfluencedDispatchers.DispatcherIDs[0], blockedDispatcherIDS[0])
+// <<<<<<< HEAD
+// 	require.Len(t, barrier.events, 0)
+// =======
+// 	require.Len(t, barrier.blockedEvents.m, 0)
+// >>>>>>> master
+// 	require.Equal(t, 2, barrier.controller.replicationDB.GetAbsentSize(), 2)
+// }
+
+// func TestUpdateCheckpointTs(t *testing.T) {
+// 	setNodeManagerAndMessageCenter()
+// 	tableTriggerEventDispatcherID := common.NewDispatcherID()
+// 	cfID := common.NewChangeFeedIDWithName("test")
+
+// 	tsoClient := &replica.MockTsoClient{Phy: 2, Logic: 3}
+// 	ddlSpan := replica.NewWorkingReplicaSet(cfID, tableTriggerEventDispatcherID,
+// 		tsoClient, heartbeatpb.DDLSpanSchemaID,
+// 		heartbeatpb.DDLSpan, &heartbeatpb.TableSpanStatus{
+// 			ID:              tableTriggerEventDispatcherID.ToPB(),
+// 			ComponentStatus: heartbeatpb.ComponentState_Working,
+// 			CheckpointTs:    1,
+// 		}, "node1")
+// 	controller := NewController(cfID, 1, nil, tsoClient,
+// 		nil, nil, nil, ddlSpan, 1000, 0)
+
+// 	barrier := NewBarrier(controller, false)
+// 	msg := barrier.HandleStatus("node1", &heartbeatpb.BlockStatusRequest{
+// 		ChangefeedID: cfID.ToPB(),
+// 		BlockStatuses: []*heartbeatpb.TableSpanBlockStatus{
+// 			{
+// 				ID: controller.ddlDispatcherID.ToPB(),
+// 				State: &heartbeatpb.State{
+// 					IsBlocked: true,
+// 					BlockTs:   10,
+// 					BlockTables: &heartbeatpb.InfluencedTables{
+// 						InfluenceType: heartbeatpb.InfluenceType_Normal,
+// 						TableIDs:      []int64{0},
+// 					},
+// 					IsSyncPoint: false,
+// 				},
+// 			},
+// 		},
+// 	})
+// 	require.NotNil(t, msg)
+// 	key := eventKey{
+// 		blockTs:     10,
+// 		isSyncPoint: false,
+// 	}
+// 	resp := msg.Message[0].(*heartbeatpb.HeartBeatResponse)
+// <<<<<<< HEAD
+// 	event := barrier.events[key]
+// =======
+// 	event := barrier.blockedEvents.m[key]
+// >>>>>>> master
+// 	require.Equal(t, uint64(10), event.commitTs)
+// 	require.True(t, event.writerDispatcher == controller.ddlDispatcherID)
+// 	require.True(t, event.selected.Load())
+// 	require.False(t, event.writerDispatcherAdvanced)
+// 	require.Len(t, resp.DispatcherStatuses, 2)
+// 	require.Equal(t, resp.DispatcherStatuses[0].Ack.CommitTs, uint64(10))
+// 	require.Equal(t, resp.DispatcherStatuses[1].Action.CommitTs, uint64(10))
+// 	require.Equal(t, resp.DispatcherStatuses[1].Action.Action, heartbeatpb.Action_Write)
+// 	require.False(t, resp.DispatcherStatuses[1].Action.IsSyncPoint)
+// 	// the checkpoint ts is updated
+// 	msg, err := ddlSpan.NewAddDispatcherMessage("node1")
+// 	require.Nil(t, err)
+// 	require.Equal(t, uint64(9), msg.Message[0].(*heartbeatpb.ScheduleDispatcherRequest).Config.StartTs)
+// 	require.NotEqual(t, uint64(0), msg.Message[0].(*heartbeatpb.ScheduleDispatcherRequest).Config.StartTs)
+// }
+
+// // TODO:Add more cases here
+// func TestHandleBlockBootstrapResponse(t *testing.T) {
+// 	setNodeManagerAndMessageCenter()
+// 	tableTriggerEventDispatcherID := common.NewDispatcherID()
+// 	cfID := common.NewChangeFeedIDWithName("test")
+// 	tsoClient := &replica.MockTsoClient{}
+// 	ddlSpan := replica.NewWorkingReplicaSet(cfID, tableTriggerEventDispatcherID,
+// 		tsoClient, heartbeatpb.DDLSpanSchemaID,
+// 		heartbeatpb.DDLSpan, &heartbeatpb.TableSpanStatus{
+// 			ID:              tableTriggerEventDispatcherID.ToPB(),
+// 			ComponentStatus: heartbeatpb.ComponentState_Working,
+// 			CheckpointTs:    1,
+// 		}, "node1")
+// 	controller := NewController(cfID, 1, nil, tsoClient, nil, nil, nil, ddlSpan, 1000, 0)
+// 	var dispatcherIDs []*heartbeatpb.DispatcherID
+// 	for id := 1; id < 4; id++ {
+// 		controller.AddNewTable(commonEvent.Table{SchemaID: 1, TableID: int64(id)}, 2)
+// 		stm := controller.GetTasksByTableID(int64(id))[0]
+// 		dispatcherIDs = append(dispatcherIDs, stm.ID.ToPB())
+// 		controller.replicationDB.BindSpanToNode("", "node1", stm)
+// 		controller.replicationDB.MarkSpanReplicating(stm)
+// 	}
+
+// 	// two waiting dispatcher
+// 	barrier := NewBarrier(controller, false)
+// 	barrier.HandleBootstrapResponse(map[node.ID]*heartbeatpb.MaintainerBootstrapResponse{
+// 		"nod1": {
+// 			ChangefeedID: cfID.ToPB(),
+// 			Spans: []*heartbeatpb.BootstrapTableSpan{
+// 				{
+// 					ID: dispatcherIDs[0],
+// 					BlockState: &heartbeatpb.State{
+// 						IsBlocked: true,
+// 						BlockTs:   6,
+// 						BlockTables: &heartbeatpb.InfluencedTables{
+// 							InfluenceType: heartbeatpb.InfluenceType_Normal,
+// 							TableIDs:      []int64{1, 2},
+// 						},
+// 						Stage: heartbeatpb.BlockStage_WAITING,
+// 					},
+// 				},
+// 				{
+// 					ID: dispatcherIDs[1],
+// 					BlockState: &heartbeatpb.State{
+// 						IsBlocked: true,
+// 						BlockTs:   6,
+// 						BlockTables: &heartbeatpb.InfluencedTables{
+// 							InfluenceType: heartbeatpb.InfluenceType_Normal,
+// 							TableIDs:      []int64{1, 2},
+// 						},
+// 						Stage: heartbeatpb.BlockStage_WAITING,
+// 					},
+// 				},
+// 			},
+// 		},
+// 	})
+// <<<<<<< HEAD
+// 	event := barrier.events[getEventKey(6, false)]
+// =======
+// 	event := barrier.blockedEvents.m[getEventKey(6, false)]
+// >>>>>>> master
+// 	require.NotNil(t, event)
+// 	require.False(t, event.selected.Load())
+// 	require.False(t, event.writerDispatcherAdvanced)
+// 	require.True(t, event.allDispatcherReported())
+
+// 	// one waiting dispatcher, and one writing
+// 	barrier = NewBarrier(controller, false)
+// 	barrier.HandleBootstrapResponse(map[node.ID]*heartbeatpb.MaintainerBootstrapResponse{
+// 		"nod1": {
+// 			ChangefeedID: cfID.ToPB(),
+// 			Spans: []*heartbeatpb.BootstrapTableSpan{
+// 				{
+// 					ID: dispatcherIDs[0],
+// 					BlockState: &heartbeatpb.State{
+// 						IsBlocked: true,
+// 						BlockTs:   6,
+// 						BlockTables: &heartbeatpb.InfluencedTables{
+// 							InfluenceType: heartbeatpb.InfluenceType_Normal,
+// 							TableIDs:      []int64{1, 2},
+// 						},
+// 						Stage: heartbeatpb.BlockStage_WAITING,
+// 					},
+// 				},
+// 				{
+// 					ID: dispatcherIDs[1],
+// 					BlockState: &heartbeatpb.State{
+// 						IsBlocked: true,
+// 						BlockTs:   6,
+// 						BlockTables: &heartbeatpb.InfluencedTables{
+// 							InfluenceType: heartbeatpb.InfluenceType_Normal,
+// 							TableIDs:      []int64{1, 2},
+// 						},
+// 						Stage: heartbeatpb.BlockStage_WRITING,
+// 					},
+// 				},
+// 			},
+// 		},
+// 	})
+// <<<<<<< HEAD
+// 	event = barrier.events[getEventKey(6, false)]
+// =======
+// 	event = barrier.blockedEvents.m[getEventKey(6, false)]
+// >>>>>>> master
+// 	require.NotNil(t, event)
+// 	require.True(t, event.selected.Load())
+// 	require.False(t, event.writerDispatcherAdvanced)
+
+// 	// two done dispatchers
+// 	barrier = NewBarrier(controller, false)
+// 	barrier.HandleBootstrapResponse(map[node.ID]*heartbeatpb.MaintainerBootstrapResponse{
+// 		"nod1": {
+// 			ChangefeedID: cfID.ToPB(),
+// 			Spans: []*heartbeatpb.BootstrapTableSpan{
+// 				{
+// 					ID: dispatcherIDs[0],
+// 					BlockState: &heartbeatpb.State{
+// 						IsBlocked: true,
+// 						BlockTs:   6,
+// 						BlockTables: &heartbeatpb.InfluencedTables{
+// 							InfluenceType: heartbeatpb.InfluenceType_Normal,
+// 							TableIDs:      []int64{1, 2},
+// 						},
+// 						Stage: heartbeatpb.BlockStage_DONE,
+// 					},
+// 				},
+// 				{
+// 					ID: dispatcherIDs[1],
+// 					BlockState: &heartbeatpb.State{
+// 						IsBlocked: true,
+// 						BlockTs:   6,
+// 						BlockTables: &heartbeatpb.InfluencedTables{
+// 							InfluenceType: heartbeatpb.InfluenceType_Normal,
+// 							TableIDs:      []int64{1, 2},
+// 						},
+// 						Stage: heartbeatpb.BlockStage_DONE,
+// 					},
+// 				},
+// 			},
+// 		},
+// 	})
+// <<<<<<< HEAD
+// 	event = barrier.events[getEventKey(6, false)]
+// =======
+// 	event = barrier.blockedEvents.m[getEventKey(6, false)]
+// >>>>>>> master
+// 	require.NotNil(t, event)
+// 	require.True(t, event.selected.Load())
+// 	require.True(t, event.writerDispatcherAdvanced)
+
+// 	// nil, none stage
+// 	barrier = NewBarrier(controller, false)
+// 	barrier.HandleBootstrapResponse(map[node.ID]*heartbeatpb.MaintainerBootstrapResponse{
+// 		"nod1": {
+// 			ChangefeedID: cfID.ToPB(),
+// 			Spans: []*heartbeatpb.BootstrapTableSpan{
+// 				{
+// 					ID: dispatcherIDs[0],
+// 					BlockState: &heartbeatpb.State{
+// 						IsBlocked: true,
+// 						BlockTs:   6,
+// 						BlockTables: &heartbeatpb.InfluencedTables{
+// 							InfluenceType: heartbeatpb.InfluenceType_Normal,
+// 							TableIDs:      []int64{1, 2},
+// 						},
+// 						Stage: heartbeatpb.BlockStage_NONE,
+// 					},
+// 				},
+// 				{
+// 					ID: dispatcherIDs[1],
+// 				},
+// 			},
+// 		},
+// 	})
+// <<<<<<< HEAD
+// 	event = barrier.events[getEventKey(6, false)]
+// =======
+// 	event = barrier.blockedEvents.m[getEventKey(6, false)]
+// >>>>>>> master
+// 	require.Nil(t, event)
+// }
+
+// func TestSyncPointBlockPerf(t *testing.T) {
+// 	setNodeManagerAndMessageCenter()
+// 	tableTriggerEventDispatcherID := common.NewDispatcherID()
+// 	cfID := common.NewChangeFeedIDWithName("test")
+// 	tsoClient := &replica.MockTsoClient{}
+// 	ddlSpan := replica.NewWorkingReplicaSet(cfID, tableTriggerEventDispatcherID,
+// 		tsoClient, heartbeatpb.DDLSpanSchemaID,
+// 		heartbeatpb.DDLSpan, &heartbeatpb.TableSpanStatus{
+// 			ID:              tableTriggerEventDispatcherID.ToPB(),
+// 			ComponentStatus: heartbeatpb.ComponentState_Working,
+// 			CheckpointTs:    1,
+// 		}, "node1")
+// 	controller := NewController(cfID, 1, nil, tsoClient, nil, nil, nil, ddlSpan, 1000, 0)
+// 	barrier := NewBarrier(controller, true)
+// 	for id := 1; id < 1000; id++ {
+// 		controller.AddNewTable(commonEvent.Table{SchemaID: 1, TableID: int64(id)}, 1)
+// 	}
+// 	var dispatcherIDs []*heartbeatpb.DispatcherID
+// 	absent := controller.replicationDB.GetAbsentForTest(make([]*replica.SpanReplication, 0), 10000)
+// 	for _, stm := range absent {
+// 		controller.replicationDB.BindSpanToNode("", "node1", stm)
+// 		controller.replicationDB.MarkSpanReplicating(stm)
+// 		dispatcherIDs = append(dispatcherIDs, stm.ID.ToPB())
+// 	}
+// 	var blockStatus []*heartbeatpb.TableSpanBlockStatus
+// 	for _, id := range dispatcherIDs {
+// 		blockStatus = append(blockStatus, &heartbeatpb.TableSpanBlockStatus{
+// 			ID: id,
+// 			State: &heartbeatpb.State{
+// 				IsBlocked: true,
+// 				BlockTs:   10,
+// 				BlockTables: &heartbeatpb.InfluencedTables{
+// 					InfluenceType: heartbeatpb.InfluenceType_All,
+// 					SchemaID:      1,
+// 				},
+// 				IsSyncPoint: true,
+// 			},
+// 		})
+// 	}
+
+// 	// f, _ := os.OpenFile("cpu.profile", os.O_CREATE|os.O_RDWR, 0644)
+// 	// defer f.Close()
+// 	// pprof.StartCPUProfile(f)
+// 	// defer pprof.StopCPUProfile()
+// 	now := time.Now()
+// 	msg := barrier.HandleStatus("node1", &heartbeatpb.BlockStatusRequest{
+// 		ChangefeedID:  cfID.ToPB(),
+// 		BlockStatuses: blockStatus,
+// 	})
+// 	require.NotNil(t, msg)
+// 	log.Info("duration", zap.Duration("duration", time.Since(now)))
+
+// 	now = time.Now()
+// 	var passStatus []*heartbeatpb.TableSpanBlockStatus
+// 	for _, id := range dispatcherIDs {
+// 		passStatus = append(passStatus, &heartbeatpb.TableSpanBlockStatus{
+// 			ID: id,
+// 			State: &heartbeatpb.State{
+// 				IsBlocked:   true,
+// 				BlockTs:     10,
+// 				IsSyncPoint: true,
+// 				Stage:       heartbeatpb.BlockStage_DONE,
+// 			},
+// 		})
+// 	}
+// 	barrier.HandleStatus("node1", &heartbeatpb.BlockStatusRequest{
+// 		ChangefeedID:  cfID.ToPB(),
+// 		BlockStatuses: passStatus,
+// 	})
+// 	require.NotNil(t, msg)
+// 	log.Info("duration", zap.Duration("duration", time.Since(now)))
+// }