--- conflicted
+++ resolved
@@ -600,20 +600,8 @@
 				},
 			},
 		},
-<<<<<<< HEAD
-	}, false)
-	// ack and write message
-	resp = msg.Message[0].(*heartbeatpb.HeartBeatResponse)
-	require.Len(t, resp.DispatcherStatuses, 1)
-	require.True(t, resp.DispatcherStatuses[0].Ack.CommitTs == 10)
-	event = barrier.blockedEvents.m[key]
-	require.Equal(t, uint64(10), event.commitTs)
-	// the ddl dispatcher will be the writer
-	require.Equal(t, event.writerDispatcher, spanController.GetDDLDispatcherID())
-=======
-	})
+	}, false)
 	require.Nil(t, msg)
->>>>>>> edc986fc
 
 	// selected node write done
 	msg = barrier.HandleStatus("node2", &heartbeatpb.BlockStatusRequest{
@@ -918,8 +906,8 @@
 	// the checkpoint ts is updated
 	msg, err := ddlSpan.NewAddDispatcherMessage("node1")
 	require.Nil(t, err)
-	require.Equal(t, uint64(9), msg.Message[0].(*heartbeatpb.ScheduleDispatcherRequest).Config.StartTs)
-	require.NotEqual(t, uint64(0), msg.Message[0].(*heartbeatpb.ScheduleDispatcherRequest).Config.StartTs)
+	require.Equal(t, uint64(9), msg.Message[0].(*heartbeatpb.ScheduleDispatcherRequest).Config.StartTs, false)
+	require.NotEqual(t, uint64(0), msg.Message[0].(*heartbeatpb.ScheduleDispatcherRequest).Config.StartTs, false)
 }
 
 // TODO:Add more cases here
@@ -1155,8 +1143,6 @@
 	}, false)
 	require.NotNil(t, msg)
 	log.Info("duration", zap.Duration("duration", time.Since(now)))
-<<<<<<< HEAD
-=======
 }
 
 // TestBarrierEventWithDispatcherReallocation tests the barrier's behavior when dispatchers are reallocated
@@ -1177,7 +1163,7 @@
 			ComponentStatus: heartbeatpb.ComponentState_Working,
 			CheckpointTs:    1,
 		}, "node1")
-	spanController := span.NewController(cfID, ddlSpan, nil, false)
+	spanController := span.NewController(cfID, ddlSpan, nil, false, false)
 	operatorController := operator.NewOperatorController(cfID, spanController, 1000)
 
 	tableID := int64(1)
@@ -1195,19 +1181,19 @@
 		TableID:  tableID,
 		StartKey: startKey,
 		EndKey:   append(startKey, byte('a')),
-	}, startTs)
+	}, startTs, false)
 
 	dispatcherB := replica.NewSpanReplication(cfID, common.NewDispatcherID(), schemaID, &heartbeatpb.TableSpan{
 		TableID:  tableID,
 		StartKey: append(startKey, byte('a')),
 		EndKey:   append(startKey, byte('b')),
-	}, startTs)
+	}, startTs, false)
 
 	dispatcherC := replica.NewSpanReplication(cfID, common.NewDispatcherID(), schemaID, &heartbeatpb.TableSpan{
 		TableID:  tableID,
 		StartKey: append(startKey, byte('b')),
 		EndKey:   endKey,
-	}, startTs)
+	}, startTs, false)
 
 	// add dispatcher to spanController and set to replicating state
 	spanController.AddReplicatingSpan(dispatcherA)
@@ -1224,7 +1210,7 @@
 	spanController.MarkSpanReplicating(dispatcherC)
 
 	// create barrier
-	barrier := NewBarrier(spanController, operatorController, true, nil)
+	barrier := NewBarrier(spanController, operatorController, true, nil, false)
 
 	// report from dispatcherA
 	msg := barrier.HandleStatus("node1", &heartbeatpb.BlockStatusRequest{
@@ -1242,7 +1228,7 @@
 				},
 			},
 		},
-	})
+	}, false)
 
 	require.NotNil(t, msg)
 
@@ -1268,19 +1254,19 @@
 		TableID:  tableID,
 		StartKey: append(startKey, byte('a')),
 		EndKey:   append(startKey, byte('b')),
-	}, startTs)
+	}, startTs, false)
 
 	dispatcherF := replica.NewSpanReplication(cfID, common.NewDispatcherID(), schemaID, &heartbeatpb.TableSpan{
 		TableID:  tableID,
 		StartKey: append(startKey, byte('b')),
 		EndKey:   endKey,
-	}, startTs)
+	}, startTs, false)
 
 	dispatcherG := replica.NewSpanReplication(cfID, common.NewDispatcherID(), schemaID, &heartbeatpb.TableSpan{
 		TableID:  tableID,
 		StartKey: startKey,
 		EndKey:   append(startKey, byte('a')),
-	}, startTs)
+	}, startTs, false)
 
 	spanController.AddReplicatingSpan(dispatcherE)
 	spanController.AddReplicatingSpan(dispatcherF)
@@ -1321,7 +1307,7 @@
 				},
 			},
 		},
-	})
+	}, false)
 
 	require.NotNil(t, msg)
 
@@ -1354,7 +1340,7 @@
 				},
 			},
 		},
-	})
+	}, false)
 
 	require.NotNil(t, msg)
 
@@ -1384,7 +1370,7 @@
 			ComponentStatus: heartbeatpb.ComponentState_Working,
 			CheckpointTs:    1,
 		}, "node1")
-	spanController := span.NewController(cfID, ddlSpan, nil, false)
+	spanController := span.NewController(cfID, ddlSpan, nil, false, false)
 	operatorController := operator.NewOperatorController(cfID, spanController, 1000)
 
 	// Setup dispatcher A
@@ -1398,7 +1384,7 @@
 		TableID:  tableID,
 		StartKey: span.StartKey,
 		EndKey:   span.EndKey,
-	}, startTs)
+	}, startTs, false)
 
 	// Add dispatcher A to spanController and set to replicating state
 	spanController.AddReplicatingSpan(dispatcherA)
@@ -1407,7 +1393,7 @@
 	spanController.MarkSpanReplicating(dispatcherA)
 
 	// Create barrier
-	barrier := NewBarrier(spanController, operatorController, true, nil)
+	barrier := NewBarrier(spanController, operatorController, true, nil, false)
 
 	// Verify dispatcher A is in replicating state
 	require.True(t, spanController.IsReplicating(dispatcherA))
@@ -1429,7 +1415,7 @@
 				},
 			},
 		},
-	})
+	}, false)
 
 	require.NotNil(t, msg)
 
@@ -1460,7 +1446,7 @@
 				},
 			},
 		},
-	})
+	}, false)
 
 	require.NotNil(t, msg)
 
@@ -1493,7 +1479,7 @@
 				},
 			},
 		},
-	})
+	}, false)
 
 	require.NotNil(t, msg)
 
@@ -1501,5 +1487,4 @@
 	require.True(t, ok)
 	require.NotNil(t, event)
 	require.True(t, event.selected.Load())
->>>>>>> edc986fc
 }