// Copyright 2024 PingCAP, Inc.
//
// Licensed under the Apache License, Version 2.0 (the "License");
// you may not use this file except in compliance with the License.
// You may obtain a copy of the License at
//
//     http://www.apache.org/licenses/LICENSE-2.0
//
// Unless required by applicable law or agreed to in writing, software
// distributed under the License is distributed on an "AS IS" BASIS,
// See the License for the specific language governing permissions and
// limitations under the License.

package maintainer

import (
	"context"
	"encoding/json"
	"math"
	"net/url"
	"sync"
	"time"

	"github.com/pingcap/failpoint"
	"github.com/pingcap/log"
	"github.com/pingcap/ticdc/heartbeatpb"
	"github.com/pingcap/ticdc/maintainer/replica"
	"github.com/pingcap/ticdc/pkg/bootstrap"
	"github.com/pingcap/ticdc/pkg/common"
	appcontext "github.com/pingcap/ticdc/pkg/common/context"
	"github.com/pingcap/ticdc/pkg/config"
	"github.com/pingcap/ticdc/pkg/errors"
	"github.com/pingcap/ticdc/pkg/messaging"
	"github.com/pingcap/ticdc/pkg/metrics"
	"github.com/pingcap/ticdc/pkg/node"
	"github.com/pingcap/ticdc/pkg/pdutil"
	"github.com/pingcap/ticdc/pkg/redo"
	pkgReplica "github.com/pingcap/ticdc/pkg/scheduler/replica"
	"github.com/pingcap/ticdc/pkg/util"
	"github.com/pingcap/ticdc/server/watcher"
	"github.com/pingcap/ticdc/utils/chann"
	"github.com/pingcap/ticdc/utils/threadpool"
	"github.com/prometheus/client_golang/prometheus"
	"github.com/tikv/client-go/v2/oracle"
	"go.uber.org/atomic"
	"go.uber.org/zap"
)

const (
	periodEventInterval = time.Millisecond * 100
	periodRedoInterval  = time.Second * 1
)

// Maintainer is response for handle changefeed replication tasks. Maintainer should:
// 1. schedule tables to dispatcher manager
// 2. calculate changefeed checkpoint ts
// 3. send changefeed status to coordinator
// 4. handle heartbeat reported by dispatcher
//
// There are four threads in maintainer:
// 1. controller thread , handled in dynstream, it handles the main logic of the maintainer, like barrier, heartbeat
// 2. scheduler thread, handled in threadpool, it schedules the tables to dispatcher manager
// 3. operator controller thread, handled in threadpool, it runs the operators
// 4. checker controller, handled in threadpool, it runs the checkers to dynamically adjust the schedule
// all threads are read/write information from/to the ReplicationDB
type Maintainer struct {
	changefeedID common.ChangeFeedID
	info         *config.ChangeFeedInfo
	selfNode     *node.Info
	controller   *Controller

	pdClock pdutil.Clock
	eventCh *chann.DrainableChann[*Event]

	mc messaging.MessageCenter

	watermark struct {
		mu sync.RWMutex
		*heartbeatpb.Watermark
	}

	checkpointTsByCapture *WatermarkCaptureMap

	scheduleState atomic.Int32
	bootstrapper  *bootstrap.Bootstrapper[heartbeatpb.MaintainerBootstrapResponse]

	removed *atomic.Bool

	bootstrapped     atomic.Bool
	postBootstrapMsg *heartbeatpb.MaintainerPostBootstrapRequest

	// startCheckpointTs is the initial checkpointTs when the maintainer is created.
	// It is sent to dispatcher managers during bootstrap to initialize their
	// checkpointTs.
	startCheckpointTs uint64
	enableRedo        bool
	// redoMetaTs is the redo meta unflushed ts to forward
	redoMetaTs *heartbeatpb.RedoMetaMessage
	// redoResolvedTs is the redo meta flushed resolvedTs
	redoResolvedTs  uint64
	redoDDLSpan     *replica.SpanReplication
	redoTsByCapture *WatermarkCaptureMap

	// ddlSpan represents the table trigger event dispatcher that handles DDL events.
	// This dispatcher is always created on the same node as the maintainer and has a
	// 1:1 relationship with it. If a maintainer fails and is recreated on another node,
	// a new table trigger event dispatcher must also be created on that node.
	ddlSpan *replica.SpanReplication

	nodeManager *watcher.NodeManager
	// closedNodes is used to record the nodes that dispatcherManager is closed
	closedNodes map[node.ID]struct{}

	// statusChanged is used to notify the maintainer manager to send heartbeat to coordinator
	// to report the changefeed's status.
	statusChanged *atomic.Bool

	nodeChanged struct {
		// We use a mutex to protect the nodeChanged field
		// because it is accessed by multiple goroutines.
		// Note: a atomic.Bool is not enough here, because we need to
		// protect the nodeChange from being changed when onNodeChanged() is running.
		sync.Mutex
		changed bool
	}

	lastReportTime time.Time

	removing        atomic.Bool
	cascadeRemoving atomic.Bool
	// the changefeed is removed, notify the dispatcher manager to clear ddl_ts table
	changefeedRemoved atomic.Bool

	lastPrintStatusTime time.Time
	// lastCheckpointTsTime time.Time

	// newChangefeed indicates if this is a fresh changefeed instance:
	// - true: when the changefeed is newly created or resumed with an overwritten checkpointTs
	// - false: when the changefeed is moved between nodes or restarted normally
	newChangefeed bool

	runningErrors struct {
		sync.Mutex
		m map[node.ID]*heartbeatpb.RunningError
	}

	cancel context.CancelFunc

	checkpointTsGauge    prometheus.Gauge
	checkpointTsLagGauge prometheus.Gauge

	resolvedTsGauge    prometheus.Gauge
	resolvedTsLagGauge prometheus.Gauge

	scheduledTaskGauge  prometheus.Gauge
	spanCountGauge      prometheus.Gauge
	tableCountGauge     prometheus.Gauge
	handleEventDuration prometheus.Observer

	redoScheduledTaskGauge prometheus.Gauge
	redoSpanCountGauge     prometheus.Gauge
	redoTableCountGauge    prometheus.Gauge
}

// NewMaintainer create the maintainer for the changefeed
func NewMaintainer(cfID common.ChangeFeedID,
	conf *config.SchedulerConfig,
	info *config.ChangeFeedInfo,
	selfNode *node.Info,
	taskScheduler threadpool.ThreadPool,
	checkpointTs uint64,
	newChangefeed bool,
	keyspaceID uint32,
) *Maintainer {
	mc := appcontext.GetService[messaging.MessageCenter](appcontext.MessageCenter)
	nodeManager := appcontext.GetService[*watcher.NodeManager](watcher.NodeManagerName)

	tableTriggerEventDispatcherID, ddlSpan := newDDLSpan(keyspaceID, cfID, checkpointTs, selfNode, common.DefaultMode)
	var redoDDLSpan *replica.SpanReplication
	enableRedo := redo.IsConsistentEnabled(util.GetOrZero(info.Config.Consistent.Level))
	if enableRedo {
		_, redoDDLSpan = newDDLSpan(keyspaceID, cfID, checkpointTs, selfNode, common.RedoMode)
	}

	refresher := replica.NewRegionCountRefresher(cfID, util.GetOrZero(info.Config.Scheduler.RegionCountRefreshInterval))

	var (
		keyspaceName = cfID.Keyspace()
		name         = cfID.Name()
	)
	keyspaceMeta := common.KeyspaceMeta{
		ID:   keyspaceID,
		Name: keyspaceName,
	}
	m := &Maintainer{
		changefeedID:      cfID,
		selfNode:          selfNode,
		eventCh:           chann.NewAutoDrainChann[*Event](),
		startCheckpointTs: checkpointTs,
		controller: NewController(cfID, checkpointTs, taskScheduler,
			info.Config, ddlSpan, redoDDLSpan, conf.AddTableBatchSize, time.Duration(conf.CheckBalanceInterval), refresher, keyspaceMeta, enableRedo),
		mc:                    mc,
		removed:               atomic.NewBool(false),
		nodeManager:           nodeManager,
		closedNodes:           make(map[node.ID]struct{}),
		statusChanged:         atomic.NewBool(true),
		info:                  info,
		pdClock:               appcontext.GetService[pdutil.Clock](appcontext.DefaultPDClock),
		ddlSpan:               ddlSpan,
		redoDDLSpan:           redoDDLSpan,
		checkpointTsByCapture: newWatermarkCaptureMap(),
		redoTsByCapture:       newWatermarkCaptureMap(),
		newChangefeed:         newChangefeed,
		enableRedo:            enableRedo,

		checkpointTsGauge:    metrics.MaintainerCheckpointTsGauge.WithLabelValues(keyspaceName, name),
		checkpointTsLagGauge: metrics.MaintainerCheckpointTsLagGauge.WithLabelValues(keyspaceName, name),
		resolvedTsGauge:      metrics.MaintainerResolvedTsGauge.WithLabelValues(keyspaceName, name),
		resolvedTsLagGauge:   metrics.MaintainerResolvedTsLagGauge.WithLabelValues(keyspaceName, name),

		scheduledTaskGauge:  metrics.ScheduleTaskGauge.WithLabelValues(keyspaceName, name, "default"),
		spanCountGauge:      metrics.SpanCountGauge.WithLabelValues(keyspaceName, name, "default"),
		tableCountGauge:     metrics.TableCountGauge.WithLabelValues(keyspaceName, name, "default"),
		handleEventDuration: metrics.MaintainerHandleEventDuration.WithLabelValues(keyspaceName, name),

		redoScheduledTaskGauge: metrics.ScheduleTaskGauge.WithLabelValues(keyspaceName, name, "redo"),
		redoSpanCountGauge:     metrics.SpanCountGauge.WithLabelValues(keyspaceName, name, "redo"),
		redoTableCountGauge:    metrics.TableCountGauge.WithLabelValues(keyspaceName, name, "redo"),
	}
	m.nodeChanged.changed = false
	m.runningErrors.m = make(map[node.ID]*heartbeatpb.RunningError)

	m.watermark.Watermark = &heartbeatpb.Watermark{
		CheckpointTs: checkpointTs,
		ResolvedTs:   checkpointTs,
	}
	m.redoMetaTs = &heartbeatpb.RedoMetaMessage{
		ChangefeedID: cfID.ToPB(),
		CheckpointTs: checkpointTs,
		ResolvedTs:   checkpointTs,
	}
	m.redoResolvedTs = checkpointTs
	m.scheduleState.Store(int32(heartbeatpb.ComponentState_Working))
	m.bootstrapper = bootstrap.NewBootstrapper[heartbeatpb.MaintainerBootstrapResponse](
		m.changefeedID.Name(),
		m.createBootstrapMessageFactory(),
	)

	metrics.MaintainerGauge.WithLabelValues(keyspaceName, name).Inc()
	ctx, cancel := context.WithCancel(context.Background())
	m.cancel = cancel

	go m.runHandleEvents(ctx)
	go m.calCheckpointTs(ctx)
	if enableRedo {
		go m.handleRedoMetaTsMessage(ctx)
	}

	if util.GetOrZero(info.Config.Scheduler.EnableTableAcrossNodes) &&
		util.GetOrZero(info.Config.Scheduler.RegionThreshold) > 0 {
		go refresher.Run(ctx)
	}

	log.Info("changefeed maintainer is created",
		zap.Stringer("changefeedID", cfID),
		zap.String("state", string(info.State)),
		zap.Uint64("checkpointTs", checkpointTs),
		zap.String("ddlDispatcherID", tableTriggerEventDispatcherID.String()),
		zap.String("redoTs", m.redoMetaTs.String()),
		zap.Bool("newChangefeed", newChangefeed),
	)

	return m
}

func NewMaintainerForRemove(cfID common.ChangeFeedID,
	conf *config.SchedulerConfig,
	selfNode *node.Info,
	taskScheduler threadpool.ThreadPool,
	keyspaceID uint32,
) *Maintainer {
	unused := &config.ChangeFeedInfo{
		ChangefeedID: cfID,
		SinkURI:      "",
		Config:       config.GetDefaultReplicaConfig(),
	}
	m := NewMaintainer(cfID, conf, unused, selfNode, taskScheduler, 1, false, keyspaceID)
	m.cascadeRemoving.Store(true)
	return m
}

// HandleEvent implements the event-driven process mode
// it's the entrance of the Maintainer, it handles all types of Events
// note: the EventPeriod is a special event that submitted when initializing maintainer
// , and it will be re-submitted at the end of onPeriodTask
func (m *Maintainer) HandleEvent(event *Event) bool {
	start := time.Now()
	defer func() {
		duration := time.Since(start)
		if duration > time.Second {
			// add a log for debug an occasional slow bootstrap problem
			if event.eventType == EventMessage {
				log.Info("maintainer is too slow",
					zap.Stringer("changefeedID", m.changefeedID),
					zap.Int("eventType", event.eventType),
					zap.Duration("duration", duration),
					zap.Any("Message", event.message),
				)
			} else {
				log.Info("maintainer is too slow",
					zap.Stringer("changefeedID", m.changefeedID),
					zap.Int("eventType", event.eventType),
					zap.Duration("duration", duration))
			}
		}
		m.handleEventDuration.Observe(duration.Seconds())
	}()

	if m.scheduleState.Load() == int32(heartbeatpb.ComponentState_Stopped) {
		log.Warn("maintainer is stopped, stop handling event",
			zap.Stringer("changefeedID", m.changefeedID),
			zap.Uint64("checkpointTs", m.getWatermark().CheckpointTs),
			zap.Uint64("resolvedTs", m.getWatermark().ResolvedTs),
		)
		return false
	}

	// first check the online/offline nodes
	m.checkNodeChanged()

	// TODO:use a better way
	switch event.eventType {
	case EventInit:
		return m.onInit()
	case EventMessage:
		m.onMessage(event.message)
	case EventPeriod:
		m.onPeriodTask()
	}
	return false
}

func (m *Maintainer) checkNodeChanged() {
	m.nodeChanged.Lock()
	defer m.nodeChanged.Unlock()
	if m.nodeChanged.changed {
		m.onNodeChanged()
		m.nodeChanged.changed = false
	}
}

// Close cleanup resources
func (m *Maintainer) Close() {
	m.cancel()
	m.controller.Stop()
	m.cleanupMetrics()
}

func (m *Maintainer) GetMaintainerStatus() *heartbeatpb.MaintainerStatus {
	m.runningErrors.Lock()
	defer m.runningErrors.Unlock()
	var runningErrors []*heartbeatpb.RunningError
	if len(m.runningErrors.m) > 0 {
		runningErrors = make([]*heartbeatpb.RunningError, 0, len(m.runningErrors.m))
		for _, e := range m.runningErrors.m {
			runningErrors = append(runningErrors, e)
		}
		m.runningErrors.m = make(map[node.ID]*heartbeatpb.RunningError)
	}

	status := &heartbeatpb.MaintainerStatus{
		ChangefeedID:  m.changefeedID.ToPB(),
		State:         heartbeatpb.ComponentState(m.scheduleState.Load()),
		CheckpointTs:  m.getWatermark().CheckpointTs,
		Err:           runningErrors,
		BootstrapDone: m.bootstrapped.Load(),
		LastSyncedTs:  m.getWatermark().LastSyncedTs,
	}
	return status
}

func (m *Maintainer) initialize() error {
	start := time.Now()
	log.Info("start to initialize changefeed maintainer",
		zap.Stringer("changefeedID", m.changefeedID))

	failpoint.Inject("NewChangefeedRetryError", func() {
		failpoint.Return(errors.New("failpoint injected retriable error"))
	})

	// register node change handler, it will be called when nodes change(eg. online/offline) in the cluster
	m.nodeManager.RegisterNodeChangeHandler(node.ID("maintainer-"+m.changefeedID.Name()), func(allNodes map[node.ID]*node.Info) {
		m.nodeChanged.Lock()
		defer m.nodeChanged.Unlock()
		m.nodeChanged.changed = true
	})

	// register all nodes to bootstrapper
	nodes := m.nodeManager.GetAliveNodes()
	log.Info("changefeed bootstrap initial nodes",
		zap.Stringer("selfNodeID", m.selfNode.ID),
		zap.Stringer("changefeedID", m.changefeedID),
		zap.Int("nodeCount", len(nodes)))

	_, _, requests, _ := m.bootstrapper.HandleNewNodes(nodes)
	m.sendMessages(requests)

	log.Info("changefeed maintainer initialized",
		zap.Stringer("changefeedID", m.changefeedID),
		zap.String("status", common.FormatMaintainerStatus(m.GetMaintainerStatus())),
		zap.String("info", m.info.String()),
		zap.Duration("duration", time.Since(start)))
	m.statusChanged.Store(true)
	return nil
}

func (m *Maintainer) cleanupMetrics() {
	keyspace := m.changefeedID.Keyspace()
	name := m.changefeedID.Name()
	metrics.MaintainerCheckpointTsGauge.DeleteLabelValues(keyspace, name)
	metrics.MaintainerCheckpointTsLagGauge.DeleteLabelValues(keyspace, name)
	metrics.MaintainerHandleEventDuration.DeleteLabelValues(keyspace, name)
	metrics.MaintainerResolvedTsGauge.DeleteLabelValues(keyspace, name)
	metrics.MaintainerResolvedTsLagGauge.DeleteLabelValues(keyspace, name)

	metrics.TableStateGauge.DeleteLabelValues(keyspace, name, "Absent", "default")
	metrics.TableStateGauge.DeleteLabelValues(keyspace, name, "Absent", "redo")
	metrics.TableStateGauge.DeleteLabelValues(keyspace, name, "Working", "default")
	metrics.TableStateGauge.DeleteLabelValues(keyspace, name, "Working", "redo")

	metrics.ScheduleTaskGauge.DeleteLabelValues(keyspace, name, "default")
	metrics.ScheduleTaskGauge.DeleteLabelValues(keyspace, name, "redo")
	metrics.SpanCountGauge.DeleteLabelValues(keyspace, name, "default")
	metrics.SpanCountGauge.DeleteLabelValues(keyspace, name, "redo")
	metrics.TableCountGauge.DeleteLabelValues(keyspace, name, "default")
	metrics.TableCountGauge.DeleteLabelValues(keyspace, name, "redo")
}

func (m *Maintainer) onInit() bool {
	err := m.initialize()
	if err != nil {
		m.handleError(err)
	}
	return false
}

// onMessage handles incoming messages from various components(eg. dispatcher manager, coordinator):
// Dispatcher Manager:
//   - HeartbeatRequest: Status updates and watermarks from dispatcher managers
//   - BlockStatusRequest: Barrier-related status from dispatcher managers
//   - MaintainerBootstrapResponse: Bootstrap completion status from dispatcher managers
//   - MaintainerPostBootstrapResponse: Post-bootstrap initialization status from dispatcher managers
//   - MaintainerCloseResponse: Shutdown confirmation from dispatcher managers
//
// Coordinator:
// - RemoveMaintainerRequest: Changefeed removal commands from coordinator
// - CheckpointTsMessage: CheckpointTs from coordinator, need to send to all dispatcher managers
func (m *Maintainer) onMessage(msg *messaging.TargetMessage) {
	switch msg.Type {
	case messaging.TypeHeartBeatRequest:
		m.onHeartbeatRequest(msg)
	case messaging.TypeBlockStatusRequest:
		m.onBlockStateRequest(msg)
	case messaging.TypeMaintainerBootstrapResponse:
		m.onMaintainerBootstrapResponse(msg)
	case messaging.TypeMaintainerPostBootstrapResponse:
		m.onMaintainerPostBootstrapResponse(msg)
	case messaging.TypeMaintainerCloseResponse:
		resp := msg.Message[0].(*heartbeatpb.MaintainerCloseResponse)
		m.onMaintainerCloseResponse(msg.From, resp)
	case messaging.TypeRemoveMaintainerRequest:
		req := msg.Message[0].(*heartbeatpb.RemoveMaintainerRequest)
		m.onRemoveMaintainer(req.Cascade, req.Removed)
	case messaging.TypeCheckpointTsMessage:
		req := msg.Message[0].(*heartbeatpb.CheckpointTsMessage)
		m.onCheckpointTsPersisted(req)
	case messaging.TypeRedoResolvedTsProgressMessage:
		req := msg.Message[0].(*heartbeatpb.RedoResolvedTsProgressMessage)
		m.onRedoPersisted(req)
	default:
		log.Warn("unknown message type, ignore it",
			zap.Stringer("changefeedID", m.changefeedID),
			zap.String("type", msg.Type.String()),
			zap.Any("message", msg.Message))
	}
}

func (m *Maintainer) onRemoveMaintainer(cascade, changefeedRemoved bool) {
	m.removing.Store(true)
	m.cascadeRemoving.Store(cascade)
	m.changefeedRemoved.Store(changefeedRemoved)
	closed := m.tryCloseChangefeed()
	if closed {
		m.removed.Store(true)
		m.scheduleState.Store(int32(heartbeatpb.ComponentState_Stopped))
		metrics.MaintainerGauge.WithLabelValues(m.changefeedID.Keyspace(), m.changefeedID.Name()).Dec()
		log.Info("changefeed maintainer closed", zap.Stringer("changefeedID", m.changefeedID),
			zap.Uint64("checkpointTs", m.getWatermark().CheckpointTs), zap.Bool("removed", m.removed.Load()))
	}
}

// onCheckpointTsPersisted forwards the checkpoint message to the table trigger dispatcher,
// which is co-located on the same node as the maintainer. The dispatcher will propagate
// the watermark information to downstream sinks.
func (m *Maintainer) onCheckpointTsPersisted(msg *heartbeatpb.CheckpointTsMessage) {
	m.sendMessages([]*messaging.TargetMessage{
		messaging.NewSingleTargetMessage(m.selfNode.ID, messaging.HeartbeatCollectorTopic, msg),
	})
}

func (m *Maintainer) onRedoPersisted(req *heartbeatpb.RedoResolvedTsProgressMessage) {
	if m.redoResolvedTs < req.ResolvedTs {
		m.redoResolvedTs = req.ResolvedTs
		msgs := make([]*messaging.TargetMessage, 0, len(m.bootstrapper.GetAllNodeIDs()))
		for id := range m.bootstrapper.GetAllNodeIDs() {
			msgs = append(msgs, messaging.NewSingleTargetMessage(id, messaging.HeartbeatCollectorTopic, &heartbeatpb.RedoResolvedTsForwardMessage{
				ChangefeedID: req.ChangefeedID,
				ResolvedTs:   m.redoResolvedTs,
			}))
		}
		m.sendMessages(msgs)
	}
}

func (m *Maintainer) onNodeChanged() {
	addedNodes, removedNodes, requests, responses := m.bootstrapper.HandleNewNodes(m.nodeManager.GetAliveNodes())
	log.Info("maintainer node changed", zap.Stringer("changefeedID", m.changefeedID),
		zap.Int("addedCount", len(addedNodes)),
		zap.Int("removedCount", len(removedNodes)),
		zap.Any("addedNodes", addedNodes),
		zap.Any("removedNodes", removedNodes))

	for _, id := range removedNodes {
		m.checkpointTsByCapture.Delete(id)
		m.redoTsByCapture.Delete(id)
		m.controller.RemoveNode(id)
	}

	m.sendMessages(requests)
	m.onBootstrapResponses(responses)
}

// handleRedoMetaTsMessage forwards the redo meta ts message to the dispatcher manager.
// - ResolvedTs: The commit-ts of the transaction that was finally confirmed to have been fully uploaded to external storage.
func (m *Maintainer) handleRedoMetaTsMessage(ctx context.Context) {
	ticker := time.NewTicker(periodRedoInterval)
	defer ticker.Stop()

	for {
		select {
		case <-ctx.Done():
			return
		case <-ticker.C:
			if !m.bootstrapped.Load() {
				log.Warn("can not advance redoTs since not bootstrapped",
					zap.Stringer("changefeedID", m.changefeedID))
				break
			}
			needUpdate := false
			updateCheckpointTs := true

			newWatermark := heartbeatpb.NewMaxWatermark()
			// Calculate operator and barrier constraints first to ensure atomicity.
			// This prevents a race condition where checkpointTsByCapture contains old heartbeat data
			// while operators have completed based on newer heartbeat processing.
			// For more detailed comments, please refer to `calculateNewCheckpointTs`.
			minRedoCheckpointTsForScheduler := m.controller.GetMinRedoCheckpointTs(newWatermark.CheckpointTs)
			minRedoCheckpointTsForBarrier := m.controller.redoBarrier.GetMinBlockedCheckpointTsForNewTables(newWatermark.CheckpointTs)

			// if there is no tables, there must be a table trigger dispatcher
			for _, id := range m.bootstrapper.GetAllNodeIDs() {
				// maintainer node has the table trigger dispatcher
				if id != m.selfNode.ID && m.controller.redoSpanController.GetTaskSizeByNodeID(id) <= 0 {
					continue
				}
				// node level watermark reported, ignore this round
				watermark, ok := m.redoTsByCapture.Get(id)
				if !ok {
					updateCheckpointTs = false
					log.Warn("redo checkpointTs can not be advanced, since missing capture heartbeat",
						zap.Stringer("changefeedID", m.changefeedID),
						zap.Any("node", id))
					continue
				}
				newWatermark.UpdateMin(watermark)
			}

			newWatermark.UpdateMin(heartbeatpb.Watermark{CheckpointTs: minRedoCheckpointTsForScheduler, ResolvedTs: minRedoCheckpointTsForScheduler})
			newWatermark.UpdateMin(heartbeatpb.Watermark{CheckpointTs: minRedoCheckpointTsForBarrier, ResolvedTs: minRedoCheckpointTsForBarrier})

			if m.redoMetaTs.ResolvedTs < newWatermark.CheckpointTs && updateCheckpointTs {
				m.redoMetaTs.ResolvedTs = newWatermark.CheckpointTs
				needUpdate = true
			}
			if m.redoMetaTs.CheckpointTs < m.getWatermark().CheckpointTs {
				m.redoMetaTs.CheckpointTs = m.getWatermark().CheckpointTs
				needUpdate = true
			}
			log.Debug("handle redo message",
				zap.Any("needUpdate", needUpdate),
				zap.Any("redoMetaTs", m.redoMetaTs),
				zap.Any("checkpointTs", m.getWatermark().CheckpointTs),
				zap.Any("resolvedTs", newWatermark.CheckpointTs),
			)
			if needUpdate {
<<<<<<< HEAD
				msgs := make([]*messaging.TargetMessage, 0, len(m.bootstrapper.GetAllNodeIDs()))
				for _, id := range m.bootstrapper.GetAllNodeIDs() {
					msgs = append(msgs, messaging.NewSingleTargetMessage(id, messaging.HeartbeatCollectorTopic, &heartbeatpb.RedoMessage{
						ChangefeedID: m.redoTs.ChangefeedID,
						CheckpointTs: m.redoTs.CheckpointTs,
						ResolvedTs:   m.redoTs.ResolvedTs,
					}))
				}
				m.sendMessages(msgs)
=======
				m.sendMessages([]*messaging.TargetMessage{
					messaging.NewSingleTargetMessage(m.selfNode.ID, messaging.HeartbeatCollectorTopic, &heartbeatpb.RedoMetaMessage{
						ChangefeedID: m.redoMetaTs.ChangefeedID,
						CheckpointTs: m.redoMetaTs.CheckpointTs,
						ResolvedTs:   m.redoMetaTs.ResolvedTs,
					}),
				})
>>>>>>> c402e4a0
			}
		}
	}
}

// calCheckpointTs will be a little expensive when there are a large number of operators or absent tasks
// so we use a single goroutine to calculate the checkpointTs, instead of blocking event handling
func (m *Maintainer) calCheckpointTs(ctx context.Context) {
	ticker := time.NewTicker(periodEventInterval)
	defer ticker.Stop()

	for {
		select {
		case <-ctx.Done():
			return
		case <-ticker.C:
			if !m.bootstrapped.Load() {
				log.Warn("can not advance checkpointTs since not bootstrapped",
					zap.Stringer("changefeedID", m.changefeedID),
					zap.Uint64("checkpointTs", m.getWatermark().CheckpointTs),
					zap.Uint64("resolvedTs", m.getWatermark().ResolvedTs))
				break
			}

			// first check the online/offline nodes
			// we need to check node changed before calculating checkpointTs
			// to avoid the case when a node is offline, the node's heartbeat is missing
			// while the span in this node still not set to absent, which may cause
			// the checkpointTs be advanced incorrectly
			m.checkNodeChanged()

			// CRITICAL SECTION: Calculate checkpointTs with proper ordering to prevent race condition
			newWatermark, canUpdate := m.calculateNewCheckpointTs()
			if canUpdate {
				m.setWatermark(*newWatermark)
				m.updateMetrics()
			}
		}
	}
}

// calculateNewCheckpointTs calculates the new checkpoint with proper ordering to prevent race condition.
//
// Race Condition Problem:
// 1. DDL creates operator_add for new dispatcher (startTs=150)
// 2. Old heartbeat (calculated before dispatcher creation) sent with checkpointTs=200
// 3. New heartbeat (with new dispatcher status) sent with checkpointTs=200
// 4. onHeartBeatRequest processes old heartbeat first -> updates checkpointTsByCapture to 200
// 5. onHeartBeatRequest processes new heartbeat -> operator_add completes -> no longer blocks
// 6. calCheckpointTs uses checkpointTsByCapture=200 but operator no longer blocks
// 7. RESULT: checkpointTs advances to 200 > newDispatcherStartTs=150 -> DATA LOSS on crash
//
// Solution: Two-part atomic fix in onHeartBeatRequest + calculateNewCheckpointTs:
//
// Part 1 (onHeartBeatRequest): Update checkpointTsByCapture BEFORE processing operator status
//   - This ensures when operator completes, checkpointTsByCapture contains complete heartbeat
//   - Eliminates the window where old heartbeat data exists with completed operator
//
// Part 2 (calculateNewCheckpointTs): Calculate operator constraints first, then apply heartbeat constraints
//   - Operator constraints represent current safe limits regardless of heartbeat timing
//   - Heartbeat constraints can only further restrict, never relax operator limits
//
// Returns: (newWatermark, canUpdate)
func (m *Maintainer) calculateNewCheckpointTs() (*heartbeatpb.Watermark, bool) {
	// Step 1: Get current operator and barrier constraints first
	newWatermark := heartbeatpb.NewMaxWatermark()
	minCheckpointTsForScheduler := m.controller.GetMinCheckpointTs(newWatermark.CheckpointTs)
	minCheckpointTsForBarrier := m.controller.barrier.GetMinBlockedCheckpointTsForNewTables(newWatermark.CheckpointTs)

	// Step 2: Apply heartbeat constraints from all nodes
	updateCheckpointTs := true
	for _, id := range m.bootstrapper.GetAllNodeIDs() {
		// maintainer node has the table trigger dispatcher
		if id != m.selfNode.ID && m.controller.spanController.GetTaskSizeByNodeID(id) <= 0 {
			continue
		}
		// node level watermark reported, ignore this round
		watermark, ok := m.checkpointTsByCapture.Get(id)
		if !ok {
			updateCheckpointTs = false
			log.Warn("checkpointTs can not be advanced, since missing capture heartbeat",
				zap.Stringer("changefeedID", m.changefeedID),
				zap.Any("node", id),
				zap.Uint64("checkpointTs", m.getWatermark().CheckpointTs),
				zap.Uint64("resolvedTs", m.getWatermark().ResolvedTs))
			continue
		}
		// Apply heartbeat constraint - can only make checkpointTs smaller (safer)
		newWatermark.UpdateMin(watermark)
	}

	if !updateCheckpointTs {
		return nil, false
	}

	newWatermark.UpdateMin(heartbeatpb.Watermark{CheckpointTs: minCheckpointTsForBarrier, ResolvedTs: minCheckpointTsForBarrier})
	newWatermark.UpdateMin(heartbeatpb.Watermark{CheckpointTs: minCheckpointTsForScheduler, ResolvedTs: minCheckpointTsForScheduler})

	log.Debug("can advance checkpointTs",
		zap.Stringer("changefeedID", m.changefeedID),
		zap.Uint64("newCheckpointTs", newWatermark.CheckpointTs),
		zap.Uint64("newResolvedTs", newWatermark.ResolvedTs),
		zap.Uint64("minCheckpointTsForScheduler", minCheckpointTsForScheduler),
		zap.Uint64("minCheckpointTsForBarrier", minCheckpointTsForBarrier),
	)

	return newWatermark, true
}

func (m *Maintainer) updateMetrics() {
	watermark := m.getWatermark()

	pdPhysicalTime := oracle.GetPhysical(m.pdClock.CurrentTime())
	phyCkpTs := oracle.ExtractPhysical(watermark.CheckpointTs)
	m.checkpointTsGauge.Set(float64(phyCkpTs))
	lag := float64(pdPhysicalTime-phyCkpTs) / 1e3
	m.checkpointTsLagGauge.Set(lag)

	phyResolvedTs := oracle.ExtractPhysical(watermark.ResolvedTs)
	m.resolvedTsGauge.Set(float64(phyResolvedTs))
	lag = float64(pdPhysicalTime-phyResolvedTs) / 1e3
	m.resolvedTsLagGauge.Set(lag)
}

// send message to other components
func (m *Maintainer) sendMessages(msgs []*messaging.TargetMessage) {
	for _, msg := range msgs {
		err := m.mc.SendCommand(msg)
		if err != nil {
			log.Debug("failed to send maintainer request",
				zap.Stringer("changefeedID", m.changefeedID),
				zap.Any("msg", msg), zap.Error(err))
			continue
		}
	}
}

func (m *Maintainer) onHeartbeatRequest(msg *messaging.TargetMessage) {
	// ignore the heartbeat if the maintainer not bootstrapped
	if !m.bootstrapped.Load() {
		return
	}
	req := msg.Message[0].(*heartbeatpb.HeartBeatRequest)

	// ATOMIC CHECKPOINT UPDATE: Part 1 of race condition fix
	// Update checkpointTsByCapture BEFORE processing operator status to ensure atomicity
	// This works together with calCheckpointTs to prevent incorrect checkpoint advancement
	if req.Watermark != nil {
		// The sequence increases when a dispatcher status changes, so accept the new watermark
		// even if the reported checkpoint regresses (new dispatcher might replay from
		// an earlier startTs). For the same sequence we still keep checkpoint monotonic
		// to ignore reordered or duplicated heartbeats.
		old, ok := m.checkpointTsByCapture.Get(msg.From)
		if !ok || req.Watermark.Seq > old.Seq || (req.Watermark.Seq == old.Seq && req.Watermark.CheckpointTs > old.CheckpointTs) {
			m.checkpointTsByCapture.Set(msg.From, *req.Watermark)
		}
		// Update last synced ts from all dispatchers.
		// We don't care about the checkpoint ts of scheduler or barrier here,
		// we just want to know the max time that all dispatchers have synced.
		m.watermark.mu.Lock()
		if m.watermark.LastSyncedTs < req.Watermark.LastSyncedTs {
			m.watermark.LastSyncedTs = req.Watermark.LastSyncedTs
		}
		m.watermark.mu.Unlock()
	}

	if req.RedoWatermark != nil {
		// Apply the same rule for redo checkpoint: newer sequence wins even if checkpoint
		// moves backwards, while identical sequence updates must be strictly forward only.
		old, ok := m.redoTsByCapture.Get(msg.From)
		if !ok || req.RedoWatermark.Seq > old.Seq || (req.RedoWatermark.Seq == old.Seq && req.RedoWatermark.CheckpointTs > old.CheckpointTs) {
			m.redoTsByCapture.Set(msg.From, *req.RedoWatermark)
		}
	}
	if req.Err != nil {
		log.Error("dispatcher report an error",
			zap.Stringer("changefeedID", m.changefeedID),
			zap.Stringer("sourceNode", msg.From),
			zap.String("error", req.Err.Message))
		m.onError(msg.From, req.Err)
	}

	// ATOMIC CHECKPOINT UPDATE: Part 2 of race condition fix
	// Process operator status updates AFTER checkpointTsByCapture is updated
	// This ensures when operators complete, checkpointTsByCapture already contains the complete heartbeat
	// Works with calCheckpointTs constraint ordering to prevent checkpoint advancing past new dispatcher startTs
	m.controller.HandleStatus(msg.From, req.Statuses)
}

func (m *Maintainer) onError(from node.ID, err *heartbeatpb.RunningError) {
	err.Node = from.String()
	if info, ok := m.nodeManager.GetAliveNodes()[from]; ok {
		err.Node = info.AdvertiseAddr
	}
	m.runningErrors.Lock()
	m.statusChanged.Store(true)
	m.runningErrors.m[from] = err
	m.runningErrors.Unlock()
}

func (m *Maintainer) onBlockStateRequest(msg *messaging.TargetMessage) {
	// the barrier is not initialized
	if !m.bootstrapped.Load() {
		return
	}
	req := msg.Message[0].(*heartbeatpb.BlockStatusRequest)

	var ackMsg []*messaging.TargetMessage
	if common.IsDefaultMode(req.Mode) {
		ackMsg = m.controller.barrier.HandleStatus(msg.From, req)
	} else {
		ackMsg = m.controller.redoBarrier.HandleStatus(msg.From, req)
	}
	if ackMsg != nil {
		m.sendMessages(ackMsg)
	}
}

// onMaintainerBootstrapResponse is called when a maintainer bootstrap response(send by dispatcher manager) is received.
func (m *Maintainer) onMaintainerBootstrapResponse(msg *messaging.TargetMessage) {
	log.Info("maintainer received bootstrap response",
		zap.Stringer("changefeedID", m.changefeedID),
		zap.Stringer("sourceNodeID", msg.From))

	resp := msg.Message[0].(*heartbeatpb.MaintainerBootstrapResponse)
	if resp.Err != nil {
		log.Warn("maintainer bootstrap failed",
			zap.Stringer("changefeedID", m.changefeedID),
			zap.String("error", resp.Err.Message))
		m.onError(msg.From, resp.Err)
		return
	}

	responses := m.bootstrapper.HandleBootstrapResponse(msg.From, resp)
	m.onBootstrapResponses(responses)

	// When receiving a bootstrap response from our own node's dispatcher manager
	// (which handles table trigger events), mark this changefeed is not new created.
	if msg.From == m.selfNode.ID {
		m.newChangefeed = false
	}
}

func (m *Maintainer) onMaintainerPostBootstrapResponse(msg *messaging.TargetMessage) {
	log.Info("received maintainer post bootstrap response",
		zap.Stringer("changefeedID", m.changefeedID),
		zap.Any("server", msg.From))
	resp := msg.Message[0].(*heartbeatpb.MaintainerPostBootstrapResponse)
	if resp.Err != nil {
		log.Warn("maintainer post bootstrap failed",
			zap.Stringer("changefeedID", m.changefeedID),
			zap.String("error", resp.Err.Message))
		m.onError(msg.From, resp.Err)
		return
	}
	// disable resend post bootstrap message
	m.postBootstrapMsg = nil
}

// isMysqlCompatible returns true if the sinkURIStr is mysql compatible.
func isMysqlCompatible(sinkURIStr string) (bool, error) {
	sinkURI, err := url.Parse(sinkURIStr)
	if err != nil {
		return false, errors.WrapError(errors.ErrSinkURIInvalid, err)
	}
	scheme := config.GetScheme(sinkURI)
	return config.IsMySQLCompatibleScheme(scheme), nil
}

func newDDLSpan(keyspaceID uint32, cfID common.ChangeFeedID, checkpointTs uint64, selfNode *node.Info, mode int64) (common.DispatcherID, *replica.SpanReplication) {
	tableTriggerEventDispatcherID := common.NewDispatcherID()
	ddlSpan := replica.NewWorkingSpanReplication(cfID, tableTriggerEventDispatcherID,
		common.DDLSpanSchemaID,
		common.KeyspaceDDLSpan(keyspaceID), &heartbeatpb.TableSpanStatus{
			ID:              tableTriggerEventDispatcherID.ToPB(),
			ComponentStatus: heartbeatpb.ComponentState_Working,
			CheckpointTs:    checkpointTs,
			Mode:            mode,
		}, selfNode.ID, false)
	return tableTriggerEventDispatcherID, ddlSpan
}

func (m *Maintainer) onBootstrapResponses(responses map[node.ID]*heartbeatpb.MaintainerBootstrapResponse) {
	// calCheckpointTs() skips advancing checkpoint when bootstrapped is false, so it won't call
	// onNodeChanged() before FinishBootstrap succeeds. All other callers of onNodeChanged() and
	// onMaintainerBootstrapResponse() run in the same event loop goroutine as onRemoveMaintainer(),
	// hence guarding with m.removing is sufficient to avoid accessing a removed DDL span leading to panic.
	if responses == nil || m.removing.Load() {
		return
	}
	isMySQLSinkCompatible, err := isMysqlCompatible(m.info.SinkURI)
	if err != nil {
		m.handleError(err)
		return
	}
	postBootstrapRequest, err := m.controller.FinishBootstrap(responses, isMySQLSinkCompatible)
	if err != nil {
		m.handleError(err)
		return
	}

	if postBootstrapRequest == nil {
		return
	}

	m.bootstrapped.Store(true)
	log.Info("maintainer bootstrapped", zap.Stringer("changefeedID", m.changefeedID))
	// Memory Consumption is 64(tableName/schemaName limit) * 4(utf8.UTFMax) * 2(tableName+schemaName) * tableNum
	// For an extreme case(100w tables, and 64 utf8 characters for each name), the memory consumption is about 488MB.
	// For a normal case(100w tables, and 16 ascii characters for each name), the memory consumption is about 30MB.
	m.postBootstrapMsg = postBootstrapRequest
	m.sendPostBootstrapRequest()
	m.statusChanged.Store(true)
}

func (m *Maintainer) sendPostBootstrapRequest() {
	if m.postBootstrapMsg != nil {
		msg := messaging.NewSingleTargetMessage(
			m.selfNode.ID,
			messaging.DispatcherManagerManagerTopic,
			m.postBootstrapMsg,
		)
		m.sendMessages([]*messaging.TargetMessage{msg})
	}
}

func (m *Maintainer) onMaintainerCloseResponse(from node.ID, response *heartbeatpb.MaintainerCloseResponse) {
	if response.Success {
		m.closedNodes[from] = struct{}{}
		m.onRemoveMaintainer(m.cascadeRemoving.Load(), m.changefeedRemoved.Load())
	}
}

func (m *Maintainer) handleResendMessage() {
	// resend closing message
	if m.removing.Load() && m.cascadeRemoving.Load() {
		m.trySendMaintainerCloseRequestToAllNode()
		return
	}
	// resend bootstrap message
	m.sendMessages(m.bootstrapper.ResendBootstrapMessage())
	m.sendPostBootstrapRequest()
	if m.controller.redoBarrier != nil {
		// resend redo barrier ack messages
		m.sendMessages(m.controller.redoBarrier.Resend())
	}
	if m.controller.barrier != nil {
		// resend barrier ack messages
		m.sendMessages(m.controller.barrier.Resend())
	}
}

func (m *Maintainer) tryCloseChangefeed() bool {
	if m.scheduleState.Load() != int32(heartbeatpb.ComponentState_Stopped) {
		m.statusChanged.Store(true)
	}
	if !m.cascadeRemoving.Load() {
		m.controller.operatorController.RemoveTasksByTableIDs(m.ddlSpan.Span.TableID)
		if m.enableRedo {
			m.controller.redoOperatorController.RemoveTasksByTableIDs(m.redoDDLSpan.Span.TableID)
			return !m.ddlSpan.IsWorking() && !m.redoDDLSpan.IsWorking()
		}
		return !m.ddlSpan.IsWorking()
	}
	return m.trySendMaintainerCloseRequestToAllNode()
}

// trySendMaintainerCloseRequestToAllNode is used to send maintainer close request to all nodes
// if all nodes are closed, return true, otherwise return false.
func (m *Maintainer) trySendMaintainerCloseRequestToAllNode() bool {
	msgs := make([]*messaging.TargetMessage, 0)
	for n := range m.nodeManager.GetAliveNodes() {
		// Check if the node is already closed.
		if _, ok := m.closedNodes[n]; !ok {
			msgs = append(msgs, messaging.NewSingleTargetMessage(
				n,
				messaging.DispatcherManagerManagerTopic,
				&heartbeatpb.MaintainerCloseRequest{
					ChangefeedID: m.changefeedID.ToPB(),
					Removed:      m.changefeedRemoved.Load(),
				}))
		}
	}
	if len(msgs) > 0 {
		m.sendMessages(msgs)
		log.Info("send maintainer close request to all dispatcher managers",
			zap.Stringer("changefeedID", m.changefeedID),
			zap.Uint64("checkpointTs", m.getWatermark().CheckpointTs),
			zap.Int("nodeCount", len(msgs)))
	}
	return len(msgs) == 0
}

// handleError set the caches the error, the error will be reported to coordinator
// and coordinator remove this maintainer
func (m *Maintainer) handleError(err error) {
	log.Error("an error occurred in maintainer",
		zap.Stringer("changefeedID", m.changefeedID), zap.Error(err))
	var code string
	if rfcCode, ok := errors.RFCCode(err); ok {
		code = string(rfcCode)
	} else {
		code = string(errors.ErrOwnerUnknown.RFCCode())
	}

	m.runningErrors.Lock()
	defer m.runningErrors.Unlock()
	m.runningErrors.m[m.selfNode.ID] = &heartbeatpb.RunningError{
		Time:    time.Now().String(),
		Node:    m.selfNode.AdvertiseAddr,
		Code:    code,
		Message: err.Error(),
	}
	m.statusChanged.Store(true)
}

// createBootstrapMessageFactory returns a function that generates bootstrap messages
// for initializing dispatcher managers. The returned function takes a node ID and
// returns a message containing:
// - Serialized changefeed configuration
// - Starting checkpoint timestamp
// - Table trigger event dispatcher ID (only for dispatcher manager on same node)
// - Flag indicating if this is a new changefeed
func (m *Maintainer) createBootstrapMessageFactory() bootstrap.NewBootstrapRequestFn {
	// cfgBytes only holds necessary fields to initialize a changefeed dispatcher manager.
	cfgBytes, err := json.Marshal(m.info.ToChangefeedConfig())
	if err != nil {
		log.Panic("marshal changefeed info failed",
			zap.Stringer("changefeedID", m.changefeedID),
			zap.Error(err))
	}
	return func(targetNodeID node.ID, targetAddr string) *messaging.TargetMessage {
		msg := &heartbeatpb.MaintainerBootstrapRequest{
			ChangefeedID:                      m.changefeedID.ToPB(),
			Config:                            cfgBytes,
			StartTs:                           m.startCheckpointTs,
			TableTriggerEventDispatcherId:     nil,
			RedoTableTriggerEventDispatcherId: nil,
			IsNewChangefeed:                   false,
			KeyspaceId:                        m.info.KeyspaceID,
		}

		// only send dispatcher targetNodeID to dispatcher manager on the same node
		if targetNodeID == m.selfNode.ID {
			log.Info("create table event trigger dispatcher bootstrap message",
				zap.Stringer("changefeedID", m.changefeedID),
				zap.String("nodeAddr", targetAddr),
				zap.Any("nodeID", targetNodeID),
				zap.String("dispatcherID", m.ddlSpan.ID.String()),
				zap.Uint64("startTs", m.startCheckpointTs),
			)
			msg.TableTriggerEventDispatcherId = m.ddlSpan.ID.ToPB()
			if m.enableRedo {
				msg.RedoTableTriggerEventDispatcherId = m.redoDDLSpan.ID.ToPB()
			}
			msg.IsNewChangefeed = m.newChangefeed
		}

		log.Info("maintainer new bootstrap message to dispatcher orchestrator",
			zap.Stringer("changefeedID", m.changefeedID),
			zap.String("nodeAddr", targetAddr),
			zap.Any("nodeID", targetNodeID),
			zap.Uint64("startTs", m.startCheckpointTs))

		return messaging.NewSingleTargetMessage(targetNodeID, messaging.DispatcherManagerManagerTopic, msg)
	}
}

func (m *Maintainer) onPeriodTask() {
	// send scheduling messages
	m.handleResendMessage()
	m.collectMetrics()
}

func (m *Maintainer) collectMetrics() {
	if !m.bootstrapped.Load() {
		return
	}
	updateMetric := func(mode int64) {
		// exclude the table trigger
		spanController := m.controller.getSpanController(mode)
		totalSpanCount := spanController.TaskSize() - 1
		totalTableCount := 0
		groupSize := spanController.GetGroupSize()
		if groupSize == 1 {
			totalTableCount = spanController.GetTaskSizeByGroup(pkgReplica.DefaultGroupID)
		} else {
			totalTableCount = groupSize - 1 + spanController.GetTaskSizeByGroup(pkgReplica.DefaultGroupID)
		}
		scheduling := spanController.GetSchedulingSize()
		working := spanController.GetReplicatingSize()
		absent := spanController.GetAbsentSize()

		if common.IsDefaultMode(mode) {
			m.spanCountGauge.Set(float64(totalSpanCount))
			m.tableCountGauge.Set(float64(totalTableCount))
			m.scheduledTaskGauge.Set(float64(scheduling))
		} else {
			m.redoSpanCountGauge.Set(float64(totalSpanCount))
			m.redoTableCountGauge.Set(float64(totalTableCount))
			m.redoScheduledTaskGauge.Set(float64(scheduling))
		}
		metrics.TableStateGauge.WithLabelValues(m.changefeedID.Keyspace(), m.changefeedID.Name(), "Absent", common.StringMode(mode)).Set(float64(absent))
		metrics.TableStateGauge.WithLabelValues(m.changefeedID.Keyspace(), m.changefeedID.Name(), "Working", common.StringMode(mode)).Set(float64(working))
	}
	if time.Since(m.lastPrintStatusTime) > time.Second*20 {
		updateMetric(common.DefaultMode)
		if m.enableRedo {
			updateMetric(common.RedoMode)
		}
		m.lastPrintStatusTime = time.Now()
	}
}

func (m *Maintainer) runHandleEvents(ctx context.Context) {
	ticker := time.NewTicker(periodEventInterval)
	defer ticker.Stop()

	for {
		select {
		case <-ctx.Done():
			return
		case event := <-m.eventCh.Out():
			m.HandleEvent(event)
		case <-ticker.C:
			m.HandleEvent(&Event{
				changefeedID: m.changefeedID,
				eventType:    EventPeriod,
			})
		}
	}
}

// pushEvent is used to push event to maintainer's event channel
// event will be handled by maintainer's main loop
func (m *Maintainer) pushEvent(event *Event) {
	m.eventCh.In() <- event
}

func (m *Maintainer) getWatermark() heartbeatpb.Watermark {
	m.watermark.mu.RLock()
	defer m.watermark.mu.RUnlock()
	res := heartbeatpb.Watermark{
		CheckpointTs: m.watermark.CheckpointTs,
		ResolvedTs:   m.watermark.ResolvedTs,
		LastSyncedTs: m.watermark.LastSyncedTs,
	}
	return res
}

func (m *Maintainer) setWatermark(newWatermark heartbeatpb.Watermark) {
	m.watermark.mu.Lock()
	defer m.watermark.mu.Unlock()
	if newWatermark.CheckpointTs != math.MaxUint64 {
		m.watermark.CheckpointTs = newWatermark.CheckpointTs
	}
	if newWatermark.ResolvedTs != math.MaxUint64 {
		m.watermark.ResolvedTs = newWatermark.ResolvedTs
	}
}<|MERGE_RESOLUTION|>--- conflicted
+++ resolved
@@ -512,7 +512,7 @@
 	if m.redoResolvedTs < req.ResolvedTs {
 		m.redoResolvedTs = req.ResolvedTs
 		msgs := make([]*messaging.TargetMessage, 0, len(m.bootstrapper.GetAllNodeIDs()))
-		for id := range m.bootstrapper.GetAllNodeIDs() {
+		for _, id := range m.bootstrapper.GetAllNodeIDs() {
 			msgs = append(msgs, messaging.NewSingleTargetMessage(id, messaging.HeartbeatCollectorTopic, &heartbeatpb.RedoResolvedTsForwardMessage{
 				ChangefeedID: req.ChangefeedID,
 				ResolvedTs:   m.redoResolvedTs,
@@ -603,17 +603,6 @@
 				zap.Any("resolvedTs", newWatermark.CheckpointTs),
 			)
 			if needUpdate {
-<<<<<<< HEAD
-				msgs := make([]*messaging.TargetMessage, 0, len(m.bootstrapper.GetAllNodeIDs()))
-				for _, id := range m.bootstrapper.GetAllNodeIDs() {
-					msgs = append(msgs, messaging.NewSingleTargetMessage(id, messaging.HeartbeatCollectorTopic, &heartbeatpb.RedoMessage{
-						ChangefeedID: m.redoTs.ChangefeedID,
-						CheckpointTs: m.redoTs.CheckpointTs,
-						ResolvedTs:   m.redoTs.ResolvedTs,
-					}))
-				}
-				m.sendMessages(msgs)
-=======
 				m.sendMessages([]*messaging.TargetMessage{
 					messaging.NewSingleTargetMessage(m.selfNode.ID, messaging.HeartbeatCollectorTopic, &heartbeatpb.RedoMetaMessage{
 						ChangefeedID: m.redoMetaTs.ChangefeedID,
@@ -621,7 +610,6 @@
 						ResolvedTs:   m.redoMetaTs.ResolvedTs,
 					}),
 				})
->>>>>>> c402e4a0
 			}
 		}
 	}
