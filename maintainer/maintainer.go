--- conflicted
+++ resolved
@@ -172,7 +172,7 @@
 
 	tableTriggerEventDispatcherID, ddlSpan := newDDLSpan(cfID, checkpointTs, selfNode, common.DefaultMode)
 	var redoDDLSpan *replica.SpanReplication
-	enableRedo := redo.IsConsistentEnabled(cfg.Config.Consistent.Level)
+	enableRedo := redo.IsConsistentEnabled(info.Config.Consistent.Level)
 	if enableRedo {
 		_, redoDDLSpan = newDDLSpan(cfID, checkpointTs, selfNode, common.RedoMode)
 	}
@@ -182,27 +182,14 @@
 		eventCh:           chann.NewAutoDrainChann[*Event](),
 		startCheckpointTs: checkpointTs,
 		controller: NewController(cfID, checkpointTs, taskScheduler,
-<<<<<<< HEAD
-			info.Config, ddlSpan, conf.AddTableBatchSize, time.Duration(conf.CheckBalanceInterval)),
-		mc:              mc,
-		removed:         atomic.NewBool(false),
-		nodeManager:     nodeManager,
-		closedNodes:     make(map[node.ID]struct{}),
-		statusChanged:   atomic.NewBool(true),
-		cascadeRemoving: false,
-		info:            info,
-		pdClock:         appcontext.GetService[pdutil.Clock](appcontext.DefaultPDClock),
-
-=======
-			cfg.Config, ddlSpan, redoDDLSpan, conf.AddTableBatchSize, time.Duration(conf.CheckBalanceInterval), enableRedo),
+			info.Config, ddlSpan, redoDDLSpan, conf.AddTableBatchSize, time.Duration(conf.CheckBalanceInterval), enableRedo),
 		mc:                    mc,
 		removed:               atomic.NewBool(false),
 		nodeManager:           nodeManager,
 		closedNodes:           make(map[node.ID]struct{}),
 		statusChanged:         atomic.NewBool(true),
-		config:                cfg,
+		info:                  info,
 		pdClock:               appcontext.GetService[pdutil.Clock](appcontext.DefaultPDClock),
->>>>>>> 592255a7
 		ddlSpan:               ddlSpan,
 		redoDDLSpan:           redoDDLSpan,
 		checkpointTsByCapture: newWatermarkCaptureMap(),
