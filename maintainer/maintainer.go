--- conflicted
+++ resolved
@@ -551,34 +551,7 @@
 }
 
 func (m *Maintainer) onNodeChanged() {
-<<<<<<< HEAD
-	currentNodes := m.bootstrapper.GetAllNodeIDs()
-
-	activeNodes := m.nodeManager.GetAliveNodes()
-	newNodes := make([]*node.Info, 0, len(activeNodes))
-	for id, n := range activeNodes {
-		if _, ok := currentNodes[id]; !ok {
-			newNodes = append(newNodes, n)
-		}
-	}
-	var removedNodes []node.ID
-	for id := range currentNodes {
-		if _, ok := activeNodes[id]; !ok {
-			removedNodes = append(removedNodes, id)
-			m.checkpointTsByCapture.Delete(id)
-			m.redoTsByCapture.Delete(id)
-			m.checksumStateByCapture.Delete(id)
-			m.redoChecksumStateByCapture.Delete(id)
-			m.controller.RemoveNode(id)
-		}
-	}
-	m.defaultChecksumManager.RemoveNodes(removedNodes)
-	if m.redoChecksumManager != nil {
-		m.redoChecksumManager.RemoveNodes(removedNodes)
-	}
-=======
 	addedNodes, removedNodes, requests, responses := m.bootstrapper.HandleNodesChange(m.nodeManager.GetAliveNodes())
->>>>>>> b4be584d
 	log.Info("maintainer node changed", zap.Stringer("changefeedID", m.changefeedID),
 		zap.Int("addedCount", len(addedNodes)),
 		zap.Int("removedCount", len(removedNodes)),
@@ -589,6 +562,13 @@
 		m.controller.RemoveNode(id)
 		m.checkpointTsByCapture.Delete(id)
 		m.redoTsByCapture.Delete(id)
+		m.checksumStateByCapture.Delete(id)
+		m.redoChecksumStateByCapture.Delete(id)
+	}
+
+	m.defaultChecksumManager.RemoveNodes(removedNodes)
+	if m.redoChecksumManager != nil {
+		m.redoChecksumManager.RemoveNodes(removedNodes)
 	}
 
 	m.sendMessages(requests)
@@ -606,49 +586,13 @@
 		case <-ctx.Done():
 			return
 		case <-ticker.C:
-<<<<<<< HEAD
 			m.advanceRedoMetaTsOnce()
 		}
 	}
 }
-=======
-			if !m.initialized.Load() {
-				log.Warn("can not advance redoTs since not bootstrapped",
-					zap.Stringer("changefeedID", m.changefeedID))
-				break
-			}
-			needUpdate := false
-			updateCheckpointTs := true
-
-			newWatermark := heartbeatpb.NewMaxWatermark()
-			// Calculate operator and barrier constraints first to ensure atomicity.
-			// This prevents a race condition where checkpointTsByCapture contains old heartbeat data
-			// while operators have completed based on newer heartbeat processing.
-			// For more detailed comments, please refer to `calculateNewCheckpointTs`.
-			minRedoCheckpointTsForScheduler := m.controller.GetMinRedoCheckpointTs(newWatermark.CheckpointTs)
-			minRedoCheckpointTsForBarrier := m.controller.redoBarrier.GetMinBlockedCheckpointTsForNewTables(newWatermark.CheckpointTs)
-
-			// if there is no tables, there must be a table trigger dispatcher
-			for _, id := range m.bootstrapper.GetAllNodeIDs() {
-				// maintainer node has the table trigger dispatcher
-				if id != m.selfNode.ID && m.controller.redoSpanController.GetTaskSizeByNodeID(id) <= 0 {
-					continue
-				}
-				// node level watermark reported, ignore this round
-				watermark, ok := m.redoTsByCapture.Get(id)
-				if !ok {
-					updateCheckpointTs = false
-					log.Warn("redo checkpointTs can not be advanced, since missing capture heartbeat",
-						zap.Stringer("changefeedID", m.changefeedID),
-						zap.Any("node", id))
-					continue
-				}
-				newWatermark.UpdateMin(watermark)
-			}
->>>>>>> b4be584d
 
 func (m *Maintainer) advanceRedoMetaTsOnce() {
-	if !m.bootstrapped.Load() {
+	if !m.initialized.Load() {
 		log.Warn("can not advance redoTs since not bootstrapped",
 			zap.Stringer("changefeedID", m.changefeedID))
 		return
@@ -666,7 +610,7 @@
 	minRedoCheckpointTsForBarrier := m.controller.redoBarrier.GetMinBlockedCheckpointTsForNewTables(newWatermark.CheckpointTs)
 
 	// If there is no tables, there must be a table trigger dispatcher.
-	for id := range m.bootstrapper.GetAllNodeIDs() {
+	for _, id := range m.bootstrapper.GetAllNodeIDs() {
 		// Maintainer node has the table trigger dispatcher.
 		if id != m.selfNode.ID && m.controller.redoSpanController.GetTaskSizeByNodeID(id) <= 0 {
 			continue
@@ -1021,11 +965,7 @@
 		m.handleError(err)
 		return
 	}
-<<<<<<< HEAD
-	msg, checksumMsgs, err := m.controller.FinishBootstrap(cachedResp, isMySQLSinkCompatible)
-=======
-	postBootstrapRequest, err := m.controller.FinishBootstrap(responses, isMySQLSinkCompatible)
->>>>>>> b4be584d
+	postBootstrapRequest, checksumMsgs, err := m.controller.FinishBootstrap(responses, isMySQLSinkCompatible)
 	if err != nil {
 		m.handleError(err)
 		return
@@ -1042,12 +982,7 @@
 	// For a normal case(100w tables, and 16 ascii characters for each name), the memory consumption is about 30MB.
 	m.postBootstrapMsg = postBootstrapRequest
 	m.sendPostBootstrapRequest()
-<<<<<<< HEAD
 	m.sendMessages(checksumMsgs)
-	// set status changed to true, trigger the maintainer manager to send heartbeat to coordinator
-	// to report the this changefeed's status
-=======
->>>>>>> b4be584d
 	m.statusChanged.Store(true)
 }
 
