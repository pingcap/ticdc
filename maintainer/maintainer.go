// Copyright 2024 PingCAP, Inc.
//
// Licensed under the Apache License, Version 2.0 (the "License");
// you may not use this file except in compliance with the License.
// You may obtain a copy of the License at
//
//     http://www.apache.org/licenses/LICENSE-2.0
//
// Unless required by applicable law or agreed to in writing, software
// distributed under the License is distributed on an "AS IS" BASIS,
// See the License for the specific language governing permissions and
// limitations under the License.

package maintainer

import (
	"context"
	"encoding/json"
	"math"
	"net/url"
	"sync"
	"time"

	"github.com/pingcap/failpoint"
	"github.com/pingcap/log"
	"github.com/pingcap/ticdc/downstreamadapter/sink/helper"
	"github.com/pingcap/ticdc/heartbeatpb"
	"github.com/pingcap/ticdc/maintainer/replica"
	"github.com/pingcap/ticdc/maintainer/split"
	"github.com/pingcap/ticdc/pkg/bootstrap"
	"github.com/pingcap/ticdc/pkg/common"
	appcontext "github.com/pingcap/ticdc/pkg/common/context"
	"github.com/pingcap/ticdc/pkg/config"
	"github.com/pingcap/ticdc/pkg/errors"
	"github.com/pingcap/ticdc/pkg/messaging"
	"github.com/pingcap/ticdc/pkg/metrics"
	"github.com/pingcap/ticdc/pkg/node"
	"github.com/pingcap/ticdc/pkg/pdutil"
	"github.com/pingcap/ticdc/pkg/redo"
	"github.com/pingcap/ticdc/server/watcher"
	"github.com/pingcap/ticdc/utils/chann"
	"github.com/pingcap/ticdc/utils/threadpool"
	"github.com/prometheus/client_golang/prometheus"
	"github.com/tikv/client-go/v2/oracle"
	"go.uber.org/atomic"
	"go.uber.org/zap"
)

const (
	periodEventInterval = time.Millisecond * 100
)

// Maintainer is response for handle changefeed replication tasks. Maintainer should:
// 1. schedule tables to dispatcher manager
// 2. calculate changefeed checkpoint ts
// 3. send changefeed status to coordinator
// 4. handle heartbeat reported by dispatcher
//
// There are four threads in maintainer:
// 1. controller thread , handled in dynstream, it handles the main logic of the maintainer, like barrier, heartbeat
// 2. scheduler thread, handled in threadpool, it schedules the tables to dispatcher manager
// 3. operator controller thread, handled in threadpool, it runs the operators
// 4. checker controller, handled in threadpool, it runs the checkers to dynamically adjust the schedule
// all threads are read/write information from/to the ReplicationDB
type Maintainer struct {
	id                common.ChangeFeedID
	config            *config.ChangeFeedInfo
	selfNode          *node.Info
	controllerManager *ControllerManager

	pdClock pdutil.Clock

	eventCh *chann.DrainableChann[*Event]

	mc messaging.MessageCenter

	watermark struct {
		mu sync.RWMutex
		*heartbeatpb.Watermark
	}

	checkpointTsByCapture map[node.ID]heartbeatpb.Watermark

	scheduleState atomic.Int32
	bootstrapper  *bootstrap.Bootstrapper[heartbeatpb.MaintainerBootstrapResponse]

	removed *atomic.Bool

	bootstrapped     atomic.Bool
	postBootstrapMsg *heartbeatpb.MaintainerPostBootstrapRequest

	// startCheckpointTs is the initial checkpointTs when the maintainer is created.
	// It is sent to dispatcher managers during bootstrap to initialize their
	// checkpointTs.
	startCheckpointTs uint64
	redoTsMap         map[node.ID]*heartbeatpb.RedoTsMessage
	// redoTs is global redoTs to forward
	redoTs struct {
		mu sync.RWMutex
		*heartbeatpb.RedoTsMessage
	}
	redoDDLSpan *replica.SpanReplication

	// ddlSpan represents the table trigger event dispatcher that handles DDL events.
	// This dispatcher is always created on the same node as the maintainer and has a
	// 1:1 relationship with it. If a maintainer fails and is recreated on another node,
	// a new table trigger event dispatcher must also be created on that node.
	ddlSpan *replica.SpanReplication

	nodeManager *watcher.NodeManager
	// closedNodes is used to record the nodes that dispatcherManager is closed
	closedNodes map[node.ID]struct{}

	// statusChanged is used to notify the maintainer manager to send heartbeat to coordinator
	// to report the changefeed's status.
	statusChanged *atomic.Bool

	nodeChanged struct {
		// We use a mutex to protect the nodeChanged field
		// because it is accessed by multiple goroutines.
		// Note: a atomic.Bool is not enough here, because we need to
		// protect the nodeChange from being changed when onNodeChanged() is running.
		sync.Mutex
		changed bool
	}

	lastReportTime time.Time

	removing        atomic.Bool
	cascadeRemoving bool
	// the changefeed is removed, notify the dispatcher manager to clear ddl_ts table
	changefeedRemoved atomic.Bool

	lastPrintStatusTime time.Time
	// lastCheckpointTsTime time.Time

	// newChangefeed indicates if this is a fresh changefeed instance:
	// - true: when the changefeed is newly created or resumed with an overwritten checkpointTs
	// - false: when the changefeed is moved between nodes or restarted normally
	newChangefeed bool

	runningErrors struct {
		sync.Mutex
		m map[node.ID]*heartbeatpb.RunningError
	}

	cancelUpdateMetrics            context.CancelFunc
	changefeedCheckpointTsGauge    prometheus.Gauge
	changefeedCheckpointTsLagGauge prometheus.Gauge
	changefeedResolvedTsGauge      prometheus.Gauge
	changefeedResolvedTsLagGauge   prometheus.Gauge
	changefeedStatusGauge          prometheus.Gauge
	scheduledTaskGauge             prometheus.Gauge
	runningTaskGauge               prometheus.Gauge
	tableCountGauge                prometheus.Gauge
	handleEventDuration            prometheus.Observer
}

// NewMaintainer create the maintainer for the changefeed
func NewMaintainer(cfID common.ChangeFeedID,
	conf *config.SchedulerConfig,
	cfg *config.ChangeFeedInfo,
	selfNode *node.Info,
	taskScheduler threadpool.ThreadPool,
	pdAPI pdutil.PDAPIClient,
	regionCache split.RegionCache,
	checkpointTs uint64,
	newChangefeed bool,
) *Maintainer {
	mc := appcontext.GetService[messaging.MessageCenter](appcontext.MessageCenter)
	nodeManager := appcontext.GetService[*watcher.NodeManager](watcher.NodeManagerName)
	tableTriggerEventDispatcherID := common.NewDispatcherID()
	ddlSpan := replica.NewWorkingSpanReplication(cfID, tableTriggerEventDispatcherID,
		common.DDLSpanSchemaID,
		common.DDLSpan, &heartbeatpb.TableSpanStatus{
			ID:              tableTriggerEventDispatcherID.ToPB(),
			ComponentStatus: heartbeatpb.ComponentState_Working,
			CheckpointTs:    checkpointTs,
		}, selfNode.ID)
	// redo releated
	var (
		redoDDLSpan *replica.SpanReplication
	)
	if redo.IsConsistentEnabled(cfg.Config.Consistent.Level) {
		redoTableTriggerEventDispatcherID := common.NewDispatcherID()
		redoDDLSpan = replica.NewWorkingSpanReplication(cfID, redoTableTriggerEventDispatcherID,
			common.DDLSpanSchemaID,
			common.DDLSpan, &heartbeatpb.TableSpanStatus{
				ID:              redoTableTriggerEventDispatcherID.ToPB(),
				ComponentStatus: heartbeatpb.ComponentState_Working,
				CheckpointTs:    checkpointTs,
				Redo:            true,
			}, selfNode.ID)
	}
	m := &Maintainer{
		id:                cfID,
		selfNode:          selfNode,
		eventCh:           chann.NewAutoDrainChann[*Event](),
		startCheckpointTs: checkpointTs,
		redoTsMap:         make(map[node.ID]*heartbeatpb.RedoTsMessage),
		controllerManager: NewControllerManager(cfID, checkpointTs, pdAPI, regionCache, taskScheduler,
			cfg.Config, ddlSpan, redoDDLSpan, conf.AddTableBatchSize, time.Duration(conf.CheckBalanceInterval)),
		mc:                    mc,
		removed:               atomic.NewBool(false),
		nodeManager:           nodeManager,
		closedNodes:           make(map[node.ID]struct{}),
		statusChanged:         atomic.NewBool(true),
		cascadeRemoving:       false,
		config:                cfg,
		pdClock:               appcontext.GetService[pdutil.Clock](appcontext.DefaultPDClock),
		ddlSpan:               ddlSpan,
		checkpointTsByCapture: make(map[node.ID]heartbeatpb.Watermark),
		newChangefeed:         newChangefeed,
		redoDDLSpan:           redoDDLSpan,

		changefeedCheckpointTsGauge:    metrics.ChangefeedCheckpointTsGauge.WithLabelValues(cfID.Namespace(), cfID.Name()),
		changefeedCheckpointTsLagGauge: metrics.ChangefeedCheckpointTsLagGauge.WithLabelValues(cfID.Namespace(), cfID.Name()),
		changefeedResolvedTsGauge:      metrics.ChangefeedResolvedTsGauge.WithLabelValues(cfID.Namespace(), cfID.Name()),
		changefeedResolvedTsLagGauge:   metrics.ChangefeedResolvedTsLagGauge.WithLabelValues(cfID.Namespace(), cfID.Name()),
		changefeedStatusGauge:          metrics.ChangefeedStatusGauge.WithLabelValues(cfID.Namespace(), cfID.Name()),
		scheduledTaskGauge:             metrics.ScheduleTaskGauge.WithLabelValues(cfID.Namespace(), cfID.Name()),
		runningTaskGauge:               metrics.RunningScheduleTaskGauge.WithLabelValues(cfID.Namespace(), cfID.Name()),
		tableCountGauge:                metrics.TableGauge.WithLabelValues(cfID.Namespace(), cfID.Name()),
		handleEventDuration:            metrics.MaintainerHandleEventDuration.WithLabelValues(cfID.Namespace(), cfID.Name()),
	}
	m.nodeChanged.changed = false
	m.runningErrors.m = make(map[node.ID]*heartbeatpb.RunningError)

	m.watermark.Watermark = &heartbeatpb.Watermark{
		CheckpointTs: checkpointTs,
		ResolvedTs:   checkpointTs,
	}
	m.redoTs.RedoTsMessage = &heartbeatpb.RedoTsMessage{
		ChangefeedID: cfID.ToPB(),
		CheckpointTs: checkpointTs,
		ResolvedTs:   checkpointTs,
	}
	m.scheduleState.Store(int32(heartbeatpb.ComponentState_Working))
	m.bootstrapper = bootstrap.NewBootstrapper[heartbeatpb.MaintainerBootstrapResponse](
		m.id.Name(),
		m.createBootstrapMessageFactory(),
	)

	metrics.MaintainerGauge.WithLabelValues(cfID.Namespace(), cfID.Name()).Inc()
	ctx, cancel := context.WithCancel(context.Background())
	m.cancelUpdateMetrics = cancel

	go m.runUpdateMetrics(ctx)
	go m.runHandleEvents(ctx)

	log.Info("changefeed maintainer is created", zap.String("id", cfID.String()),
		zap.String("state", string(cfg.State)),
		zap.Uint64("checkpointTs", checkpointTs),
		zap.String("ddlDispatcherID", m.ddlSpan.ID.String()),
		zap.Bool("newChangefeed", newChangefeed),
	)

	return m
}

func NewMaintainerForRemove(cfID common.ChangeFeedID,
	conf *config.SchedulerConfig,
	selfNode *node.Info,
	taskScheduler threadpool.ThreadPool,
	pdAPI pdutil.PDAPIClient,
	regionCache split.RegionCache,
) *Maintainer {
	unused := &config.ChangeFeedInfo{
		ChangefeedID: cfID,
		SinkURI:      "",
		Config:       config.GetDefaultReplicaConfig(),
	}
	m := NewMaintainer(cfID, conf, unused, selfNode, taskScheduler, pdAPI, regionCache, 1, false)
	m.cascadeRemoving = true
	return m
}

// HandleEvent implements the event-driven process mode
// it's the entrance of the Maintainer, it handles all types of Events
// note: the EventPeriod is a special event that submitted when initializing maintainer
// , and it will be re-submitted at the end of onPeriodTask
func (m *Maintainer) HandleEvent(event *Event) bool {
	start := time.Now()
	defer func() {
		duration := time.Since(start)
		if duration > time.Second {
			log.Info("maintainer is too slow",
				zap.String("changefeed", m.id.String()),
				zap.Int("eventType", event.eventType),
				zap.Duration("duration", duration))
		}
		m.handleEventDuration.Observe(duration.Seconds())
	}()

	if m.scheduleState.Load() == int32(heartbeatpb.ComponentState_Stopped) {
		log.Warn("maintainer is stopped, stop handling event",
			zap.String("changefeed", m.id.String()),
			zap.Uint64("checkpointTs", m.getWatermark().CheckpointTs),
			zap.Uint64("resolvedTs", m.getWatermark().ResolvedTs),
		)
		return false
	}

	// first check the online/offline nodes
	m.checkNodeChanged()

	switch event.eventType {
	case EventInit:
		return m.onInit()
	case EventMessage:
		m.onMessage(event.message)
	case EventPeriod:
		m.onPeriodTask()
	}
	return false
}

func (m *Maintainer) checkNodeChanged() {
	m.nodeChanged.Lock()
	defer m.nodeChanged.Unlock()
	if m.nodeChanged.changed {
		m.onNodeChanged()
		m.nodeChanged.changed = false
	}
}

// Close cleanup resources
func (m *Maintainer) Close() {
	m.cancelUpdateMetrics()
	m.cleanupMetrics()
	m.controllerManager.Stop()
	log.Info("changefeed maintainer closed",
		zap.String("changefeed", m.id.String()),
		zap.Bool("removed", m.removed.Load()),
		zap.Uint64("checkpointTs", m.getWatermark().CheckpointTs))
}

func (m *Maintainer) GetMaintainerStatus() *heartbeatpb.MaintainerStatus {
	m.runningErrors.Lock()
	defer m.runningErrors.Unlock()
	var runningErrors []*heartbeatpb.RunningError
	if len(m.runningErrors.m) > 0 {
		runningErrors = make([]*heartbeatpb.RunningError, 0, len(m.runningErrors.m))
		for _, e := range m.runningErrors.m {
			runningErrors = append(runningErrors, e)
		}
		m.runningErrors.m = make(map[node.ID]*heartbeatpb.RunningError)
	}

	status := &heartbeatpb.MaintainerStatus{
		ChangefeedID:  m.id.ToPB(),
		State:         heartbeatpb.ComponentState(m.scheduleState.Load()),
		CheckpointTs:  m.getWatermark().CheckpointTs,
		Err:           runningErrors,
		BootstrapDone: m.bootstrapped.Load(),
	}
	return status
}

func (m *Maintainer) initialize() error {
	start := time.Now()
	log.Info("start to initialize changefeed maintainer",
		zap.String("changefeed", m.id.String()))

	failpoint.Inject("NewChangefeedRetryError", func() {
		failpoint.Return(errors.New("failpoint injected retriable error"))
	})

	// register node change handler, it will be called when nodes change(eg. online/offline) in the cluster
	m.nodeManager.RegisterNodeChangeHandler(node.ID("maintainer-"+m.id.Name()), func(allNodes map[node.ID]*node.Info) {
		m.nodeChanged.Lock()
		defer m.nodeChanged.Unlock()
		m.nodeChanged.changed = true
	})

	// register all nodes to bootstrapper
	nodes := m.nodeManager.GetAliveNodes()
	log.Info("changefeed bootstrap initial nodes",
		zap.Stringer("selfNodeID", m.selfNode.ID),
		zap.Stringer("changefeedID", m.id),
		zap.Int("nodeCount", len(nodes)))

	newNodes := make([]*node.Info, 0, len(nodes))
	for _, n := range nodes {
		newNodes = append(newNodes, n)
	}
	m.sendMessages(m.bootstrapper.HandleNewNodes(newNodes))

	log.Info("changefeed maintainer initialized",
		zap.String("info", m.config.String()),
		zap.String("id", m.id.String()),
		zap.String("status", common.FormatMaintainerStatus(m.GetMaintainerStatus())),
		zap.Duration("duration", time.Since(start)))
	m.statusChanged.Store(true)
	return nil
}

func (m *Maintainer) cleanupMetrics() {
	metrics.ChangefeedCheckpointTsGauge.DeleteLabelValues(m.id.Namespace(), m.id.Name())
	metrics.ChangefeedCheckpointTsLagGauge.DeleteLabelValues(m.id.Namespace(), m.id.Name())
	metrics.ChangefeedResolvedTsGauge.DeleteLabelValues(m.id.Namespace(), m.id.Name())
	metrics.ChangefeedResolvedTsLagGauge.DeleteLabelValues(m.id.Namespace(), m.id.Name())
	metrics.ChangefeedStatusGauge.DeleteLabelValues(m.id.Namespace(), m.id.Name())
	metrics.ScheduleTaskGauge.DeleteLabelValues(m.id.Namespace(), m.id.Name())
	metrics.RunningScheduleTaskGauge.DeleteLabelValues(m.id.Namespace(), m.id.Name())
	metrics.TableGauge.DeleteLabelValues(m.id.Namespace(), m.id.Name())
	metrics.MaintainerHandleEventDuration.DeleteLabelValues(m.id.Namespace(), m.id.Name())
}

func (m *Maintainer) onInit() bool {
	err := m.initialize()
	if err != nil {
		m.handleError(err)
	}
	return false
}

// onMessage handles incoming messages from various components(eg. dispatcher manager, coordinator):
// Dispatcher Manager:
//   - HeartbeatRequest: Status updates and watermarks from dispatcher managers
//   - BlockStatusRequest: Barrier-related status from dispatcher managers
//   - MaintainerBootstrapResponse: Bootstrap completion status from dispatcher managers
//   - MaintainerPostBootstrapResponse: Post-bootstrap initialization status from dispatcher managers
//   - MaintainerCloseResponse: Shutdown confirmation from dispatcher managers
//
// Coordinator:
// - RemoveMaintainerRequest: Changefeed removal commands from coordinator
// - CheckpointTsMessage: CheckpointTs from coordinator, need to send to all dispatcher managers
func (m *Maintainer) onMessage(msg *messaging.TargetMessage) {
	switch msg.Type {
	case messaging.TypeHeartBeatRequest:
		m.onHeartBeatRequest(msg)
	case messaging.TypeBlockStatusRequest:
		m.onBlockStateRequest(msg)
	case messaging.TypeMaintainerBootstrapResponse:
		m.onMaintainerBootstrapResponse(msg)
	case messaging.TypeMaintainerPostBootstrapResponse:
		m.onMaintainerPostBootstrapResponse(msg)
	case messaging.TypeMaintainerCloseResponse:
		resp := msg.Message[0].(*heartbeatpb.MaintainerCloseResponse)
		m.onMaintainerCloseResponse(msg.From, resp)
	case messaging.TypeRemoveMaintainerRequest:
		req := msg.Message[0].(*heartbeatpb.RemoveMaintainerRequest)
		m.onRemoveMaintainer(req.Cascade, req.Removed)
	case messaging.TypeCheckpointTsMessage:
		req := msg.Message[0].(*heartbeatpb.CheckpointTsMessage)
		m.onCheckpointTsPersisted(req)
	case messaging.TypeRedoTsMessage:
		req := msg.Message[0].(*heartbeatpb.RedoTsMessage)
		m.onRedoTsPersisted(msg.From, req)
	default:
		log.Panic("unexpected message type",
			zap.String("changefeed", m.id.Name()),
			zap.String("messageType", msg.Type.String()))
	}
}

func (m *Maintainer) onRemoveMaintainer(cascade, changefeedRemoved bool) {
	m.removing.Store(true)
	m.cascadeRemoving = cascade
	m.changefeedRemoved.Store(changefeedRemoved)
	closed := m.tryCloseChangefeed()
	if closed {
		log.Info("changefeed maintainer closed",
			zap.Stringer("changefeed", m.id),
			zap.Uint64("checkpointTs", m.getWatermark().CheckpointTs))
		m.removed.Store(true)
		m.scheduleState.Store(int32(heartbeatpb.ComponentState_Stopped))
		metrics.MaintainerGauge.WithLabelValues(m.id.Namespace(), m.id.Name()).Dec()
	}
}

// onCheckpointTsPersisted forwards the checkpoint message to the table trigger dispatcher,
// which is co-located on the same node as the maintainer. The dispatcher will propagate
// the watermark information to downstream sinks.
func (m *Maintainer) onCheckpointTsPersisted(msg *heartbeatpb.CheckpointTsMessage) {
	m.sendMessages([]*messaging.TargetMessage{
		messaging.NewSingleTargetMessage(m.selfNode.ID, messaging.HeartbeatCollectorTopic, msg),
	})
}

// onRedoTsPersisted forwards the redoTs message to the dispatcher manager.
// - CheckpointTs: All events with Commit-Ts less than or equal to this value have been written to the downstream system.
// - ResolvedTs: The commit-ts of the transaction that was finally confirmed to have been fully uploaded to external storage.
func (m *Maintainer) onRedoTsPersisted(id node.ID, msg *heartbeatpb.RedoTsMessage) {
	if !m.bootstrapped.Load() {
		log.Warn("can not advance redoTs since not bootstrapped",
			zap.String("changefeed", m.id.Name()))
		return
	}
	var (
		checkpointTs uint64 = math.MaxUint64
		resolvedTs   uint64 = math.MaxUint64
	)
	m.redoTs.mu.Lock()
	defer m.redoTs.mu.Unlock()
	m.redoTsMap[id] = msg
	for _, redoTs := range m.redoTsMap {
		checkpointTs = min(checkpointTs, redoTs.CheckpointTs)
		resolvedTs = min(resolvedTs, redoTs.ResolvedTs)
	}
	advance := m.controllerManager.checkAdvance(false)
	redoAdvance := m.controllerManager.checkAdvance(true)
	needUpdate := false
	// need to consider if all dispatcher are removed
	// this leads resolvedTs is math.MaxUint64
	if m.redoTs.CheckpointTs < checkpointTs && checkpointTs != math.MaxUint64 && advance {
		m.redoTs.CheckpointTs = checkpointTs
		needUpdate = true
	}
	if m.redoTs.ResolvedTs < resolvedTs && resolvedTs != math.MaxUint64 && redoAdvance {
		m.redoTs.ResolvedTs = resolvedTs
		needUpdate = true
	}
	log.Debug("received redo ts message", zap.Bool("advance", advance), zap.Bool("redoAdvance", redoAdvance),
		zap.Any("needUpdate", needUpdate), zap.Any("map", m.redoTsMap), zap.Any("nodeId", id),
		zap.Any("message", msg), zap.Any("globalRedoTs", m.redoTs.RedoTsMessage),
		zap.Any("checkpointTs", checkpointTs), zap.Any("resolvedTs", resolvedTs),
	)
	if needUpdate {
		msgs := make([]*messaging.TargetMessage, 0, len(m.redoTsMap))
		for id := range m.redoTsMap {
			msgs = append(msgs, messaging.NewSingleTargetMessage(id, messaging.HeartbeatCollectorTopic, &heartbeatpb.RedoTsMessage{
				ChangefeedID: m.redoTs.ChangefeedID,
				CheckpointTs: m.redoTs.CheckpointTs,
				ResolvedTs:   m.redoTs.ResolvedTs,
			}))
		}
		m.sendMessages(msgs)
	}
}

func (m *Maintainer) onNodeChanged() {
	currentNodes := m.bootstrapper.GetAllNodes()

	activeNodes := m.nodeManager.GetAliveNodes()
	newNodes := make([]*node.Info, 0, len(activeNodes))
	for id, n := range activeNodes {
		if _, ok := currentNodes[id]; !ok {
			newNodes = append(newNodes, n)
		}
	}
	var removedNodes []node.ID
	for id := range currentNodes {
		if _, ok := activeNodes[id]; !ok {
			removedNodes = append(removedNodes, id)
			delete(m.checkpointTsByCapture, id)
<<<<<<< HEAD
			m.controllerManager.RemoveNode(id)

		}
	}
	// redo
	if m.redoDDLSpan != nil {
		m.redoTs.mu.Lock()
		defer m.redoTs.mu.Unlock()
		for rid := range m.redoTsMap {
			if _, ok := activeNodes[rid]; !ok {
				delete(m.redoTsMap, rid)
			}
=======
			m.controller.operatorController.OnNodeRemoved(id)
>>>>>>> c3e32621
		}
	}
	log.Info("maintainer node changed", zap.String("id", m.id.String()),
		zap.Int("new", len(newNodes)),
		zap.Int("removed", len(removedNodes)))
	m.sendMessages(m.bootstrapper.HandleNewNodes(newNodes))
	cachedResponse := m.bootstrapper.HandleRemoveNodes(removedNodes)
	if cachedResponse != nil {
		log.Info("bootstrap done after removed some nodes", zap.String("id", m.id.String()))
		m.onBootstrapDone(cachedResponse)
	}
}

func (m *Maintainer) calCheckpointTs() {
	defer m.updateMetrics()
	if !m.bootstrapped.Load() {
		log.Warn("can not advance checkpointTs since not bootstrapped",
			zap.String("changefeed", m.id.Name()),
			zap.Uint64("checkpointTs", m.getWatermark().CheckpointTs),
			zap.Uint64("resolvedTs", m.getWatermark().ResolvedTs))
		m.bootstrapper.PrintBootstrapStatus()
		return
	}
	// make sure there is no task running
	// the dispatcher changing come from:
	// 1. node change
	// 2. ddl
	// 3. interval scheduling, like balance, split

	// Thus, to ensure the whole process atomic, we first obtain the lock of operator and barrier
	// then do the basic check.
	// We ensure only the operator and barrier can generate absent replica, so we don't need to obtain the lock of replicationDB
	// If all check is successfully, we begin to do the checkpointTs calculation,
	// otherwise, we just return.
	// Besides, due to the operator and barrier is indendently, so we can obtain the lock together to avoid deadlock.
	operatorController := m.controllerManager.operatorController
	barrier := m.controllerManager.barrier
	controller := m.controllerManager.controller
	operatorLock := operatorController.GetLock()
	barrierLock := barrier.GetLock()

	defer func() {
		operatorController.ReleaseLock(operatorLock)
		barrier.ReleaseLock(barrierLock)
	}()

	if !m.controllerManager.ScheduleFinished() {
		log.Warn("can not advance checkpointTs since schedule is not finished",
			zap.String("changefeed", m.id.Name()),
			zap.Uint64("checkpointTs", m.getWatermark().CheckpointTs),
			zap.Uint64("resolvedTs", m.getWatermark().ResolvedTs),
		)
		return
	}
	if barrier.ShouldBlockCheckpointTs() {
		log.Warn("can not advance checkpointTs since barrier is blocking",
			zap.String("changefeed", m.id.Name()),
			zap.Uint64("checkpointTs", m.getWatermark().CheckpointTs),
			zap.Uint64("resolvedTs", m.getWatermark().ResolvedTs),
		)
		return
	}
	newWatermark := heartbeatpb.NewMaxWatermark()
	// if there is no tables, there must be a table trigger dispatcher
	for id := range m.bootstrapper.GetAllNodes() {
		// maintainer node has the table trigger dispatcher
<<<<<<< HEAD
		if id != m.selfNode.ID && controller.GetTaskSizeByNodeID(id) <= 0 {
=======
		if id != m.selfNode.ID && m.controller.spanController.GetTaskSizeByNodeID(id) <= 0 {
>>>>>>> c3e32621
			continue
		}
		// node level watermark reported, ignore this round
		if _, ok := m.checkpointTsByCapture[id]; !ok {
			log.Warn("checkpointTs can not be advanced, since missing capture heartbeat",
				zap.String("changefeed", m.id.Name()),
				zap.Any("node", id),
				zap.Uint64("checkpointTs", m.getWatermark().CheckpointTs),
				zap.Uint64("resolvedTs", m.getWatermark().ResolvedTs))
			return
		}
		newWatermark.UpdateMin(m.checkpointTsByCapture[id])
	}

	m.setWatermark(*newWatermark)
}

func (m *Maintainer) updateMetrics() {
	watermark := m.getWatermark()

	pdTime := m.pdClock.CurrentTime()
	phyCkpTs := oracle.ExtractPhysical(watermark.CheckpointTs)
	m.changefeedCheckpointTsGauge.Set(float64(phyCkpTs))
	lag := float64(oracle.GetPhysical(pdTime)-phyCkpTs) / 1e3
	m.changefeedCheckpointTsLagGauge.Set(lag)

	phyResolvedTs := oracle.ExtractPhysical(watermark.ResolvedTs)
	m.changefeedResolvedTsGauge.Set(float64(phyResolvedTs))
	lag = float64(oracle.GetPhysical(pdTime)-phyResolvedTs) / 1e3
	m.changefeedResolvedTsLagGauge.Set(lag)

	m.changefeedStatusGauge.Set(float64(m.scheduleState.Load()))
}

// send message to other components
func (m *Maintainer) sendMessages(msgs []*messaging.TargetMessage) {
	for _, msg := range msgs {
		err := m.mc.SendCommand(msg)
		if err != nil {
			log.Debug("failed to send maintainer request",
				zap.String("changefeed", m.id.Name()),
				zap.Any("msg", msg), zap.Error(err))
			continue
		}
	}
}

func (m *Maintainer) onHeartBeatRequest(msg *messaging.TargetMessage) {
	// ignore the heartbeat if the maintainer not bootstrapped
	if !m.bootstrapped.Load() {
		return
	}
	req := msg.Message[0].(*heartbeatpb.HeartBeatRequest)
	if req.Watermark != nil {
		old, ok := m.checkpointTsByCapture[msg.From]
		if !ok || req.Watermark.Seq >= old.Seq {
			m.checkpointTsByCapture[msg.From] = *req.Watermark
		}
	}
	if len(req.Statuses) > 0 {
		withRedoLock := func() {
			if m.redoDDLSpan != nil {
				m.redoTs.mu.Lock()
				defer m.redoTs.mu.Unlock()
			}
			m.controllerManager.HandleStatus(msg.From, req.Statuses)
		}
		withRedoLock()
	}
	if req.Err != nil {
		log.Warn("dispatcher report an error",
			zap.Stringer("changefeed", m.id),
			zap.Stringer("sourceNode", msg.From),
			zap.String("error", req.Err.Message))
		m.onError(msg.From, req.Err)
	}
}

func (m *Maintainer) onError(from node.ID, err *heartbeatpb.RunningError) {
	err.Node = from.String()
	if info, ok := m.nodeManager.GetAliveNodes()[from]; ok {
		err.Node = info.AdvertiseAddr
	}
	m.runningErrors.Lock()
	m.statusChanged.Store(true)
	m.runningErrors.m[from] = err
	m.runningErrors.Unlock()
}

func (m *Maintainer) onBlockStateRequest(msg *messaging.TargetMessage) {
	// the barrier is not initialized
	if !m.bootstrapped.Load() {
		return
	}
	req := msg.Message[0].(*heartbeatpb.BlockStatusRequest)
	if len(req.BlockStatuses) > 0 {
		if m.controllerManager.redoBarrier != nil {
			ackMsg := m.controllerManager.redoBarrier.HandleStatus(msg.From, req, true)
			if ackMsg != nil {
				m.sendMessages([]*messaging.TargetMessage{ackMsg})
			}
		}
		ackMsg := m.controllerManager.barrier.HandleStatus(msg.From, req, false)
		if ackMsg != nil {
			m.sendMessages([]*messaging.TargetMessage{ackMsg})
		}
	}
}

// onMaintainerBootstrapResponse is called when a maintainer bootstrap response(send by dispatcher manager) is received.
func (m *Maintainer) onMaintainerBootstrapResponse(msg *messaging.TargetMessage) {
	log.Info("received maintainer bootstrap response",
		zap.String("changefeed", m.id.Name()),
		zap.Stringer("sourceNodeID", msg.From))

	resp := msg.Message[0].(*heartbeatpb.MaintainerBootstrapResponse)
	if resp.Err != nil {
		log.Warn("maintainer bootstrap failed",
			zap.String("changefeed", m.id.Name()),
			zap.String("error", resp.Err.Message))
		m.onError(msg.From, resp.Err)
		return
	}

	cachedResp := m.bootstrapper.HandleBootstrapResponse(
		msg.From,
		resp,
	)

	if cachedResp != nil {
		m.onBootstrapDone(cachedResp)
	}

	// When receiving a bootstrap response from our own node's dispatcher manager
	// (which handles table trigger events), mark this changefeed is not new created.
	if msg.From == m.selfNode.ID {
		m.newChangefeed = false
	}
}

func (m *Maintainer) onMaintainerPostBootstrapResponse(msg *messaging.TargetMessage) {
	log.Info("received maintainer post bootstrap response",
		zap.String("changefeed", m.id.Name()),
		zap.Any("server", msg.From))
	resp := msg.Message[0].(*heartbeatpb.MaintainerPostBootstrapResponse)
	if resp.Err != nil {
		log.Warn("maintainer post bootstrap failed",
			zap.String("changefeed", m.id.Name()),
			zap.String("error", resp.Err.Message))
		m.onError(msg.From, resp.Err)
		return
	}
	// disable resend post bootstrap message
	m.postBootstrapMsg = nil
}

// isMysqlCompatible returns true if the sinkURIStr is mysql compatible.
func isMysqlCompatible(sinkURIStr string) (bool, error) {
	sinkURI, err := url.Parse(sinkURIStr)
	if err != nil {
		return false, errors.WrapError(errors.ErrSinkURIInvalid, err)
	}
	scheme := helper.GetScheme(sinkURI)
	return helper.IsMySQLCompatibleScheme(scheme), nil
}

func (m *Maintainer) onBootstrapDone(cachedResp map[node.ID]*heartbeatpb.MaintainerBootstrapResponse) {
	if cachedResp == nil {
		return
	}
	isMySQLCompatible, err := isMysqlCompatible(m.config.SinkURI)
	if err != nil {
		m.handleError(err)
		return
	}
	msg, err := m.controllerManager.FinishBootstrap(cachedResp, isMySQLCompatible)
	if err != nil {
		m.handleError(err)
		return
	}
	m.bootstrapped.Store(true)

	// Memory Consumption is 64(tableName/schemaName limit) * 4(utf8.UTFMax) * 2(tableName+schemaName) * tableNum
	// For an extreme case(100w tables, and 64 utf8 characters for each name), the memory consumption is about 488MB.
	// For a normal case(100w tables, and 16 ascii characters for each name), the memory consumption is about 30MB.
	m.postBootstrapMsg = msg
	m.sendPostBootstrapRequest()
	// set status changed to true, trigger the maintainer manager to send heartbeat to coordinator
	// to report the this changefeed's status
	m.statusChanged.Store(true)
}

func (m *Maintainer) sendPostBootstrapRequest() {
	if m.postBootstrapMsg != nil {
		msg := messaging.NewSingleTargetMessage(
			m.selfNode.ID,
			messaging.DispatcherManagerManagerTopic,
			m.postBootstrapMsg,
		)
		m.sendMessages([]*messaging.TargetMessage{msg})
	}
}

func (m *Maintainer) onMaintainerCloseResponse(from node.ID, response *heartbeatpb.MaintainerCloseResponse) {
	if response.Success {
		m.closedNodes[from] = struct{}{}
		m.onRemoveMaintainer(m.cascadeRemoving, m.changefeedRemoved.Load())
	}
}

func (m *Maintainer) handleResendMessage() {
	// resend closing message
	if m.removing.Load() {
		m.trySendMaintainerCloseRequestToAllNode()
		return
	}
	// resend bootstrap message
	m.sendMessages(m.bootstrapper.ResendBootstrapMessage())
	if m.postBootstrapMsg != nil {
		m.sendPostBootstrapRequest()
	}
	if m.controllerManager.redoBarrier != nil {
		// resend redo barrier ack messages
		m.sendMessages(m.controllerManager.redoBarrier.Resend(true))
	}
	if m.controllerManager.barrier != nil {
		// resend barrier ack messages
		m.sendMessages(m.controllerManager.barrier.Resend(false))
	}
}

func (m *Maintainer) tryCloseChangefeed() bool {
	if m.scheduleState.Load() != int32(heartbeatpb.ComponentState_Stopped) {
		m.statusChanged.Store(true)
	}
	if !m.cascadeRemoving {
<<<<<<< HEAD
		m.controllerManager.RemoveTasksByTableIDs(false, m.ddlSpan.Span.TableID)
		if m.redoDDLSpan != nil {
			m.controllerManager.RemoveTasksByTableIDs(true, m.redoDDLSpan.Span.TableID)
			return !m.ddlSpan.IsWorking() && !m.redoDDLSpan.IsWorking()
		}
=======
		m.controller.operatorController.RemoveTasksByTableIDs(m.ddlSpan.Span.TableID)
>>>>>>> c3e32621
		return !m.ddlSpan.IsWorking()
	}
	return m.trySendMaintainerCloseRequestToAllNode()
}

// trySendMaintainerCloseRequestToAllNode is used to send maintainer close request to all nodes
// if all nodes are closed, return true, otherwise return false.
func (m *Maintainer) trySendMaintainerCloseRequestToAllNode() bool {
	msgs := make([]*messaging.TargetMessage, 0)
	for n := range m.nodeManager.GetAliveNodes() {
		// Check if the node is already closed.
		if _, ok := m.closedNodes[n]; !ok {
			msgs = append(msgs, messaging.NewSingleTargetMessage(
				n,
				messaging.DispatcherManagerManagerTopic,
				&heartbeatpb.MaintainerCloseRequest{
					ChangefeedID: m.id.ToPB(),
					Removed:      m.changefeedRemoved.Load(),
				}))
		}
	}
	if len(msgs) > 0 {
		m.sendMessages(msgs)
		log.Info("send maintainer close request to all dispatcher managers",
			zap.Stringer("changefeed", m.id),
			zap.Uint64("checkpointTs", m.getWatermark().CheckpointTs),
			zap.Int("nodeCount", len(msgs)))
	}
	return len(msgs) == 0
}

// handleError set the caches the error, the error will be reported to coordinator
// and coordinator remove this maintainer
func (m *Maintainer) handleError(err error) {
	log.Error("an error occurred in maintainer",
		zap.String("changefeed", m.id.Name()), zap.Error(err))
	var code string
	if rfcCode, ok := errors.RFCCode(err); ok {
		code = string(rfcCode)
	} else {
		code = string(errors.ErrOwnerUnknown.RFCCode())
	}

	m.runningErrors.Lock()
	defer m.runningErrors.Unlock()
	m.runningErrors.m[m.selfNode.ID] = &heartbeatpb.RunningError{
		Time:    time.Now().String(),
		Node:    m.selfNode.AdvertiseAddr,
		Code:    code,
		Message: err.Error(),
	}
	m.statusChanged.Store(true)
}

// createBootstrapMessageFactory returns a function that generates bootstrap messages
// for initializing dispatcher managers. The returned function takes a node ID and
// returns a message containing:
// - Serialized changefeed configuration
// - Starting checkpoint timestamp
// - Table trigger event dispatcher ID (only for dispatcher manager on same node)
// - Flag indicating if this is a new changefeed
func (m *Maintainer) createBootstrapMessageFactory() bootstrap.NewBootstrapMessageFn {
	// cfgBytes only holds necessary fields to initialize a changefeed dispatcher manager.
	cfgBytes, err := json.Marshal(m.config.ToChangefeedConfig())
	if err != nil {
		log.Panic("marshal changefeed config failed",
			zap.String("changefeed", m.id.Name()),
			zap.Error(err))
	}
	return func(id node.ID) *messaging.TargetMessage {
		msg := &heartbeatpb.MaintainerBootstrapRequest{
			ChangefeedID:                      m.id.ToPB(),
			Config:                            cfgBytes,
			StartTs:                           m.startCheckpointTs,
			TableTriggerEventDispatcherId:     nil,
			RedoTableTriggerEventDispatcherId: nil,
			IsNewChangefeed:                   false,
		}

		// only send dispatcher id to dispatcher manager on the same node
		if id == m.selfNode.ID {
			log.Info("create table event trigger dispatcher bootstrap message",
				zap.String("changefeed", m.id.String()),
				zap.String("server", id.String()),
				zap.String("dispatcherID", m.ddlSpan.ID.String()),
				zap.Uint64("startTs", m.startCheckpointTs),
			)
			msg.TableTriggerEventDispatcherId = m.ddlSpan.ID.ToPB()
			if m.redoDDLSpan != nil {
				msg.RedoTableTriggerEventDispatcherId = m.redoDDLSpan.ID.ToPB()
			}
			msg.IsNewChangefeed = m.newChangefeed
		}

		log.Info("New maintainer bootstrap message to dispatcher manager",
			zap.String("changefeed", m.id.String()),
			zap.String("server", id.String()),
			zap.Uint64("startTs", m.startCheckpointTs))

		return messaging.NewSingleTargetMessage(id, messaging.DispatcherManagerManagerTopic, msg)
	}
}

func (m *Maintainer) onPeriodTask() {
	// send scheduling messages
	m.handleResendMessage()
	m.collectMetrics()
	m.calCheckpointTs()
}

func (m *Maintainer) collectMetrics() {
	if !m.bootstrapped.Load() {
		return
	}
	if time.Since(m.lastPrintStatusTime) > time.Second*20 {
		// exclude the table trigger
<<<<<<< HEAD
		total := m.controllerManager.controller.TaskSize() - 1
		scheduling := m.controllerManager.controller.replicationDB.GetSchedulingSize()
		working := m.controllerManager.controller.replicationDB.GetReplicatingSize()
		absent := m.controllerManager.controller.replicationDB.GetAbsentSize()
=======
		total := m.controller.spanController.TaskSize() - 1
		scheduling := m.controller.spanController.GetSchedulingSize()
		working := m.controller.spanController.GetReplicatingSize()
		absent := m.controller.spanController.GetAbsentSize()
>>>>>>> c3e32621

		m.tableCountGauge.Set(float64(total))
		m.scheduledTaskGauge.Set(float64(scheduling))
		metrics.TableStateGauge.WithLabelValues(m.id.Namespace(), m.id.Name(), "Absent").Set(float64(absent))
		metrics.TableStateGauge.WithLabelValues(m.id.Namespace(), m.id.Name(), "Working").Set(float64(working))
		m.lastPrintStatusTime = time.Now()
	}
}

func (m *Maintainer) runUpdateMetrics(ctx context.Context) {
	ticker := time.NewTicker(time.Second * 1)
	defer ticker.Stop()
	for {
		select {
		case <-ctx.Done():
			log.Info("stop update metrics")
			return
		case <-ticker.C:
			m.updateMetrics()
		}
	}
}

func (m *Maintainer) runHandleEvents(ctx context.Context) {
	ticker := time.NewTicker(periodEventInterval)
	defer ticker.Stop()

	for {
		select {
		case <-ctx.Done():
			return
		case event := <-m.eventCh.Out():
			m.HandleEvent(event)
		case <-ticker.C:
			m.HandleEvent(&Event{
				changefeedID: m.id,
				eventType:    EventPeriod,
			})
		}
	}
}

// pushEvent is used to push event to maintainer's event channel
// event will be handled by maintainer's main loop
func (m *Maintainer) pushEvent(event *Event) {
	m.eventCh.In() <- event
}

func (m *Maintainer) getWatermark() heartbeatpb.Watermark {
	m.watermark.mu.RLock()
	defer m.watermark.mu.RUnlock()
	res := heartbeatpb.Watermark{
		CheckpointTs: m.watermark.CheckpointTs,
		ResolvedTs:   m.watermark.ResolvedTs,
	}
	return res
}

func (m *Maintainer) setWatermark(newWatermark heartbeatpb.Watermark) {
	m.watermark.mu.Lock()
	defer m.watermark.mu.Unlock()
	if newWatermark.CheckpointTs != math.MaxUint64 {
		m.watermark.CheckpointTs = newWatermark.CheckpointTs
	}
	if newWatermark.ResolvedTs != math.MaxUint64 {
		m.watermark.ResolvedTs = newWatermark.ResolvedTs
	}
}

// ========================== Exported methods for HTTP API ==========================

// GetDispatcherCount returns the number of dispatchers.
func (m *Maintainer) GetDispatcherCount() int {
<<<<<<< HEAD
	return len(m.controllerManager.controller.GetAllTasks())
=======
	return len(m.controller.spanController.GetAllTasks())
>>>>>>> c3e32621
}

// MoveTable moves a table to a specific node.
func (m *Maintainer) MoveTable(tableId int64, targetNode node.ID) error {
	err := m.controllerManager.moveTable(tableId, targetNode, true)
	if err != nil {
		return err
	}
	return m.controllerManager.moveTable(tableId, targetNode, false)
}

// MoveSplitTable moves all the dispatchers in a split table to a specific node.
func (m *Maintainer) MoveSplitTable(tableId int64, targetNode node.ID) error {
	err := m.controllerManager.moveSplitTable(tableId, targetNode, true)
	if err != nil {
		return err
	}
	return m.controllerManager.moveSplitTable(tableId, targetNode, false)
}

// GetTables returns all tables.
func (m *Maintainer) GetTables() []*replica.SpanReplication {
<<<<<<< HEAD
	return m.controllerManager.controller.GetAllTasks()
=======
	return m.controller.spanController.GetAllTasks()
>>>>>>> c3e32621
}

// SplitTableByRegionCount split table based on region count
// it can split the table whether the table have one dispatcher or multiple dispatchers
func (m *Maintainer) SplitTableByRegionCount(tableId int64) error {
	err := m.controllerManager.splitTableByRegionCount(tableId, true)
	if err != nil {
		return err
	}
	return m.controllerManager.splitTableByRegionCount(tableId, false)
}

// MergeTable merge two dispatchers in this table into one dispatcher,
// so after merge table, the table may also have multiple dispatchers
func (m *Maintainer) MergeTable(tableId int64) error {
	err := m.controllerManager.mergeTable(tableId, true)
	if err != nil {
		return err
	}
	return m.controllerManager.mergeTable(tableId, false)
}<|MERGE_RESOLUTION|>--- conflicted
+++ resolved
@@ -63,10 +63,10 @@
 // 4. checker controller, handled in threadpool, it runs the checkers to dynamically adjust the schedule
 // all threads are read/write information from/to the ReplicationDB
 type Maintainer struct {
-	id                common.ChangeFeedID
-	config            *config.ChangeFeedInfo
-	selfNode          *node.Info
-	controllerManager *ControllerManager
+	id         common.ChangeFeedID
+	config     *config.ChangeFeedInfo
+	selfNode   *node.Info
+	controller *Controller
 
 	pdClock pdutil.Clock
 
@@ -198,7 +198,7 @@
 		eventCh:           chann.NewAutoDrainChann[*Event](),
 		startCheckpointTs: checkpointTs,
 		redoTsMap:         make(map[node.ID]*heartbeatpb.RedoTsMessage),
-		controllerManager: NewControllerManager(cfID, checkpointTs, pdAPI, regionCache, taskScheduler,
+		controller: NewController(cfID, checkpointTs, pdAPI, regionCache, taskScheduler,
 			cfg.Config, ddlSpan, redoDDLSpan, conf.AddTableBatchSize, time.Duration(conf.CheckBalanceInterval)),
 		mc:                    mc,
 		removed:               atomic.NewBool(false),
@@ -328,7 +328,7 @@
 func (m *Maintainer) Close() {
 	m.cancelUpdateMetrics()
 	m.cleanupMetrics()
-	m.controllerManager.Stop()
+	m.controller.Stop()
 	log.Info("changefeed maintainer closed",
 		zap.String("changefeed", m.id.String()),
 		zap.Bool("removed", m.removed.Load()),
@@ -499,8 +499,8 @@
 		checkpointTs = min(checkpointTs, redoTs.CheckpointTs)
 		resolvedTs = min(resolvedTs, redoTs.ResolvedTs)
 	}
-	advance := m.controllerManager.checkAdvance(false)
-	redoAdvance := m.controllerManager.checkAdvance(true)
+	advance := m.controller.checkAdvance(false)
+	redoAdvance := m.controller.checkAdvance(true)
 	needUpdate := false
 	// need to consider if all dispatcher are removed
 	// this leads resolvedTs is math.MaxUint64
@@ -545,9 +545,8 @@
 		if _, ok := activeNodes[id]; !ok {
 			removedNodes = append(removedNodes, id)
 			delete(m.checkpointTsByCapture, id)
-<<<<<<< HEAD
-			m.controllerManager.RemoveNode(id)
-
+			// m.controller.operatorController.OnNodeRemoved(id)
+			m.controller.RemoveNode(id)
 		}
 	}
 	// redo
@@ -558,9 +557,6 @@
 			if _, ok := activeNodes[rid]; !ok {
 				delete(m.redoTsMap, rid)
 			}
-=======
-			m.controller.operatorController.OnNodeRemoved(id)
->>>>>>> c3e32621
 		}
 	}
 	log.Info("maintainer node changed", zap.String("id", m.id.String()),
@@ -596,9 +592,8 @@
 	// If all check is successfully, we begin to do the checkpointTs calculation,
 	// otherwise, we just return.
 	// Besides, due to the operator and barrier is indendently, so we can obtain the lock together to avoid deadlock.
-	operatorController := m.controllerManager.operatorController
-	barrier := m.controllerManager.barrier
-	controller := m.controllerManager.controller
+	operatorController := m.controller.operatorController
+	barrier := m.controller.barrier
 	operatorLock := operatorController.GetLock()
 	barrierLock := barrier.GetLock()
 
@@ -607,7 +602,7 @@
 		barrier.ReleaseLock(barrierLock)
 	}()
 
-	if !m.controllerManager.ScheduleFinished() {
+	if !m.controller.ScheduleFinished() {
 		log.Warn("can not advance checkpointTs since schedule is not finished",
 			zap.String("changefeed", m.id.Name()),
 			zap.Uint64("checkpointTs", m.getWatermark().CheckpointTs),
@@ -627,11 +622,7 @@
 	// if there is no tables, there must be a table trigger dispatcher
 	for id := range m.bootstrapper.GetAllNodes() {
 		// maintainer node has the table trigger dispatcher
-<<<<<<< HEAD
-		if id != m.selfNode.ID && controller.GetTaskSizeByNodeID(id) <= 0 {
-=======
 		if id != m.selfNode.ID && m.controller.spanController.GetTaskSizeByNodeID(id) <= 0 {
->>>>>>> c3e32621
 			continue
 		}
 		// node level watermark reported, ignore this round
@@ -697,7 +688,7 @@
 				m.redoTs.mu.Lock()
 				defer m.redoTs.mu.Unlock()
 			}
-			m.controllerManager.HandleStatus(msg.From, req.Statuses)
+			m.controller.HandleStatus(msg.From, req.Statuses)
 		}
 		withRedoLock()
 	}
@@ -728,13 +719,13 @@
 	}
 	req := msg.Message[0].(*heartbeatpb.BlockStatusRequest)
 	if len(req.BlockStatuses) > 0 {
-		if m.controllerManager.redoBarrier != nil {
-			ackMsg := m.controllerManager.redoBarrier.HandleStatus(msg.From, req, true)
+		if m.controller.redoBarrier != nil {
+			ackMsg := m.controller.redoBarrier.HandleStatus(msg.From, req, true)
 			if ackMsg != nil {
 				m.sendMessages([]*messaging.TargetMessage{ackMsg})
 			}
 		}
-		ackMsg := m.controllerManager.barrier.HandleStatus(msg.From, req, false)
+		ackMsg := m.controller.barrier.HandleStatus(msg.From, req, false)
 		if ackMsg != nil {
 			m.sendMessages([]*messaging.TargetMessage{ackMsg})
 		}
@@ -807,7 +798,7 @@
 		m.handleError(err)
 		return
 	}
-	msg, err := m.controllerManager.FinishBootstrap(cachedResp, isMySQLCompatible)
+	msg, err := m.controller.FinishBootstrap(cachedResp, isMySQLCompatible)
 	if err != nil {
 		m.handleError(err)
 		return
@@ -853,13 +844,13 @@
 	if m.postBootstrapMsg != nil {
 		m.sendPostBootstrapRequest()
 	}
-	if m.controllerManager.redoBarrier != nil {
+	if m.controller.redoBarrier != nil {
 		// resend redo barrier ack messages
-		m.sendMessages(m.controllerManager.redoBarrier.Resend(true))
-	}
-	if m.controllerManager.barrier != nil {
+		m.sendMessages(m.controller.redoBarrier.Resend(true))
+	}
+	if m.controller.barrier != nil {
 		// resend barrier ack messages
-		m.sendMessages(m.controllerManager.barrier.Resend(false))
+		m.sendMessages(m.controller.barrier.Resend(false))
 	}
 }
 
@@ -868,15 +859,11 @@
 		m.statusChanged.Store(true)
 	}
 	if !m.cascadeRemoving {
-<<<<<<< HEAD
-		m.controllerManager.RemoveTasksByTableIDs(false, m.ddlSpan.Span.TableID)
-		if m.redoDDLSpan != nil {
-			m.controllerManager.RemoveTasksByTableIDs(true, m.redoDDLSpan.Span.TableID)
+		m.controller.operatorController.RemoveTasksByTableIDs(m.ddlSpan.Span.TableID)
+		if m.controller.redoOperatorController != nil {
+			m.controller.redoOperatorController.RemoveTasksByTableIDs(m.redoDDLSpan.Span.TableID)
 			return !m.ddlSpan.IsWorking() && !m.redoDDLSpan.IsWorking()
 		}
-=======
-		m.controller.operatorController.RemoveTasksByTableIDs(m.ddlSpan.Span.TableID)
->>>>>>> c3e32621
 		return !m.ddlSpan.IsWorking()
 	}
 	return m.trySendMaintainerCloseRequestToAllNode()
@@ -993,17 +980,10 @@
 	}
 	if time.Since(m.lastPrintStatusTime) > time.Second*20 {
 		// exclude the table trigger
-<<<<<<< HEAD
-		total := m.controllerManager.controller.TaskSize() - 1
-		scheduling := m.controllerManager.controller.replicationDB.GetSchedulingSize()
-		working := m.controllerManager.controller.replicationDB.GetReplicatingSize()
-		absent := m.controllerManager.controller.replicationDB.GetAbsentSize()
-=======
 		total := m.controller.spanController.TaskSize() - 1
 		scheduling := m.controller.spanController.GetSchedulingSize()
 		working := m.controller.spanController.GetReplicatingSize()
 		absent := m.controller.spanController.GetAbsentSize()
->>>>>>> c3e32621
 
 		m.tableCountGauge.Set(float64(total))
 		m.scheduledTaskGauge.Set(float64(scheduling))
@@ -1077,56 +1057,48 @@
 
 // GetDispatcherCount returns the number of dispatchers.
 func (m *Maintainer) GetDispatcherCount() int {
-<<<<<<< HEAD
-	return len(m.controllerManager.controller.GetAllTasks())
-=======
 	return len(m.controller.spanController.GetAllTasks())
->>>>>>> c3e32621
 }
 
 // MoveTable moves a table to a specific node.
 func (m *Maintainer) MoveTable(tableId int64, targetNode node.ID) error {
-	err := m.controllerManager.moveTable(tableId, targetNode, true)
+	err := m.controller.moveTable(tableId, targetNode, true)
 	if err != nil {
 		return err
 	}
-	return m.controllerManager.moveTable(tableId, targetNode, false)
+	return m.controller.moveTable(tableId, targetNode, false)
 }
 
 // MoveSplitTable moves all the dispatchers in a split table to a specific node.
 func (m *Maintainer) MoveSplitTable(tableId int64, targetNode node.ID) error {
-	err := m.controllerManager.moveSplitTable(tableId, targetNode, true)
+	err := m.controller.moveSplitTable(tableId, targetNode, true)
 	if err != nil {
 		return err
 	}
-	return m.controllerManager.moveSplitTable(tableId, targetNode, false)
+	return m.controller.moveSplitTable(tableId, targetNode, false)
 }
 
 // GetTables returns all tables.
 func (m *Maintainer) GetTables() []*replica.SpanReplication {
-<<<<<<< HEAD
-	return m.controllerManager.controller.GetAllTasks()
-=======
 	return m.controller.spanController.GetAllTasks()
->>>>>>> c3e32621
 }
 
 // SplitTableByRegionCount split table based on region count
 // it can split the table whether the table have one dispatcher or multiple dispatchers
 func (m *Maintainer) SplitTableByRegionCount(tableId int64) error {
-	err := m.controllerManager.splitTableByRegionCount(tableId, true)
+	err := m.controller.splitTableByRegionCount(tableId, true)
 	if err != nil {
 		return err
 	}
-	return m.controllerManager.splitTableByRegionCount(tableId, false)
+	return m.controller.splitTableByRegionCount(tableId, false)
 }
 
 // MergeTable merge two dispatchers in this table into one dispatcher,
 // so after merge table, the table may also have multiple dispatchers
 func (m *Maintainer) MergeTable(tableId int64) error {
-	err := m.controllerManager.mergeTable(tableId, true)
+	err := m.controller.mergeTable(tableId, true)
 	if err != nil {
 		return err
 	}
-	return m.controllerManager.mergeTable(tableId, false)
+	return m.controller.mergeTable(tableId, false)
 }