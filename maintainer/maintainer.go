// Copyright 2024 PingCAP, Inc.
//
// Licensed under the Apache License, Version 2.0 (the "License");
// you may not use this file except in compliance with the License.
// You may obtain a copy of the License at
//
//     http://www.apache.org/licenses/LICENSE-2.0
//
// Unless required by applicable law or agreed to in writing, software
// distributed under the License is distributed on an "AS IS" BASIS,
// See the License for the specific language governing permissions and
// limitations under the License.

package maintainer

import (
	"context"
	"encoding/json"
	"math"
	"net/url"
	"sync"
	"time"

	"github.com/pingcap/failpoint"
	"github.com/pingcap/log"
	"github.com/pingcap/ticdc/downstreamadapter/sink/helper"
	"github.com/pingcap/ticdc/heartbeatpb"
	"github.com/pingcap/ticdc/maintainer/replica"
	"github.com/pingcap/ticdc/maintainer/split"
	"github.com/pingcap/ticdc/pkg/bootstrap"
	"github.com/pingcap/ticdc/pkg/common"
	appcontext "github.com/pingcap/ticdc/pkg/common/context"
	"github.com/pingcap/ticdc/pkg/config"
	"github.com/pingcap/ticdc/pkg/errors"
	"github.com/pingcap/ticdc/pkg/messaging"
	"github.com/pingcap/ticdc/pkg/metrics"
	"github.com/pingcap/ticdc/pkg/node"
	"github.com/pingcap/ticdc/pkg/pdutil"
	"github.com/pingcap/ticdc/server/watcher"
	"github.com/pingcap/ticdc/utils/chann"
	"github.com/pingcap/ticdc/utils/threadpool"
	"github.com/prometheus/client_golang/prometheus"
	"github.com/tikv/client-go/v2/oracle"
	"go.uber.org/atomic"
	"go.uber.org/zap"
)

const (
	periodEventInterval = time.Millisecond * 200
)

// Maintainer is response for handle changefeed replication tasks. Maintainer should:
// 1. schedule tables to dispatcher manager
// 2. calculate changefeed checkpoint ts
// 3. send changefeed status to coordinator
// 4. handle heartbeat reported by dispatcher
//
// There are four threads in maintainer:
// 1. controller thread , handled in dynstream, it handles the main logic of the maintainer, like barrier, heartbeat
// 2. scheduler thread, handled in threadpool, it schedules the tables to dispatcher manager
// 3. operator controller thread, handled in threadpool, it runs the operators
// 4. checker controller, handled in threadpool, it runs the checkers to dynamically adjust the schedule
// all threads are read/write information from/to the ReplicationDB
type Maintainer struct {
	id         common.ChangeFeedID
	config     *config.ChangeFeedInfo
	selfNode   *node.Info
	controller *Controller
	barrier    *Barrier

	pdClock pdutil.Clock

	eventCh *chann.DrainableChann[*Event]

	mc messaging.MessageCenter

	watermark struct {
		mu sync.RWMutex
		*heartbeatpb.Watermark
	}

	checkpointTsByCapture map[node.ID]heartbeatpb.Watermark

	scheduleState atomic.Int32
	bootstrapper  *bootstrap.Bootstrapper[heartbeatpb.MaintainerBootstrapResponse]

	removed *atomic.Bool

	bootstrapped     atomic.Bool
	postBootstrapMsg *heartbeatpb.MaintainerPostBootstrapRequest

	// startCheckpointTs is the initial checkpointTs when the maintainer is created.
	// It is sent to dispatcher managers during bootstrap to initialize their
	// checkpointTs.
	startCheckpointTs uint64
	// redoTs is global redo checkpointTs
	redoTs uint64

	// ddlSpan represents the table trigger event dispatcher that handles DDL events.
	// This dispatcher is always created on the same node as the maintainer and has a
	// 1:1 relationship with it. If a maintainer fails and is recreated on another node,
	// a new table trigger event dispatcher must also be created on that node.
	ddlSpan *replica.SpanReplication

	nodeManager *watcher.NodeManager
	// closedNodes is used to record the nodes that dispatcherManager is closed
	closedNodes map[node.ID]struct{}

	// statusChanged is used to notify the maintainer manager to send heartbeat to coordinator
	// to report the changefeed's status.
	statusChanged *atomic.Bool

	nodeChanged struct {
		// We use a mutex to protect the nodeChanged field
		// because it is accessed by multiple goroutines.
		// Note: a atomic.Bool is not enough here, because we need to
		// protect the nodeChange from being changed when onNodeChanged() is running.
		sync.Mutex
		changed bool
	}

	lastReportTime time.Time

	removing        atomic.Bool
	cascadeRemoving bool
	// the changefeed is removed, notify the dispatcher manager to clear ddl_ts table
	changefeedRemoved atomic.Bool

	lastPrintStatusTime time.Time
	// lastCheckpointTsTime time.Time

	// newChangefeed indicates if this is a fresh changefeed instance:
	// - true: when the changefeed is newly created or resumed with an overwritten checkpointTs
	// - false: when the changefeed is moved between nodes or restarted normally
	newChangefeed bool

	runningErrors struct {
		sync.Mutex
		m map[node.ID]*heartbeatpb.RunningError
	}

	cancelUpdateMetrics            context.CancelFunc
	changefeedCheckpointTsGauge    prometheus.Gauge
	changefeedCheckpointTsLagGauge prometheus.Gauge
	changefeedResolvedTsGauge      prometheus.Gauge
	changefeedResolvedTsLagGauge   prometheus.Gauge
	changefeedStatusGauge          prometheus.Gauge
	scheduledTaskGauge             prometheus.Gauge
	runningTaskGauge               prometheus.Gauge
	tableCountGauge                prometheus.Gauge
	handleEventDuration            prometheus.Observer
}

// NewMaintainer create the maintainer for the changefeed
func NewMaintainer(cfID common.ChangeFeedID,
	conf *config.SchedulerConfig,
	cfg *config.ChangeFeedInfo,
	selfNode *node.Info,
	taskScheduler threadpool.ThreadPool,
	pdAPI pdutil.PDAPIClient,
	regionCache split.RegionCache,
	checkpointTs uint64,
	newChangefeed bool,
) *Maintainer {
	mc := appcontext.GetService[messaging.MessageCenter](appcontext.MessageCenter)
	nodeManager := appcontext.GetService[*watcher.NodeManager](watcher.NodeManagerName)
	tableTriggerEventDispatcherID := common.NewDispatcherID()
	ddlSpan := replica.NewWorkingSpanReplication(cfID, tableTriggerEventDispatcherID,
		common.DDLSpanSchemaID,
		common.DDLSpan, &heartbeatpb.TableSpanStatus{
			ID:              tableTriggerEventDispatcherID.ToPB(),
			ComponentStatus: heartbeatpb.ComponentState_Working,
			CheckpointTs:    checkpointTs,
		}, selfNode.ID)

	m := &Maintainer{
		id:                cfID,
		selfNode:          selfNode,
		eventCh:           chann.NewAutoDrainChann[*Event](),
		startCheckpointTs: checkpointTs,
<<<<<<< HEAD
		redoTs:            checkpointTs,
		controller: NewController(cfID, checkpointTs, pdAPI, pdClock, regionCache, taskScheduler,
=======
		controller: NewController(cfID, checkpointTs, pdAPI, regionCache, taskScheduler,
>>>>>>> 9c17deb7
			cfg.Config, ddlSpan, conf.AddTableBatchSize, time.Duration(conf.CheckBalanceInterval)),
		mc:              mc,
		removed:         atomic.NewBool(false),
		nodeManager:     nodeManager,
		closedNodes:     make(map[node.ID]struct{}),
		statusChanged:   atomic.NewBool(true),
		cascadeRemoving: false,
		config:          cfg,
		pdClock:         appcontext.GetService[pdutil.Clock](appcontext.DefaultPDClock),

		ddlSpan:               ddlSpan,
		checkpointTsByCapture: make(map[node.ID]heartbeatpb.Watermark),
		newChangefeed:         newChangefeed,

		changefeedCheckpointTsGauge:    metrics.ChangefeedCheckpointTsGauge.WithLabelValues(cfID.Namespace(), cfID.Name()),
		changefeedCheckpointTsLagGauge: metrics.ChangefeedCheckpointTsLagGauge.WithLabelValues(cfID.Namespace(), cfID.Name()),
		changefeedResolvedTsGauge:      metrics.ChangefeedResolvedTsGauge.WithLabelValues(cfID.Namespace(), cfID.Name()),
		changefeedResolvedTsLagGauge:   metrics.ChangefeedResolvedTsLagGauge.WithLabelValues(cfID.Namespace(), cfID.Name()),
		changefeedStatusGauge:          metrics.ChangefeedStatusGauge.WithLabelValues(cfID.Namespace(), cfID.Name()),
		scheduledTaskGauge:             metrics.ScheduleTaskGauge.WithLabelValues(cfID.Namespace(), cfID.Name()),
		runningTaskGauge:               metrics.RunningScheduleTaskGauge.WithLabelValues(cfID.Namespace(), cfID.Name()),
		tableCountGauge:                metrics.TableGauge.WithLabelValues(cfID.Namespace(), cfID.Name()),
		handleEventDuration:            metrics.MaintainerHandleEventDuration.WithLabelValues(cfID.Namespace(), cfID.Name()),
	}
	m.nodeChanged.changed = false
	m.runningErrors.m = make(map[node.ID]*heartbeatpb.RunningError)

	m.watermark.Watermark = &heartbeatpb.Watermark{
		CheckpointTs: checkpointTs,
		ResolvedTs:   checkpointTs,
	}
	m.scheduleState.Store(int32(heartbeatpb.ComponentState_Working))
	m.bootstrapper = bootstrap.NewBootstrapper[heartbeatpb.MaintainerBootstrapResponse](
		m.id.Name(),
		m.createBootstrapMessageFactory(),
	)

	metrics.MaintainerGauge.WithLabelValues(cfID.Namespace(), cfID.Name()).Inc()
	ctx, cancel := context.WithCancel(context.Background())
	m.cancelUpdateMetrics = cancel

	go m.runUpdateMetrics(ctx)
	go m.runHandleEvents(ctx)

	log.Info("changefeed maintainer is created", zap.String("id", cfID.String()),
		zap.String("state", string(cfg.State)),
		zap.Uint64("checkpointTs", checkpointTs),
		zap.String("ddlDispatcherID", tableTriggerEventDispatcherID.String()),
		zap.Bool("newChangefeed", newChangefeed),
	)

	return m
}

func NewMaintainerForRemove(cfID common.ChangeFeedID,
	conf *config.SchedulerConfig,
	selfNode *node.Info,
	taskScheduler threadpool.ThreadPool,
	pdAPI pdutil.PDAPIClient,
	regionCache split.RegionCache,
) *Maintainer {
	unused := &config.ChangeFeedInfo{
		ChangefeedID: cfID,
		SinkURI:      "",
		Config:       config.GetDefaultReplicaConfig(),
	}
	m := NewMaintainer(cfID, conf, unused, selfNode, taskScheduler, pdAPI, regionCache, 1, false)
	m.cascadeRemoving = true
	return m
}

// HandleEvent implements the event-driven process mode
// it's the entrance of the Maintainer, it handles all types of Events
// note: the EventPeriod is a special event that submitted when initializing maintainer
// , and it will be re-submitted at the end of onPeriodTask
func (m *Maintainer) HandleEvent(event *Event) bool {
	start := time.Now()
	defer func() {
		duration := time.Since(start)
		if duration > time.Second {
			log.Info("maintainer is too slow",
				zap.String("changefeed", m.id.String()),
				zap.Int("eventType", event.eventType),
				zap.Duration("duration", duration))
		}
		m.handleEventDuration.Observe(duration.Seconds())
	}()

	if m.scheduleState.Load() == int32(heartbeatpb.ComponentState_Stopped) {
		log.Warn("maintainer is stopped, stop handling event",
			zap.String("changefeed", m.id.String()),
			zap.Uint64("checkpointTs", m.getWatermark().CheckpointTs),
			zap.Uint64("resolvedTs", m.getWatermark().ResolvedTs),
		)
		return false
	}

	// first check the online/offline nodes
	m.checkNodeChanged()

	switch event.eventType {
	case EventInit:
		return m.onInit()
	case EventMessage:
		m.onMessage(event.message)
	case EventPeriod:
		m.onPeriodTask()
	}
	return false
}

func (m *Maintainer) checkNodeChanged() {
	m.nodeChanged.Lock()
	defer m.nodeChanged.Unlock()
	if m.nodeChanged.changed {
		m.onNodeChanged()
		m.nodeChanged.changed = false
	}
}

// Close cleanup resources
func (m *Maintainer) Close() {
	m.cancelUpdateMetrics()
	m.cleanupMetrics()
	m.controller.Stop()
	log.Info("changefeed maintainer closed",
		zap.String("changefeed", m.id.String()),
		zap.Bool("removed", m.removed.Load()),
		zap.Uint64("checkpointTs", m.getWatermark().CheckpointTs))
}

func (m *Maintainer) GetMaintainerStatus() *heartbeatpb.MaintainerStatus {
	m.runningErrors.Lock()
	defer m.runningErrors.Unlock()
	var runningErrors []*heartbeatpb.RunningError
	if len(m.runningErrors.m) > 0 {
		runningErrors = make([]*heartbeatpb.RunningError, 0, len(m.runningErrors.m))
		for _, e := range m.runningErrors.m {
			runningErrors = append(runningErrors, e)
		}
		m.runningErrors.m = make(map[node.ID]*heartbeatpb.RunningError)
	}

	status := &heartbeatpb.MaintainerStatus{
		ChangefeedID:  m.id.ToPB(),
		State:         heartbeatpb.ComponentState(m.scheduleState.Load()),
		CheckpointTs:  m.getWatermark().CheckpointTs,
		Err:           runningErrors,
		BootstrapDone: m.bootstrapped.Load(),
	}
	return status
}

func (m *Maintainer) initialize() error {
	start := time.Now()
	log.Info("start to initialize changefeed maintainer",
		zap.String("changefeed", m.id.String()))

	failpoint.Inject("NewChangefeedRetryError", func() {
		failpoint.Return(errors.New("failpoint injected retriable error"))
	})

	// register node change handler, it will be called when nodes change(eg. online/offline) in the cluster
	m.nodeManager.RegisterNodeChangeHandler(node.ID("maintainer-"+m.id.Name()), func(allNodes map[node.ID]*node.Info) {
		m.nodeChanged.Lock()
		defer m.nodeChanged.Unlock()
		m.nodeChanged.changed = true
	})

	// register all nodes to bootstrapper
	nodes := m.nodeManager.GetAliveNodes()
	log.Info("changefeed bootstrap initial nodes",
		zap.Stringer("selfNodeID", m.selfNode.ID),
		zap.Stringer("changefeedID", m.id),
		zap.Int("nodeCount", len(nodes)))

	newNodes := make([]*node.Info, 0, len(nodes))
	for _, n := range nodes {
		newNodes = append(newNodes, n)
	}
	m.sendMessages(m.bootstrapper.HandleNewNodes(newNodes))

	log.Info("changefeed maintainer initialized",
		zap.String("info", m.config.String()),
		zap.String("id", m.id.String()),
		zap.String("status", common.FormatMaintainerStatus(m.GetMaintainerStatus())),
		zap.Duration("duration", time.Since(start)))
	m.statusChanged.Store(true)
	return nil
}

func (m *Maintainer) cleanupMetrics() {
	metrics.ChangefeedCheckpointTsGauge.DeleteLabelValues(m.id.Namespace(), m.id.Name())
	metrics.ChangefeedCheckpointTsLagGauge.DeleteLabelValues(m.id.Namespace(), m.id.Name())
	metrics.ChangefeedResolvedTsGauge.DeleteLabelValues(m.id.Namespace(), m.id.Name())
	metrics.ChangefeedResolvedTsLagGauge.DeleteLabelValues(m.id.Namespace(), m.id.Name())
	metrics.ChangefeedStatusGauge.DeleteLabelValues(m.id.Namespace(), m.id.Name())
	metrics.ScheduleTaskGauge.DeleteLabelValues(m.id.Namespace(), m.id.Name())
	metrics.RunningScheduleTaskGauge.DeleteLabelValues(m.id.Namespace(), m.id.Name())
	metrics.TableGauge.DeleteLabelValues(m.id.Namespace(), m.id.Name())
	metrics.MaintainerHandleEventDuration.DeleteLabelValues(m.id.Namespace(), m.id.Name())
}

func (m *Maintainer) onInit() bool {
	err := m.initialize()
	if err != nil {
		m.handleError(err)
	}
	return false
}

// onMessage handles incoming messages from various components(eg. dispatcher manager, coordinator):
// Dispatcher Manager:
//   - HeartbeatRequest: Status updates and watermarks from dispatcher managers
//   - BlockStatusRequest: Barrier-related status from dispatcher managers
//   - MaintainerBootstrapResponse: Bootstrap completion status from dispatcher managers
//   - MaintainerPostBootstrapResponse: Post-bootstrap initialization status from dispatcher managers
//   - MaintainerCloseResponse: Shutdown confirmation from dispatcher managers
//
// Coordinator:
// - RemoveMaintainerRequest: Changefeed removal commands from coordinator
// - CheckpointTsMessage: CheckpointTs from coordinator, need to send to all dispatcher managers
func (m *Maintainer) onMessage(msg *messaging.TargetMessage) {
	switch msg.Type {
	case messaging.TypeHeartBeatRequest:
		m.onHeartBeatRequest(msg)
	case messaging.TypeBlockStatusRequest:
		m.onBlockStateRequest(msg)
	case messaging.TypeMaintainerBootstrapResponse:
		m.onMaintainerBootstrapResponse(msg)
	case messaging.TypeMaintainerPostBootstrapResponse:
		m.onMaintainerPostBootstrapResponse(msg)
	case messaging.TypeMaintainerCloseResponse:
		resp := msg.Message[0].(*heartbeatpb.MaintainerCloseResponse)
		m.onMaintainerCloseResponse(msg.From, resp)
	case messaging.TypeRemoveMaintainerRequest:
		req := msg.Message[0].(*heartbeatpb.RemoveMaintainerRequest)
		m.onRemoveMaintainer(req.Cascade, req.Removed)
	case messaging.TypeCheckpointTsMessage:
		req := msg.Message[0].(*heartbeatpb.CheckpointTsMessage)
		m.onCheckpointTsPersisted(req)
	case messaging.TypeRedoTsMessage:
		req := msg.Message[0].(*heartbeatpb.RedoTsMessage)
		m.onRedoTsPersisted(req)
	default:
		log.Panic("unexpected message type",
			zap.String("changefeed", m.id.Name()),
			zap.String("messageType", msg.Type.String()))
	}
}

func (m *Maintainer) onRemoveMaintainer(cascade, changefeedRemoved bool) {
	m.removing.Store(true)
	m.cascadeRemoving = cascade
	m.changefeedRemoved.Store(changefeedRemoved)
	closed := m.tryCloseChangefeed()
	if closed {
		log.Info("changefeed maintainer closed",
			zap.Stringer("changefeed", m.id),
			zap.Uint64("checkpointTs", m.getWatermark().CheckpointTs))
		m.removed.Store(true)
		m.scheduleState.Store(int32(heartbeatpb.ComponentState_Stopped))
		metrics.MaintainerGauge.WithLabelValues(m.id.Namespace(), m.id.Name()).Dec()
	}
}

// onCheckpointTsPersisted forwards the checkpoint message to the table trigger dispatcher,
// which is co-located on the same node as the maintainer. The dispatcher will propagate
// the watermark information to downstream sinks.
func (m *Maintainer) onCheckpointTsPersisted(msg *heartbeatpb.CheckpointTsMessage) {
	m.sendMessages([]*messaging.TargetMessage{
		messaging.NewSingleTargetMessage(m.selfNode.ID, messaging.HeartbeatCollectorTopic, msg),
	})
}

func (m *Maintainer) onRedoTsPersisted(msg *heartbeatpb.RedoTsMessage) {
	if msg.CheckpointTs > m.redoTs {
		m.redoTs = msg.CheckpointTs
		m.sendMessages([]*messaging.TargetMessage{
			messaging.NewSingleTargetMessage(m.selfNode.ID, messaging.HeartbeatCollectorTopic, msg),
		})
	}
}

func (m *Maintainer) onNodeChanged() {
	currentNodes := m.bootstrapper.GetAllNodes()

	activeNodes := m.nodeManager.GetAliveNodes()
	newNodes := make([]*node.Info, 0, len(activeNodes))
	for id, n := range activeNodes {
		if _, ok := currentNodes[id]; !ok {
			newNodes = append(newNodes, n)
		}
	}
	var removedNodes []node.ID
	for id := range currentNodes {
		if _, ok := activeNodes[id]; !ok {
			removedNodes = append(removedNodes, id)
			delete(m.checkpointTsByCapture, id)
			m.controller.RemoveNode(id)
		}
	}
	log.Info("maintainer node changed", zap.String("id", m.id.String()),
		zap.Int("new", len(newNodes)),
		zap.Int("removed", len(removedNodes)))
	m.sendMessages(m.bootstrapper.HandleNewNodes(newNodes))
	cachedResponse := m.bootstrapper.HandleRemoveNodes(removedNodes)
	if cachedResponse != nil {
		log.Info("bootstrap done after removed some nodes", zap.String("id", m.id.String()))
		m.onBootstrapDone(cachedResponse)
	}
}

func (m *Maintainer) calCheckpointTs() {
	defer m.updateMetrics()
	if !m.bootstrapped.Load() {
		log.Warn("can not advance checkpointTs since not bootstrapped",
			zap.String("changefeed", m.id.Name()),
			zap.Uint64("checkpointTs", m.getWatermark().CheckpointTs),
			zap.Uint64("resolvedTs", m.getWatermark().ResolvedTs))
		m.bootstrapper.PrintBootstrapStatus()
		return
	}
	// make sure there is no task running
	// the dispatcher changing come from:
	// 1. node change
	// 2. ddl
	// 3. interval scheduling, like balance, split

	// Thus, to ensure the whole process atomic, we first obtain the lock of operator and barrier
	// then do the basic check.
	// We ensure only the operator and barrier can generate absent replica, so we don't need to obtain the lock of replicationDB
	// If all check is successfully, we begin to do the checkpointTs calculation,
	// otherwise, we just return.
	// Besides, due to the operator and barrier is indendently, so we can obtain the lock together to avoid deadlock.
	operatorLock := m.controller.operatorController.GetLock()
	barrierLock := m.barrier.GetLock()

	defer func() {
		m.controller.operatorController.ReleaseLock(operatorLock)
		m.barrier.ReleaseLock(barrierLock)
	}()

	if !m.controller.ScheduleFinished() {
		log.Warn("can not advance checkpointTs since schedule is not finished",
			zap.String("changefeed", m.id.Name()),
			zap.Uint64("checkpointTs", m.getWatermark().CheckpointTs),
			zap.Uint64("resolvedTs", m.getWatermark().ResolvedTs),
		)
		return
	}
	if m.barrier.ShouldBlockCheckpointTs() {
		log.Warn("can not advance checkpointTs since barrier is blocking",
			zap.String("changefeed", m.id.Name()),
			zap.Uint64("checkpointTs", m.getWatermark().CheckpointTs),
			zap.Uint64("resolvedTs", m.getWatermark().ResolvedTs),
		)
		return
	}
	newWatermark := heartbeatpb.NewMaxWatermark()
	// if there is no tables, there must be a table trigger dispatcher
	for id := range m.bootstrapper.GetAllNodes() {
		// maintainer node has the table trigger dispatcher
		if id != m.selfNode.ID && m.controller.GetTaskSizeByNodeID(id) <= 0 {
			continue
		}
		// node level watermark reported, ignore this round
		if _, ok := m.checkpointTsByCapture[id]; !ok {
			log.Warn("checkpointTs can not be advanced, since missing capture heartbeat",
				zap.String("changefeed", m.id.Name()),
				zap.Any("node", id),
				zap.Uint64("checkpointTs", m.getWatermark().CheckpointTs),
				zap.Uint64("resolvedTs", m.getWatermark().ResolvedTs))
			return
		}
		newWatermark.UpdateMin(m.checkpointTsByCapture[id])
	}

	m.setWatermark(*newWatermark)
}

func (m *Maintainer) updateMetrics() {
	watermark := m.getWatermark()

	pdTime := m.pdClock.CurrentTime()
	phyCkpTs := oracle.ExtractPhysical(watermark.CheckpointTs)
	m.changefeedCheckpointTsGauge.Set(float64(phyCkpTs))
	lag := float64(oracle.GetPhysical(pdTime)-phyCkpTs) / 1e3
	m.changefeedCheckpointTsLagGauge.Set(lag)

	phyResolvedTs := oracle.ExtractPhysical(watermark.ResolvedTs)
	m.changefeedResolvedTsGauge.Set(float64(phyResolvedTs))
	lag = float64(oracle.GetPhysical(pdTime)-phyResolvedTs) / 1e3
	m.changefeedResolvedTsLagGauge.Set(lag)

	m.changefeedStatusGauge.Set(float64(m.scheduleState.Load()))
}

// send message to other components
func (m *Maintainer) sendMessages(msgs []*messaging.TargetMessage) {
	for _, msg := range msgs {
		err := m.mc.SendCommand(msg)
		if err != nil {
			log.Debug("failed to send maintainer request",
				zap.String("changefeed", m.id.Name()),
				zap.Any("msg", msg), zap.Error(err))
			continue
		}
	}
}

func (m *Maintainer) onHeartBeatRequest(msg *messaging.TargetMessage) {
	// ignore the heartbeat if the maintainer not bootstrapped
	if !m.bootstrapped.Load() {
		return
	}
	req := msg.Message[0].(*heartbeatpb.HeartBeatRequest)
	if req.Watermark != nil {
		old, ok := m.checkpointTsByCapture[msg.From]
		if !ok || req.Watermark.Seq >= old.Seq {
			m.checkpointTsByCapture[msg.From] = *req.Watermark
		}
	}
	m.controller.HandleStatus(msg.From, req.Statuses)
	if req.Err != nil {
		log.Warn("dispatcher report an error",
			zap.Stringer("changefeed", m.id),
			zap.Stringer("sourceNode", msg.From),
			zap.String("error", req.Err.Message))
		m.onError(msg.From, req.Err)
	}
}

func (m *Maintainer) onError(from node.ID, err *heartbeatpb.RunningError) {
	err.Node = from.String()
	if info, ok := m.nodeManager.GetAliveNodes()[from]; ok {
		err.Node = info.AdvertiseAddr
	}
	m.runningErrors.Lock()
	m.statusChanged.Store(true)
	m.runningErrors.m[from] = err
	m.runningErrors.Unlock()
}

func (m *Maintainer) onBlockStateRequest(msg *messaging.TargetMessage) {
	// the barrier is not initialized
	if !m.bootstrapped.Load() {
		return
	}
	req := msg.Message[0].(*heartbeatpb.BlockStatusRequest)
	ackMsg := m.barrier.HandleStatus(msg.From, req)
	m.sendMessages([]*messaging.TargetMessage{ackMsg})
}

// onMaintainerBootstrapResponse is called when a maintainer bootstrap response(send by dispatcher manager) is received.
func (m *Maintainer) onMaintainerBootstrapResponse(msg *messaging.TargetMessage) {
	log.Info("received maintainer bootstrap response",
		zap.String("changefeed", m.id.Name()),
		zap.Stringer("sourceNodeID", msg.From))

	resp := msg.Message[0].(*heartbeatpb.MaintainerBootstrapResponse)
	if resp.Err != nil {
		log.Warn("maintainer bootstrap failed",
			zap.String("changefeed", m.id.Name()),
			zap.String("error", resp.Err.Message))
		m.onError(msg.From, resp.Err)
		return
	}

	cachedResp := m.bootstrapper.HandleBootstrapResponse(
		msg.From,
		resp,
	)

	if cachedResp != nil {
		m.onBootstrapDone(cachedResp)
	}

	// When receiving a bootstrap response from our own node's dispatcher manager
	// (which handles table trigger events), mark this changefeed is not new created.
	if msg.From == m.selfNode.ID {
		m.newChangefeed = false
	}
}

func (m *Maintainer) onMaintainerPostBootstrapResponse(msg *messaging.TargetMessage) {
	log.Info("received maintainer post bootstrap response",
		zap.String("changefeed", m.id.Name()),
		zap.Any("server", msg.From))
	resp := msg.Message[0].(*heartbeatpb.MaintainerPostBootstrapResponse)
	if resp.Err != nil {
		log.Warn("maintainer post bootstrap failed",
			zap.String("changefeed", m.id.Name()),
			zap.String("error", resp.Err.Message))
		m.onError(msg.From, resp.Err)
		return
	}
	// disable resend post bootstrap message
	m.postBootstrapMsg = nil
}

// isMysqlCompatible returns true if the sinkURIStr is mysql compatible.
func isMysqlCompatible(sinkURIStr string) (bool, error) {
	sinkURI, err := url.Parse(sinkURIStr)
	if err != nil {
		return false, errors.WrapError(errors.ErrSinkURIInvalid, err)
	}
	scheme := helper.GetScheme(sinkURI)
	return helper.IsMySQLCompatibleScheme(scheme), nil
}

func (m *Maintainer) onBootstrapDone(cachedResp map[node.ID]*heartbeatpb.MaintainerBootstrapResponse) {
	if cachedResp == nil {
		return
	}
	isMySQLCompatible, err := isMysqlCompatible(m.config.SinkURI)
	if err != nil {
		m.handleError(err)
		return
	}
	barrier, msg, err := m.controller.FinishBootstrap(cachedResp, isMySQLCompatible)
	if err != nil {
		m.handleError(err)
		return
	}
	m.barrier = barrier
	m.bootstrapped.Store(true)

	// Memory Consumption is 64(tableName/schemaName limit) * 4(utf8.UTFMax) * 2(tableName+schemaName) * tableNum
	// For an extreme case(100w tables, and 64 utf8 characters for each name), the memory consumption is about 488MB.
	// For a normal case(100w tables, and 16 ascii characters for each name), the memory consumption is about 30MB.
	m.postBootstrapMsg = msg
	m.sendPostBootstrapRequest()
	// set status changed to true, trigger the maintainer manager to send heartbeat to coordinator
	// to report the this changefeed's status
	m.statusChanged.Store(true)
}

func (m *Maintainer) sendPostBootstrapRequest() {
	if m.postBootstrapMsg != nil {
		msg := messaging.NewSingleTargetMessage(
			m.selfNode.ID,
			messaging.DispatcherManagerManagerTopic,
			m.postBootstrapMsg,
		)
		m.sendMessages([]*messaging.TargetMessage{msg})
	}
}

func (m *Maintainer) onMaintainerCloseResponse(from node.ID, response *heartbeatpb.MaintainerCloseResponse) {
	if response.Success {
		m.closedNodes[from] = struct{}{}
		m.onRemoveMaintainer(m.cascadeRemoving, m.changefeedRemoved.Load())
	}
}

func (m *Maintainer) handleResendMessage() {
	// resend closing message
	if m.removing.Load() {
		m.trySendMaintainerCloseRequestToAllNode()
		return
	}
	// resend bootstrap message
	m.sendMessages(m.bootstrapper.ResendBootstrapMessage())
	if m.postBootstrapMsg != nil {
		m.sendPostBootstrapRequest()
	}
	if m.barrier != nil {
		// resend barrier ack messages
		m.sendMessages(m.barrier.Resend())
	}
}

func (m *Maintainer) tryCloseChangefeed() bool {
	if m.scheduleState.Load() != int32(heartbeatpb.ComponentState_Stopped) {
		m.statusChanged.Store(true)
	}
	if !m.cascadeRemoving {
		m.controller.RemoveTasksByTableIDs(m.ddlSpan.Span.TableID)
		return !m.ddlSpan.IsWorking()
	}
	return m.trySendMaintainerCloseRequestToAllNode()
}

// trySendMaintainerCloseRequestToAllNode is used to send maintainer close request to all nodes
// if all nodes are closed, return true, otherwise return false.
func (m *Maintainer) trySendMaintainerCloseRequestToAllNode() bool {
	msgs := make([]*messaging.TargetMessage, 0)
	for n := range m.nodeManager.GetAliveNodes() {
		// Check if the node is already closed.
		if _, ok := m.closedNodes[n]; !ok {
			msgs = append(msgs, messaging.NewSingleTargetMessage(
				n,
				messaging.DispatcherManagerManagerTopic,
				&heartbeatpb.MaintainerCloseRequest{
					ChangefeedID: m.id.ToPB(),
					Removed:      m.changefeedRemoved.Load(),
				}))
		}
	}
	if len(msgs) > 0 {
		m.sendMessages(msgs)
		log.Info("send maintainer close request to all dispatcher managers",
			zap.Stringer("changefeed", m.id),
			zap.Uint64("checkpointTs", m.getWatermark().CheckpointTs),
			zap.Int("nodeCount", len(msgs)))
	}
	return len(msgs) == 0
}

// handleError set the caches the error, the error will be reported to coordinator
// and coordinator remove this maintainer
func (m *Maintainer) handleError(err error) {
	log.Error("an error occurred in maintainer",
		zap.String("changefeed", m.id.Name()), zap.Error(err))
	var code string
	if rfcCode, ok := errors.RFCCode(err); ok {
		code = string(rfcCode)
	} else {
		code = string(errors.ErrOwnerUnknown.RFCCode())
	}

	m.runningErrors.Lock()
	defer m.runningErrors.Unlock()
	m.runningErrors.m[m.selfNode.ID] = &heartbeatpb.RunningError{
		Time:    time.Now().String(),
		Node:    m.selfNode.AdvertiseAddr,
		Code:    code,
		Message: err.Error(),
	}
	m.statusChanged.Store(true)
}

// createBootstrapMessageFactory returns a function that generates bootstrap messages
// for initializing dispatcher managers. The returned function takes a node ID and
// returns a message containing:
// - Serialized changefeed configuration
// - Starting checkpoint timestamp
// - Table trigger event dispatcher ID (only for dispatcher manager on same node)
// - Flag indicating if this is a new changefeed
func (m *Maintainer) createBootstrapMessageFactory() bootstrap.NewBootstrapMessageFn {
	// cfgBytes only holds necessary fields to initialize a changefeed dispatcher manager.
	cfgBytes, err := json.Marshal(m.config.ToChangefeedConfig())
	if err != nil {
		log.Panic("marshal changefeed config failed",
			zap.String("changefeed", m.id.Name()),
			zap.Error(err))
	}
	return func(id node.ID) *messaging.TargetMessage {
		msg := &heartbeatpb.MaintainerBootstrapRequest{
			ChangefeedID:                  m.id.ToPB(),
			Config:                        cfgBytes,
			StartTs:                       m.startCheckpointTs,
			TableTriggerEventDispatcherId: nil,
			IsNewChangefeed:               false,
		}

		// only send dispatcher id to dispatcher manager on the same node
		if id == m.selfNode.ID {
			log.Info("create table event trigger dispatcher bootstrap message",
				zap.String("changefeed", m.id.String()),
				zap.String("server", id.String()),
				zap.String("dispatcherID", m.ddlSpan.ID.String()),
				zap.Uint64("startTs", m.startCheckpointTs),
			)
			msg.TableTriggerEventDispatcherId = m.ddlSpan.ID.ToPB()
			msg.IsNewChangefeed = m.newChangefeed
		}

		log.Info("New maintainer bootstrap message to dispatcher manager",
			zap.String("changefeed", m.id.String()),
			zap.String("server", id.String()),
			zap.Uint64("startTs", m.startCheckpointTs))

		return messaging.NewSingleTargetMessage(id, messaging.DispatcherManagerManagerTopic, msg)
	}
}

func (m *Maintainer) onPeriodTask() {
	// send scheduling messages
	m.handleResendMessage()
	m.collectMetrics()
	m.calCheckpointTs()
}

func (m *Maintainer) collectMetrics() {
	if !m.bootstrapped.Load() {
		return
	}
	if time.Since(m.lastPrintStatusTime) > time.Second*20 {
		// exclude the table trigger
		total := m.controller.TaskSize() - 1
		scheduling := m.controller.replicationDB.GetSchedulingSize()
		working := m.controller.replicationDB.GetReplicatingSize()
		absent := m.controller.replicationDB.GetAbsentSize()

		m.tableCountGauge.Set(float64(total))
		m.scheduledTaskGauge.Set(float64(scheduling))
		metrics.TableStateGauge.WithLabelValues(m.id.Namespace(), m.id.Name(), "Absent").Set(float64(absent))
		metrics.TableStateGauge.WithLabelValues(m.id.Namespace(), m.id.Name(), "Working").Set(float64(working))
		m.lastPrintStatusTime = time.Now()
	}
}

func (m *Maintainer) runUpdateMetrics(ctx context.Context) {
	ticker := time.NewTicker(time.Second * 1)
	defer ticker.Stop()
	for {
		select {
		case <-ctx.Done():
			log.Info("stop update metrics")
			return
		case <-ticker.C:
			m.updateMetrics()
		}
	}
}

func (m *Maintainer) runHandleEvents(ctx context.Context) {
	ticker := time.NewTicker(periodEventInterval)
	defer ticker.Stop()

	for {
		select {
		case <-ctx.Done():
			return
		case event := <-m.eventCh.Out():
			m.HandleEvent(event)
		case <-ticker.C:
			m.HandleEvent(&Event{
				changefeedID: m.id,
				eventType:    EventPeriod,
			})
		}
	}
}

// pushEvent is used to push event to maintainer's event channel
// event will be handled by maintainer's main loop
func (m *Maintainer) pushEvent(event *Event) {
	m.eventCh.In() <- event
}

func (m *Maintainer) getWatermark() heartbeatpb.Watermark {
	m.watermark.mu.RLock()
	defer m.watermark.mu.RUnlock()
	res := heartbeatpb.Watermark{
		CheckpointTs: m.watermark.CheckpointTs,
		ResolvedTs:   m.watermark.ResolvedTs,
	}
	return res
}

func (m *Maintainer) setWatermark(newWatermark heartbeatpb.Watermark) {
	m.watermark.mu.Lock()
	defer m.watermark.mu.Unlock()
	if newWatermark.CheckpointTs != math.MaxUint64 {
		m.watermark.CheckpointTs = newWatermark.CheckpointTs
	}
	if newWatermark.ResolvedTs != math.MaxUint64 {
		m.watermark.ResolvedTs = newWatermark.ResolvedTs
	}
}

// ========================== Exported methods for HTTP API ==========================

// GetDispatcherCount returns the number of dispatchers.
func (m *Maintainer) GetDispatcherCount() int {
	return len(m.controller.GetAllTasks())
}

// MoveTable moves a table to a specific node.
func (m *Maintainer) MoveTable(tableId int64, targetNode node.ID) error {
	return m.controller.moveTable(tableId, targetNode)
}

// MoveSplitTable moves all the dispatchers in a split table to a specific node.
func (m *Maintainer) MoveSplitTable(tableId int64, targetNode node.ID) error {
	return m.controller.moveSplitTable(tableId, targetNode)
}

// GetTables returns all tables.
func (m *Maintainer) GetTables() []*replica.SpanReplication {
	return m.controller.replicationDB.GetAllTasks()
}

// SplitTableByRegionCount split table based on region count
// it can split the table whether the table have one dispatcher or multiple dispatchers
func (m *Maintainer) SplitTableByRegionCount(tableId int64) error {
	return m.controller.SplitTableByRegionCount(tableId)
}

// MergeTable merge two dispatchers in this table into one dispatcher,
// so after merge table, the table may also have multiple dispatchers
func (m *Maintainer) MergeTable(tableId int64) error {
	return m.controller.MergeTable(tableId)
}<|MERGE_RESOLUTION|>--- conflicted
+++ resolved
@@ -178,12 +178,8 @@
 		selfNode:          selfNode,
 		eventCh:           chann.NewAutoDrainChann[*Event](),
 		startCheckpointTs: checkpointTs,
-<<<<<<< HEAD
 		redoTs:            checkpointTs,
-		controller: NewController(cfID, checkpointTs, pdAPI, pdClock, regionCache, taskScheduler,
-=======
 		controller: NewController(cfID, checkpointTs, pdAPI, regionCache, taskScheduler,
->>>>>>> 9c17deb7
 			cfg.Config, ddlSpan, conf.AddTableBatchSize, time.Duration(conf.CheckBalanceInterval)),
 		mc:              mc,
 		removed:         atomic.NewBool(false),
