--- conflicted
+++ resolved
@@ -191,14 +191,9 @@
 		selfNode:          selfNode,
 		eventCh:           chann.NewAutoDrainChann[*Event](),
 		startCheckpointTs: checkpointTs,
-<<<<<<< HEAD
 		redoTsMap:         make(map[node.ID]*heartbeatpb.RedoTsMessage),
-		controller: NewController(cfID, checkpointTs, pdAPI, taskScheduler,
+		controller: NewController(cfID, checkpointTs, taskScheduler,
 			cfg.Config, ddlSpan, redoDDLSpan, conf.AddTableBatchSize, time.Duration(conf.CheckBalanceInterval)),
-=======
-		controller: NewController(cfID, checkpointTs, taskScheduler,
-			cfg.Config, ddlSpan, conf.AddTableBatchSize, time.Duration(conf.CheckBalanceInterval)),
->>>>>>> 567ecd35
 		mc:              mc,
 		removed:         atomic.NewBool(false),
 		nodeManager:     nodeManager,
