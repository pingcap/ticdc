--- conflicted
+++ resolved
@@ -902,13 +902,8 @@
 			ComponentStatus: heartbeatpb.ComponentState_Working,
 			CheckpointTs:    checkpointTs,
 			Mode:            mode,
-<<<<<<< HEAD
-		}, selfNode.ID)
+		}, selfNode.ID, false)
 	return tableTriggerDispatcherID, ddlSpan
-=======
-		}, selfNode.ID, false)
-	return tableTriggerEventDispatcherID, ddlSpan
->>>>>>> 9a563b5d
 }
 
 func (m *Maintainer) onBootstrapDone(cachedResp map[node.ID]*heartbeatpb.MaintainerBootstrapResponse) {
