// Copyright 2024 PingCAP, Inc.
//
// Licensed under the Apache License, Version 2.0 (the "License");
// you may not use this file except in compliance with the License.
// You may obtain a copy of the License at
//
//     http://www.apache.org/licenses/LICENSE-2.0
//
// Unless required by applicable law or agreed to in writing, software
// distributed under the License is distributed on an "AS IS" BASIS,
// See the License for the specific language governing permissions and
// limitations under the License.

package maintainer

import (
	"encoding/json"
	"math"
	"sync"
	"time"

	"github.com/flowbehappy/tigate/heartbeatpb"
	"github.com/flowbehappy/tigate/logservice/schemastore"
	"github.com/flowbehappy/tigate/maintainer/split"
	"github.com/flowbehappy/tigate/pkg/bootstrap"
	"github.com/flowbehappy/tigate/pkg/common"
	appcontext "github.com/flowbehappy/tigate/pkg/common/context"
<<<<<<< HEAD
	"github.com/flowbehappy/tigate/pkg/config"
=======
	commonEvent "github.com/flowbehappy/tigate/pkg/common/event"
	configNew "github.com/flowbehappy/tigate/pkg/config"
>>>>>>> f0d6b880
	"github.com/flowbehappy/tigate/pkg/filter"
	"github.com/flowbehappy/tigate/pkg/messaging"
	"github.com/flowbehappy/tigate/pkg/metrics"
	"github.com/flowbehappy/tigate/pkg/node"
	"github.com/flowbehappy/tigate/scheduler"
	"github.com/flowbehappy/tigate/server/watcher"
	"github.com/flowbehappy/tigate/utils"
	"github.com/flowbehappy/tigate/utils/dynstream"
	"github.com/flowbehappy/tigate/utils/threadpool"
	"github.com/pingcap/log"
	"github.com/pingcap/tiflow/cdc/model"
	"github.com/pingcap/tiflow/pkg/errors"
	"github.com/pingcap/tiflow/pkg/pdutil"
	"github.com/prometheus/client_golang/prometheus"
	"github.com/tikv/client-go/v2/oracle"
	"go.uber.org/atomic"
	"go.uber.org/zap"
)

// Maintainer is response for handle changefeed replication tasks, Maintainer should:
// 1. schedules tables to ticdc watcher
// 2. calculate changefeed checkpoint ts
// 3. send changefeed status to coordinator
// 4. handle heartbeat reported by dispatcher
type Maintainer struct {
	id       model.ChangeFeedID
	config   *config.ChangeFeedInfo
	selfNode *node.Info

	stream        dynstream.DynamicStream[string, *Event, *Maintainer]
	taskScheduler threadpool.ThreadPool
	mc            messaging.MessageCenter

	watermark             *heartbeatpb.Watermark
	checkpointTsByCapture map[node.ID]heartbeatpb.Watermark

	state        heartbeatpb.ComponentState
	bootstrapper *bootstrap.Bootstrapper[heartbeatpb.MaintainerBootstrapResponse]

	changefeedSate model.FeedState

	removed *atomic.Bool

	initialized bool

	pdEndpoints []string
	nodeManager *watcher.NodeManager
	nodesClosed map[node.ID]struct{}

	statusChanged  *atomic.Bool
	nodeChanged    *atomic.Bool
	lastReportTime time.Time

	controller *Controller
	barrier    *Barrier

	removing        bool
	cascadeRemoving bool

	lastPrintStatusTime  time.Time
	lastCheckpointTsTime time.Time

	errLock         sync.Mutex
	runningErrors   map[node.ID]*heartbeatpb.RunningError
	runningWarnings map[node.ID]*heartbeatpb.RunningError

	changefeedCheckpointTsGauge    prometheus.Gauge
	changefeedCheckpointTsLagGauge prometheus.Gauge
	changefeedResolvedTsGauge      prometheus.Gauge
	changefeedResolvedTsLagGauge   prometheus.Gauge
	changefeedStatusGauge          prometheus.Gauge
	scheduledTaskGauge             prometheus.Gauge
	runningTaskGauge               prometheus.Gauge
	tableCountGauge                prometheus.Gauge
	handleEventDuration            prometheus.Observer
}

// NewMaintainer create the maintainer for the changefeed
func NewMaintainer(cfID model.ChangeFeedID,
	cfg *config.ChangeFeedInfo,
	selfNode *node.Info,
	stream dynstream.DynamicStream[string, *Event, *Maintainer],
	taskScheduler threadpool.ThreadPool,
	pdAPI pdutil.PDAPIClient,
	regionCache split.RegionCache,
	checkpointTs uint64,
) *Maintainer {
	m := &Maintainer{
		id:              cfID,
		selfNode:        selfNode,
		stream:          stream,
		taskScheduler:   taskScheduler,
<<<<<<< HEAD
		scheduler:       NewScheduler(cfID.ID, checkpointTs, pdAPI, regionCache, cfg.Config.Scheduler, 10000, time.Minute),
=======
		controller:      NewController(cfID.ID, checkpointTs, pdapi, regionCache, cfg.Config.Scheduler, 10000, time.Minute),
>>>>>>> f0d6b880
		mc:              appcontext.GetService[messaging.MessageCenter](appcontext.MessageCenter),
		state:           heartbeatpb.ComponentState_Working,
		removed:         atomic.NewBool(false),
		nodeManager:     appcontext.GetService[*watcher.NodeManager](watcher.NodeManagerName),
		nodesClosed:     make(map[node.ID]struct{}),
		statusChanged:   atomic.NewBool(true),
		nodeChanged:     atomic.NewBool(false),
		cascadeRemoving: false,
		config:          cfg,
		watermark: &heartbeatpb.Watermark{
			CheckpointTs: checkpointTs,
			ResolvedTs:   checkpointTs,
		},
		checkpointTsByCapture: make(map[node.ID]heartbeatpb.Watermark),
		runningErrors:         map[node.ID]*heartbeatpb.RunningError{},
		runningWarnings:       map[node.ID]*heartbeatpb.RunningError{},

		changefeedCheckpointTsGauge:    metrics.ChangefeedCheckpointTsGauge.WithLabelValues(cfID.Namespace, cfID.ID),
		changefeedCheckpointTsLagGauge: metrics.ChangefeedCheckpointTsLagGauge.WithLabelValues(cfID.Namespace, cfID.ID),
		changefeedResolvedTsGauge:      metrics.ChangefeedResolvedTsGauge.WithLabelValues(cfID.Namespace, cfID.ID),
		changefeedResolvedTsLagGauge:   metrics.ChangefeedResolvedTsLagGauge.WithLabelValues(cfID.Namespace, cfID.ID),
		changefeedStatusGauge:          metrics.ChangefeedStatusGauge.WithLabelValues(cfID.Namespace, cfID.ID),
		scheduledTaskGauge:             metrics.ScheduleTaskGuage.WithLabelValues(cfID.Namespace, cfID.ID),
		runningTaskGauge:               metrics.RunningScheduleTaskGauge.WithLabelValues(cfID.Namespace, cfID.ID),
		tableCountGauge:                metrics.TableGauge.WithLabelValues(cfID.Namespace, cfID.ID),
		handleEventDuration:            metrics.MaintainerHandleEventDuration.WithLabelValues(cfID.Namespace, cfID.ID),
	}
	m.bootstrapper = bootstrap.NewBootstrapper[heartbeatpb.MaintainerBootstrapResponse](m.id.ID, m.getNewBootstrapFn())
	m.barrier = NewBarrier(m.controller)
	log.Info("maintainer is created", zap.String("id", cfID.String()))
	metrics.MaintainerGauge.WithLabelValues(cfID.Namespace, cfID.ID).Inc()
	return m
}

// HandleEvent implements the event-driven process mode
// it's the entrance of the Maintainer, it handles all types of Events
// note: the EventPeriod is a special event that submitted when initializing maintainer
// , and it will be re-submitted at the end of onPeriodTask
func (m *Maintainer) HandleEvent(event *Event) bool {
	start := time.Now()
	defer func() {
		duration := time.Since(start)
		if duration > time.Second {
			log.Info("maintainer is too slow",
				zap.String("id", m.id.String()),
				zap.Int("type", event.eventType),
				zap.Duration("duration", duration))
		}
		m.handleEventDuration.Observe(duration.Seconds())
	}()
	if m.state == heartbeatpb.ComponentState_Stopped {
		log.Warn("maintainer is not stopped, ignore",
			zap.String("changefeed", m.id.String()))
		return false
	}
	// first check the online/offline nodes
	if m.nodeChanged.Load() {
		m.onNodeChanged()
		m.nodeChanged.Store(false)
	}
	switch event.eventType {
	case EventInit:
		return m.onInit()
	case EventMessage:
		if err := m.onMessage(event.message); err != nil {
			m.handleError(err)
		}
	case EventPeriod:
		m.onPeriodTask()
	}
	return false
}

// Close cleanup resources
func (m *Maintainer) Close() {
	m.cleanupMetrics()
	log.Info("changefeed maintainer closed",
		zap.String("id", m.id.String()),
		zap.Bool("removed", m.removed.Load()),
		zap.Uint64("checkpointTs", m.watermark.CheckpointTs))
}

func (m *Maintainer) GetMaintainerStatus() *heartbeatpb.MaintainerStatus {
	// todo: fix data race here
	m.errLock.Lock()
	defer m.errLock.Unlock()
	var runningErrors []*heartbeatpb.RunningError
	if len(m.runningErrors) > 0 {
		runningErrors = make([]*heartbeatpb.RunningError, 0, len(m.runningErrors))
		for _, e := range m.runningErrors {
			runningErrors = append(runningErrors, e)
		}
		clear(m.runningErrors)
	}
	var runningWarnings []*heartbeatpb.RunningError
	if len(m.runningWarnings) > 0 {
		runningWarnings = make([]*heartbeatpb.RunningError, 0, len(m.runningWarnings))
		for _, e := range m.runningWarnings {
			runningWarnings = append(runningWarnings, e)
		}
		clear(m.runningWarnings)
	}

	status := &heartbeatpb.MaintainerStatus{
		ChangefeedID: m.id.ID,
		FeedState:    string(m.changefeedSate),
		State:        m.state,
		CheckpointTs: m.watermark.CheckpointTs,
		Warning:      runningWarnings,
		Err:          runningErrors,
	}
	return status
}

func (m *Maintainer) initialize() error {
	tables, err := m.initTables()
	if err != nil {
		return errors.Trace(err)
	}
<<<<<<< HEAD
	m.scheduler.SetInitialTables(tables)
	
=======
	m.controller.SetInitialTables(tables)

>>>>>>> f0d6b880
	log.Info("changefeed maintainer initialized",
		zap.String("id", m.id.String()))
	m.initialized = true
	m.state = heartbeatpb.ComponentState_Working
	m.statusChanged.Store(true)

	// detect the capture changes
	m.nodeManager.RegisterNodeChangeHandler(node.ID("maintainer-"+m.id.ID), func(allNodes map[node.ID]*node.Info) {
		m.nodeChanged.Store(true)
	})
	// init bootstrapper nodes
	nodes := m.nodeManager.GetAliveNodes()
	log.Info("changefeed bootstrap initial nodes",
		zap.Int("nodes", len(nodes)))
	var newNodes = make([]*node.Info, 0, len(nodes))
	for id, n := range nodes {
		newNodes = append(newNodes, n)
		m.controller.AddNewNode(id)
	}
	m.sendMessages(m.bootstrapper.HandleNewNodes(newNodes))
	// setup period event
	SubmitScheduledEvent(m.taskScheduler, m.stream, &Event{
		changefeedID: m.id.ID,
		eventType:    EventPeriod,
	}, time.Now().Add(time.Millisecond*500))
	return nil
}

func (m *Maintainer) cleanupMetrics() {
	metrics.ChangefeedCheckpointTsGauge.DeleteLabelValues(m.id.Namespace, m.id.ID)
	metrics.ChangefeedCheckpointTsLagGauge.DeleteLabelValues(m.id.Namespace, m.id.ID)
	metrics.ChangefeedStatusGauge.DeleteLabelValues(m.id.Namespace, m.id.ID)
	metrics.ScheduleTaskGuage.DeleteLabelValues(m.id.Namespace, m.id.ID)
	metrics.RunningScheduleTaskGauge.DeleteLabelValues(m.id.Namespace, m.id.ID)
	metrics.TableGauge.DeleteLabelValues(m.id.Namespace, m.id.ID)
	metrics.MaintainerHandleEventDuration.DeleteLabelValues(m.id.Namespace, m.id.ID)
}

func (m *Maintainer) onInit() bool {
	// already initialized
	if m.initialized {
		return false
	}
	// async initialize the changefeed
	go func() {
		err := m.initialize()
		if err != nil {
			m.handleError(err)
		}
		m.stream.Wake() <- m.id.ID
		log.Info("stream waked", zap.String("changefeed", m.id.String()))
	}()
	return true
}

func (m *Maintainer) onMessage(msg *messaging.TargetMessage) error {
	switch msg.Type {
	case messaging.TypeHeartBeatRequest:
		return m.onHeartBeatRequest(msg)
	case messaging.TypeBlockStatusRequest:
		m.onBlockStateRequest(msg)
	case messaging.TypeMaintainerBootstrapResponse:
		m.onMaintainerBootstrapResponse(msg)
	case messaging.TypeMaintainerCloseResponse:
		m.onNodeClosed(msg.From, msg.Message[0].(*heartbeatpb.MaintainerCloseResponse))
	case messaging.TypeRemoveMaintainerRequest:
		m.onRemoveMaintainer(msg.Message[0].(*heartbeatpb.RemoveMaintainerRequest).Cascade)
	case messaging.TypeCheckpointTsMessage:
		m.onCheckpointTsPersisted(msg.Message[0].(*heartbeatpb.CheckpointTsMessage))
	default:
		log.Panic("unexpected message type",
			zap.String("changefeed", m.id.ID),
			zap.String("type", msg.Type.String()))
	}
	return nil
}

func (m *Maintainer) onRemoveMaintainer(cascade bool) {
	m.removing = true
	m.cascadeRemoving = cascade
	closed := m.tryCloseChangefeed()
	if closed {
		m.removed.Store(true)
		m.state = heartbeatpb.ComponentState_Stopped
		metrics.MaintainerGauge.WithLabelValues(m.id.Namespace, m.id.ID).Dec()
	}
}

func (m *Maintainer) onCheckpointTsPersisted(msg *heartbeatpb.CheckpointTsMessage) {
	stm := m.controller.GetTask(m.controller.ddlDispatcherID)
	if stm == nil {
		log.Warn("ddl dispatcher is not found, can not send checkpoint message",
			zap.String("id", m.id.String()))
		return
	}
	m.sendMessages([]*messaging.TargetMessage{
		messaging.NewSingleTargetMessage(stm.Primary, messaging.HeartbeatCollectorTopic, msg),
	})
}

func (m *Maintainer) onNodeChanged() {
	currentNodes := m.bootstrapper.GetAllNodes()

	activeNodes := m.nodeManager.GetAliveNodes()
	var newNodes = make([]*node.Info, 0, len(activeNodes))
	for id, n := range activeNodes {
		if _, ok := currentNodes[id]; !ok {
			newNodes = append(newNodes, n)
			m.controller.AddNewNode(id)
		}
	}
	var removedNodes []node.ID
	for id, _ := range currentNodes {
		if _, ok := activeNodes[id]; !ok {
			removedNodes = append(removedNodes, id)
			m.controller.RemoveNode(id)
		}
	}
	log.Info("maintainer node changed",
		zap.String("id", m.id.String()),
		zap.Int("new", len(newNodes)),
		zap.Int("removed", len(removedNodes)))
	m.sendMessages(m.bootstrapper.HandleNewNodes(newNodes))
	cachedResponse := m.bootstrapper.HandleRemoveNodes(removedNodes)
	if cachedResponse != nil {
		log.Info("bootstrap done after removed some nodes",
			zap.String("id", m.id.String()))
		m.onBootstrapDone(cachedResponse)
	}
}

func (m *Maintainer) calCheckpointTs() {
	m.updateMetrics()
	if time.Since(m.lastCheckpointTsTime) < 2*time.Second ||
		!m.controller.ScheduleFinished() {
		return
	}
	m.lastCheckpointTsTime = time.Now()

	newWatermark := heartbeatpb.NewMaxWatermark()
	for id, _ := range m.bootstrapper.GetAllNodes() {
		if m.controller.GetTaskSizeByNodeID(id) > 0 {
			if _, ok := m.checkpointTsByCapture[id]; !ok {
				log.Debug("checkpointTs can not be advanced, since missing capture heartbeat",
					zap.String("changefeed", m.id.ID),
					zap.Any("node", id))
				return
			}
			newWatermark.UpdateMin(m.checkpointTsByCapture[id])
		}
	}
	if newWatermark.CheckpointTs != math.MaxUint64 {
		m.watermark.CheckpointTs = newWatermark.CheckpointTs
	}
	if newWatermark.ResolvedTs != math.MaxUint64 {
		m.watermark.ResolvedTs = newWatermark.ResolvedTs
	}
}

func (m *Maintainer) updateMetrics() {
	phyCkpTs := oracle.ExtractPhysical(m.watermark.CheckpointTs)
	m.changefeedCheckpointTsGauge.Set(float64(phyCkpTs))
	lag := (oracle.GetPhysical(time.Now()) - phyCkpTs) / 1e3
	m.changefeedCheckpointTsLagGauge.Set(float64(lag))

	phyResolvedTs := oracle.ExtractPhysical(m.watermark.ResolvedTs)
	m.changefeedResolvedTsGauge.Set(float64(phyResolvedTs))
	lag = (oracle.GetPhysical(time.Now()) - phyResolvedTs) / 1e3
	m.changefeedResolvedTsLagGauge.Set(float64(lag))

	m.changefeedStatusGauge.Set(float64(m.state))
}

// send message to remote
func (m *Maintainer) sendMessages(msgs []*messaging.TargetMessage) {
	for _, msg := range msgs {
		err := m.mc.SendCommand(msg)
		if err != nil {
			log.Debug("failed to send maintainer request",
				zap.String("changefeed", m.id.ID),
				zap.Any("msg", msg), zap.Error(err))
			continue
		}
	}
}

func (m *Maintainer) onHeartBeatRequest(msg *messaging.TargetMessage) error {
	req := msg.Message[0].(*heartbeatpb.HeartBeatRequest)
	if req.Watermark != nil {
		m.checkpointTsByCapture[msg.From] = *req.Watermark
	}
	m.controller.HandleStatus(msg.From, req.Statuses)
	if req.Warning != nil {
		m.errLock.Lock()
		m.runningWarnings[msg.From] = req.Warning
		m.errLock.Unlock()
	}
	if req.Err != nil {
		m.errLock.Unlock()
		m.runningErrors[msg.From] = req.Err
		m.errLock.Unlock()
	}
	return nil
}

func (m *Maintainer) onBlockStateRequest(msg *messaging.TargetMessage) {
	req := msg.Message[0].(*heartbeatpb.BlockStatusRequest)
	ackMsg := m.barrier.HandleStatus(msg.From, req)
	m.sendMessages([]*messaging.TargetMessage{ackMsg})
}

func (m *Maintainer) onMaintainerBootstrapResponse(msg *messaging.TargetMessage) {
	log.Info("received maintainer bootstrap response",
		zap.String("changefeed", m.id.ID),
		zap.Any("server", msg.From))
	m.controller.AddNewNode(msg.From)
	cachedResp := m.bootstrapper.HandleBootstrapResponse(msg.From, msg.Message[0].(*heartbeatpb.MaintainerBootstrapResponse))
	m.onBootstrapDone(cachedResp)
}

func (m *Maintainer) onBootstrapDone(cachedResp map[node.ID]*heartbeatpb.MaintainerBootstrapResponse) {
	if cachedResp == nil {
		return
	}
	log.Info("all nodes have sent bootstrap response",
		zap.String("changefeed", m.id.ID),
		zap.Int("size", len(cachedResp)))
	workingMap := make(map[int64]utils.Map[*heartbeatpb.TableSpan, *scheduler.StateMachine[common.DispatcherID]])
	for server, bootstrapMsg := range cachedResp {
		log.Info("received bootstrap response",
			zap.String("changefeed", m.id.ID),
			zap.Any("server", server),
			zap.Int("size", len(bootstrapMsg.Spans)))
		for _, info := range bootstrapMsg.Spans {
			dispatcherID := common.NewDispatcherIDFromPB(info.ID)
			status := &heartbeatpb.TableSpanStatus{
				ComponentStatus: info.ComponentStatus,
				ID:              info.ID,
				CheckpointTs:    info.CheckpointTs,
			}
			span := info.Span
			stm := scheduler.NewStateMachine(dispatcherID,
				map[node.ID]any{
					server: status,
				},
				NewReplicaSet(m.id, dispatcherID, info.SchemaID, span, info.CheckpointTs))

			//working on remote, the state must be absent or working since it's reported by remote
			if stm.State == scheduler.SchedulerStatusWorking {
				tableMap, ok := workingMap[span.TableID]
				if !ok {
					tableMap = utils.NewBtreeMap[*heartbeatpb.TableSpan, *scheduler.StateMachine[common.DispatcherID]](heartbeatpb.LessTableSpan)
					workingMap[span.TableID] = tableMap
				}
				tableMap.ReplaceOrInsert(span, stm)
			} else if stm.State != scheduler.SchedulerStatusAbsent {
				log.Panic("unexpected state",
					zap.String("id", m.id.ID),
					zap.Any("state", stm.State))
			}
		}
	}
	m.controller.FinishBootstrap(workingMap)
}

// initTableIDs get tables ids base on the filter and checkpoint ts
func (m *Maintainer) initTables() ([]commonEvent.Table, error) {
	startTs := m.watermark.CheckpointTs
	f, err := filter.NewFilter(m.config.Config.Filter, "", m.config.Config.ForceReplicate)
	if err != nil {
		return nil, errors.Cause(err)
	}

	schemaStore := appcontext.GetService[schemastore.SchemaStore](appcontext.SchemaStore)
	tables, err := schemaStore.GetAllPhysicalTables(startTs, f)
	log.Info("get table ids", zap.Int("count", len(tables)), zap.String("changefeed", m.id.String()))
	return tables, nil
}

func (m *Maintainer) onNodeClosed(from node.ID, response *heartbeatpb.MaintainerCloseResponse) {
	if response.Success {
		m.nodesClosed[from] = struct{}{}
	}
	// check if all nodes have sent response
	m.onRemoveMaintainer(m.cascadeRemoving)
}

func (m *Maintainer) handleResendMessage() {
	// send scheduling message
	m.sendMessages(m.controller.GetSchedulingMessages())
	// resend bootstrap message
	m.sendMessages(m.bootstrapper.ResendBootstrapMessage())
	// resend closing message
	if m.removing {
		m.sendMaintainerCloseRequestToAllNode()
	}
	// resend barrier ack messages
	m.sendMessages(m.barrier.Resend())
}

func (m *Maintainer) tryCloseChangefeed() bool {
	if m.state != heartbeatpb.ComponentState_Stopped {
		m.statusChanged.Store(true)
	}
	if !m.cascadeRemoving {
		return true
	}
	return m.sendMaintainerCloseRequestToAllNode()
}

func (m *Maintainer) sendMaintainerCloseRequestToAllNode() bool {
	msgs := make([]*messaging.TargetMessage, 0)
	for n := range m.nodeManager.GetAliveNodes() {
		if _, ok := m.nodesClosed[n]; !ok {
			msgs = append(msgs, messaging.NewSingleTargetMessage(
				n,
				messaging.DispatcherManagerManagerTopic,
				&heartbeatpb.MaintainerCloseRequest{
					ChangefeedID: m.id.ID,
				}))
		}
	}
	m.sendMessages(msgs)
	return len(msgs) == 0
}

// handleError set the caches the error, the error will be reported to coordinator
// and coordinator remove this maintainer
// todo: stop maintainer immediately?
func (m *Maintainer) handleError(err error) {
	log.Error("an error occurred in Owner",
		zap.String("changefeed", m.id.ID), zap.Error(err))
	var code string
	if rfcCode, ok := errors.RFCCode(err); ok {
		code = string(rfcCode)
	} else {
		code = string(errors.ErrOwnerUnknown.RFCCode())
	}
	m.runningErrors = map[node.ID]*heartbeatpb.RunningError{
		m.selfNode.ID: {
			Time:    time.Now().String(),
			Node:    m.selfNode.AdvertiseAddr,
			Code:    code,
			Message: err.Error(),
		},
	}
	m.statusChanged.Store(true)
}

// getNewBootstrapFn returns a function that creates a new bootstrap message to initialize
// a changefeed dispatcher manager.
func (m *Maintainer) getNewBootstrapFn() scheduler.NewBootstrapFn {
	cfg := m.config
<<<<<<< HEAD
	changefeedConfig := config.ChangefeedConfig{
		Namespace:      cfg.Namespace,
		ID:             cfg.ID,
		StartTS:        cfg.StartTs,
		TargetTS:       cfg.TargetTs,
		SinkURI:        cfg.SinkURI,
		ForceReplicate: cfg.Config.ForceReplicate,
		SinkConfig:     cfg.Config.Sink,
		Filter:         cfg.Config.Filter,
=======
	changefeedConfig := configNew.ChangefeedConfig{
		Namespace:          cfg.Namespace,
		ID:                 cfg.ID,
		StartTS:            cfg.StartTs,
		TargetTS:           cfg.TargetTs,
		SinkURI:            cfg.SinkURI,
		ForceReplicate:     cfg.Config.ForceReplicate,
		SinkConfig:         cfg.Config.Sink,
		Filter:             cfg.Config.Filter,
		EnableSyncPoint:    *cfg.Config.EnableSyncPoint,
		SyncPointInterval:  cfg.Config.SyncPointInterval,
		SyncPointRetention: cfg.Config.SyncPointRetention,
>>>>>>> f0d6b880
		// other fileds are not necessary for maintainer
	}
	// cfgBytes only holds necessary fields to initialize a changefeed dispatcher.
	cfgBytes, err := json.Marshal(changefeedConfig)
	if err != nil {
		log.Panic("marshal changefeed config failed",
			zap.String("changefeed", m.id.ID),
			zap.Error(err))
	}
	return func(id node.ID) *messaging.TargetMessage {
		log.Info("send maintainer bootstrap message",
			zap.String("changefeed", m.id.String()),
			zap.Any("server", id))
		return messaging.NewSingleTargetMessage(
			id,
			messaging.DispatcherManagerManagerTopic,
			&heartbeatpb.MaintainerBootstrapRequest{
				ChangefeedID: m.id.ID,
				Config:       cfgBytes,
			})
	}
}

func (m *Maintainer) onPeriodTask() {
	// schedule absent tasks
	if m.bootstrapper.CheckAllNodeInitialized() {
		m.controller.Schedule()
	}
	// send scheduling messages
	m.handleResendMessage()
	m.collectMetrics()
	m.calCheckpointTs()
	SubmitScheduledEvent(m.taskScheduler, m.stream, &Event{
		changefeedID: m.id.ID,
		eventType:    EventPeriod,
	}, time.Now().Add(time.Millisecond*500))
}

func (m *Maintainer) collectMetrics() {
	if time.Since(m.lastPrintStatusTime) > time.Second*20 {
		tableStates := make(map[scheduler.SchedulerStatus]int)
		total := m.controller.TaskSize()
		tableStates[scheduler.SchedulerStatusWorking] = m.controller.GetTaskSizeByState(scheduler.SchedulerStatusWorking)
		tableStates[scheduler.SchedulerStatusAbsent] = m.controller.GetTaskSizeByState(scheduler.SchedulerStatusAbsent)
		tableStates[scheduler.SchedulerStatusCommiting] = m.controller.GetTaskSizeByState(scheduler.SchedulerStatusCommiting)
		tableStates[scheduler.SchedulerStatusRemoving] = m.controller.GetTaskSizeByState(scheduler.SchedulerStatusRemoving)

		m.tableCountGauge.Set(float64(total))
		m.scheduledTaskGauge.Set(float64(total - tableStates[scheduler.SchedulerStatusAbsent]))
		for state, count := range tableStates {
			metrics.TableStateGauge.WithLabelValues(m.id.Namespace, m.id.ID, state.String()).Set(float64(count))
		}
		m.lastPrintStatusTime = time.Now()
	}
}<|MERGE_RESOLUTION|>--- conflicted
+++ resolved
@@ -25,12 +25,8 @@
 	"github.com/flowbehappy/tigate/pkg/bootstrap"
 	"github.com/flowbehappy/tigate/pkg/common"
 	appcontext "github.com/flowbehappy/tigate/pkg/common/context"
-<<<<<<< HEAD
+	commonEvent "github.com/flowbehappy/tigate/pkg/common/event"
 	"github.com/flowbehappy/tigate/pkg/config"
-=======
-	commonEvent "github.com/flowbehappy/tigate/pkg/common/event"
-	configNew "github.com/flowbehappy/tigate/pkg/config"
->>>>>>> f0d6b880
 	"github.com/flowbehappy/tigate/pkg/filter"
 	"github.com/flowbehappy/tigate/pkg/messaging"
 	"github.com/flowbehappy/tigate/pkg/metrics"
@@ -123,11 +119,7 @@
 		selfNode:        selfNode,
 		stream:          stream,
 		taskScheduler:   taskScheduler,
-<<<<<<< HEAD
-		scheduler:       NewScheduler(cfID.ID, checkpointTs, pdAPI, regionCache, cfg.Config.Scheduler, 10000, time.Minute),
-=======
-		controller:      NewController(cfID.ID, checkpointTs, pdapi, regionCache, cfg.Config.Scheduler, 10000, time.Minute),
->>>>>>> f0d6b880
+		controller:      NewController(cfID.ID, checkpointTs, pdAPI, regionCache, cfg.Config.Scheduler, 10000, time.Minute),
 		mc:              appcontext.GetService[messaging.MessageCenter](appcontext.MessageCenter),
 		state:           heartbeatpb.ComponentState_Working,
 		removed:         atomic.NewBool(false),
@@ -247,13 +239,8 @@
 	if err != nil {
 		return errors.Trace(err)
 	}
-<<<<<<< HEAD
-	m.scheduler.SetInitialTables(tables)
-	
-=======
 	m.controller.SetInitialTables(tables)
 
->>>>>>> f0d6b880
 	log.Info("changefeed maintainer initialized",
 		zap.String("id", m.id.String()))
 	m.initialized = true
@@ -607,18 +594,7 @@
 // a changefeed dispatcher manager.
 func (m *Maintainer) getNewBootstrapFn() scheduler.NewBootstrapFn {
 	cfg := m.config
-<<<<<<< HEAD
 	changefeedConfig := config.ChangefeedConfig{
-		Namespace:      cfg.Namespace,
-		ID:             cfg.ID,
-		StartTS:        cfg.StartTs,
-		TargetTS:       cfg.TargetTs,
-		SinkURI:        cfg.SinkURI,
-		ForceReplicate: cfg.Config.ForceReplicate,
-		SinkConfig:     cfg.Config.Sink,
-		Filter:         cfg.Config.Filter,
-=======
-	changefeedConfig := configNew.ChangefeedConfig{
 		Namespace:          cfg.Namespace,
 		ID:                 cfg.ID,
 		StartTS:            cfg.StartTs,
@@ -630,7 +606,6 @@
 		EnableSyncPoint:    *cfg.Config.EnableSyncPoint,
 		SyncPointInterval:  cfg.Config.SyncPointInterval,
 		SyncPointRetention: cfg.Config.SyncPointRetention,
->>>>>>> f0d6b880
 		// other fileds are not necessary for maintainer
 	}
 	// cfgBytes only holds necessary fields to initialize a changefeed dispatcher.
