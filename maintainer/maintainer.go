// Copyright 2024 PingCAP, Inc.
//
// Licensed under the Apache License, Version 2.0 (the "License");
// you may not use this file except in compliance with the License.
// You may obtain a copy of the License at
//
//     http://www.apache.org/licenses/LICENSE-2.0
//
// Unless required by applicable law or agreed to in writing, software
// distributed under the License is distributed on an "AS IS" BASIS,
// See the License for the specific language governing permissions and
// limitations under the License.

package maintainer

import (
	"context"
	"encoding/json"
	"math"
	"net/url"
	"sync"
	"time"

	"github.com/pingcap/failpoint"
	"github.com/pingcap/log"
	"github.com/pingcap/ticdc/heartbeatpb"
	"github.com/pingcap/ticdc/maintainer/replica"
	"github.com/pingcap/ticdc/pkg/bootstrap"
	"github.com/pingcap/ticdc/pkg/common"
	appcontext "github.com/pingcap/ticdc/pkg/common/context"
	"github.com/pingcap/ticdc/pkg/config"
	"github.com/pingcap/ticdc/pkg/errors"
	"github.com/pingcap/ticdc/pkg/messaging"
	"github.com/pingcap/ticdc/pkg/metrics"
	"github.com/pingcap/ticdc/pkg/node"
	"github.com/pingcap/ticdc/pkg/pdutil"
	"github.com/pingcap/ticdc/pkg/redo"
	pkgReplica "github.com/pingcap/ticdc/pkg/scheduler/replica"
	"github.com/pingcap/ticdc/server/watcher"
	"github.com/pingcap/ticdc/utils/chann"
	"github.com/pingcap/ticdc/utils/threadpool"
	"github.com/prometheus/client_golang/prometheus"
	"github.com/tikv/client-go/v2/oracle"
	"go.uber.org/atomic"
	"go.uber.org/zap"
)

const (
	periodEventInterval = time.Millisecond * 100
	periodRedoInterval  = time.Second * 1
)

// Maintainer is response for handle changefeed replication tasks. Maintainer should:
// 1. schedule tables to dispatcher manager
// 2. calculate changefeed checkpoint ts
// 3. send changefeed status to coordinator
// 4. handle heartbeat reported by dispatcher
//
// There are four threads in maintainer:
// 1. controller thread , handled in dynstream, it handles the main logic of the maintainer, like barrier, heartbeat
// 2. scheduler thread, handled in threadpool, it schedules the tables to dispatcher manager
// 3. operator controller thread, handled in threadpool, it runs the operators
// 4. checker controller, handled in threadpool, it runs the checkers to dynamically adjust the schedule
// all threads are read/write information from/to the ReplicationDB
type Maintainer struct {
	id         common.ChangeFeedID
	config     *config.ChangeFeedInfo
	selfNode   *node.Info
	controller *Controller

	pdClock pdutil.Clock

	eventCh *chann.DrainableChann[*Event]

	mc messaging.MessageCenter

	watermark struct {
		mu sync.RWMutex
		*heartbeatpb.Watermark
	}

	checkpointTsByCapture *WatermarkCaptureMap

	scheduleState atomic.Int32
	bootstrapper  *bootstrap.Bootstrapper[heartbeatpb.MaintainerBootstrapResponse]

	removed *atomic.Bool

	bootstrapped     atomic.Bool
	postBootstrapMsg *heartbeatpb.MaintainerPostBootstrapRequest

	// startCheckpointTs is the initial checkpointTs when the maintainer is created.
	// It is sent to dispatcher managers during bootstrap to initialize their
	// checkpointTs.
	startCheckpointTs uint64
	enableRedo        bool
	// redoTs is global ts to forward
	redoTs          *heartbeatpb.RedoMessage
	redoDDLSpan     *replica.SpanReplication
	redoTsByCapture *WatermarkCaptureMap

	// ddlSpan represents the table trigger event dispatcher that handles DDL events.
	// This dispatcher is always created on the same node as the maintainer and has a
	// 1:1 relationship with it. If a maintainer fails and is recreated on another node,
	// a new table trigger event dispatcher must also be created on that node.
	ddlSpan *replica.SpanReplication

	nodeManager *watcher.NodeManager
	// closedNodes is used to record the nodes that dispatcherManager is closed
	closedNodes map[node.ID]struct{}

	// statusChanged is used to notify the maintainer manager to send heartbeat to coordinator
	// to report the changefeed's status.
	statusChanged *atomic.Bool

	nodeChanged struct {
		// We use a mutex to protect the nodeChanged field
		// because it is accessed by multiple goroutines.
		// Note: a atomic.Bool is not enough here, because we need to
		// protect the nodeChange from being changed when onNodeChanged() is running.
		sync.Mutex
		changed bool
	}

	lastReportTime time.Time

	removing        atomic.Bool
	cascadeRemoving atomic.Bool
	// the changefeed is removed, notify the dispatcher manager to clear ddl_ts table
	changefeedRemoved atomic.Bool

	lastPrintStatusTime time.Time
	// lastCheckpointTsTime time.Time

	// newChangefeed indicates if this is a fresh changefeed instance:
	// - true: when the changefeed is newly created or resumed with an overwritten checkpointTs
	// - false: when the changefeed is moved between nodes or restarted normally
	newChangefeed bool

	runningErrors struct {
		sync.Mutex
		m map[node.ID]*heartbeatpb.RunningError
	}

	cancel                         context.CancelFunc
	changefeedCheckpointTsGauge    prometheus.Gauge
	changefeedCheckpointTsLagGauge prometheus.Gauge
	changefeedResolvedTsGauge      prometheus.Gauge
	changefeedResolvedTsLagGauge   prometheus.Gauge
	changefeedStatusGauge          prometheus.Gauge
	scheduledTaskGauge             prometheus.Gauge
	spanCountGauge                 prometheus.Gauge
	tableCountGauge                prometheus.Gauge
	handleEventDuration            prometheus.Observer

	redoScheduledTaskGauge prometheus.Gauge
	redoSpanCountGauge     prometheus.Gauge
	redoTableCountGauge    prometheus.Gauge
}

// NewMaintainer create the maintainer for the changefeed
func NewMaintainer(cfID common.ChangeFeedID,
	conf *config.SchedulerConfig,
	cfg *config.ChangeFeedInfo,
	selfNode *node.Info,
	taskScheduler threadpool.ThreadPool,
	checkpointTs uint64,
	newChangefeed bool,
) *Maintainer {
	mc := appcontext.GetService[messaging.MessageCenter](appcontext.MessageCenter)
	nodeManager := appcontext.GetService[*watcher.NodeManager](watcher.NodeManagerName)

	tableTriggerEventDispatcherID, ddlSpan := newDDLSpan(cfID, checkpointTs, selfNode, common.DefaultMode)
	var redoDDLSpan *replica.SpanReplication
	enableRedo := redo.IsConsistentEnabled(cfg.Config.Consistent.Level)
	if enableRedo {
		_, redoDDLSpan = newDDLSpan(cfID, checkpointTs, selfNode, common.RedoMode)
	}
	m := &Maintainer{
		id:                cfID,
		selfNode:          selfNode,
		eventCh:           chann.NewAutoDrainChann[*Event](),
		startCheckpointTs: checkpointTs,
		controller: NewController(cfID, checkpointTs, taskScheduler,
<<<<<<< HEAD
			cfg.Config, ddlSpan, conf.AddTableBatchSize, time.Duration(conf.CheckBalanceInterval)),
		mc:            mc,
		removed:       atomic.NewBool(false),
		nodeManager:   nodeManager,
		closedNodes:   make(map[node.ID]struct{}),
		statusChanged: atomic.NewBool(true),
		config:        cfg,
		pdClock:       appcontext.GetService[pdutil.Clock](appcontext.DefaultPDClock),

=======
			cfg.Config, ddlSpan, redoDDLSpan, conf.AddTableBatchSize, time.Duration(conf.CheckBalanceInterval), enableRedo),
		mc:                    mc,
		removed:               atomic.NewBool(false),
		nodeManager:           nodeManager,
		closedNodes:           make(map[node.ID]struct{}),
		statusChanged:         atomic.NewBool(true),
		config:                cfg,
		pdClock:               appcontext.GetService[pdutil.Clock](appcontext.DefaultPDClock),
>>>>>>> 90c51ff9
		ddlSpan:               ddlSpan,
		redoDDLSpan:           redoDDLSpan,
		checkpointTsByCapture: newWatermarkCaptureMap(),
		redoTsByCapture:       newWatermarkCaptureMap(),
		newChangefeed:         newChangefeed,
		enableRedo:            enableRedo,

<<<<<<< HEAD
		changefeedCheckpointTsGauge:    metrics.ChangefeedCheckpointTsGauge.WithLabelValues(cfID.Keyspace(), cfID.Name()),
		changefeedCheckpointTsLagGauge: metrics.ChangefeedCheckpointTsLagGauge.WithLabelValues(cfID.Keyspace(), cfID.Name()),
		changefeedResolvedTsGauge:      metrics.ChangefeedResolvedTsGauge.WithLabelValues(cfID.Keyspace(), cfID.Name()),
		changefeedResolvedTsLagGauge:   metrics.ChangefeedResolvedTsLagGauge.WithLabelValues(cfID.Keyspace(), cfID.Name()),
		changefeedStatusGauge:          metrics.ChangefeedStatusGauge.WithLabelValues(cfID.Keyspace(), cfID.Name()),
		scheduledTaskGauge:             metrics.ScheduleTaskGauge.WithLabelValues(cfID.Keyspace(), cfID.Name()),
		spanCountGauge:                 metrics.SpanCountGauge.WithLabelValues(cfID.Keyspace(), cfID.Name()),
		tableCountGauge:                metrics.TableCountGauge.WithLabelValues(cfID.Keyspace(), cfID.Name()),
		handleEventDuration:            metrics.MaintainerHandleEventDuration.WithLabelValues(cfID.Keyspace(), cfID.Name()),
=======
		changefeedCheckpointTsGauge:    metrics.ChangefeedCheckpointTsGauge.WithLabelValues(cfID.Namespace(), cfID.Name()),
		changefeedCheckpointTsLagGauge: metrics.ChangefeedCheckpointTsLagGauge.WithLabelValues(cfID.Namespace(), cfID.Name()),
		changefeedResolvedTsGauge:      metrics.ChangefeedResolvedTsGauge.WithLabelValues(cfID.Namespace(), cfID.Name()),
		changefeedResolvedTsLagGauge:   metrics.ChangefeedResolvedTsLagGauge.WithLabelValues(cfID.Namespace(), cfID.Name()),
		changefeedStatusGauge:          metrics.ChangefeedStatusGauge.WithLabelValues(cfID.Namespace(), cfID.Name()),
		scheduledTaskGauge:             metrics.ScheduleTaskGauge.WithLabelValues(cfID.Namespace(), cfID.Name(), "default"),
		spanCountGauge:                 metrics.SpanCountGauge.WithLabelValues(cfID.Namespace(), cfID.Name(), "default"),
		tableCountGauge:                metrics.TableCountGauge.WithLabelValues(cfID.Namespace(), cfID.Name(), "default"),
		handleEventDuration:            metrics.MaintainerHandleEventDuration.WithLabelValues(cfID.Namespace(), cfID.Name()),

		redoScheduledTaskGauge: metrics.ScheduleTaskGauge.WithLabelValues(cfID.Namespace(), cfID.Name(), "redo"),
		redoSpanCountGauge:     metrics.SpanCountGauge.WithLabelValues(cfID.Namespace(), cfID.Name(), "redo"),
		redoTableCountGauge:    metrics.TableCountGauge.WithLabelValues(cfID.Namespace(), cfID.Name(), "redo"),
>>>>>>> 90c51ff9
	}
	m.nodeChanged.changed = false
	m.runningErrors.m = make(map[node.ID]*heartbeatpb.RunningError)

	m.watermark.Watermark = &heartbeatpb.Watermark{
		CheckpointTs: checkpointTs,
		ResolvedTs:   checkpointTs,
	}
	m.redoTs = &heartbeatpb.RedoMessage{
		ChangefeedID: cfID.ToPB(),
		CheckpointTs: checkpointTs,
		ResolvedTs:   checkpointTs,
	}
	m.scheduleState.Store(int32(heartbeatpb.ComponentState_Working))
	m.bootstrapper = bootstrap.NewBootstrapper[heartbeatpb.MaintainerBootstrapResponse](
		m.id.Name(),
		m.createBootstrapMessageFactory(),
	)

	metrics.MaintainerGauge.WithLabelValues(cfID.Keyspace(), cfID.Name()).Inc()
	ctx, cancel := context.WithCancel(context.Background())
	m.cancel = cancel

	go m.runHandleEvents(ctx)
	go m.calCheckpointTs(ctx)
	if enableRedo {
		go m.handleRedoMessage(ctx)
	}

	log.Info("changefeed maintainer is created", zap.String("id", cfID.String()),
		zap.String("state", string(cfg.State)),
		zap.Uint64("checkpointTs", checkpointTs),
		zap.String("ddlDispatcherID", tableTriggerEventDispatcherID.String()),
		zap.String("redoTs", m.redoTs.String()),
		zap.Bool("newChangefeed", newChangefeed),
	)

	return m
}

func NewMaintainerForRemove(cfID common.ChangeFeedID,
	conf *config.SchedulerConfig,
	selfNode *node.Info,
	taskScheduler threadpool.ThreadPool,
) *Maintainer {
	unused := &config.ChangeFeedInfo{
		ChangefeedID: cfID,
		SinkURI:      "",
		Config:       config.GetDefaultReplicaConfig(),
	}
	m := NewMaintainer(cfID, conf, unused, selfNode, taskScheduler, 1, false)
	m.cascadeRemoving.Store(true)
	return m
}

// HandleEvent implements the event-driven process mode
// it's the entrance of the Maintainer, it handles all types of Events
// note: the EventPeriod is a special event that submitted when initializing maintainer
// , and it will be re-submitted at the end of onPeriodTask
func (m *Maintainer) HandleEvent(event *Event) bool {
	start := time.Now()
	defer func() {
		duration := time.Since(start)
		if duration > time.Second {
			log.Info("maintainer is too slow",
				zap.String("changefeed", m.id.String()),
				zap.Int("eventType", event.eventType),
				zap.Duration("duration", duration))
		}
		m.handleEventDuration.Observe(duration.Seconds())
	}()

	if m.scheduleState.Load() == int32(heartbeatpb.ComponentState_Stopped) {
		log.Warn("maintainer is stopped, stop handling event",
			zap.String("changefeed", m.id.String()),
			zap.Uint64("checkpointTs", m.getWatermark().CheckpointTs),
			zap.Uint64("resolvedTs", m.getWatermark().ResolvedTs),
		)
		return false
	}

	// first check the online/offline nodes
	m.checkNodeChanged()

	// TODO:use a better way
	switch event.eventType {
	case EventInit:
		return m.onInit()
	case EventMessage:
		m.onMessage(event.message)
	case EventPeriod:
		m.onPeriodTask()
	}
	return false
}

func (m *Maintainer) checkNodeChanged() {
	m.nodeChanged.Lock()
	defer m.nodeChanged.Unlock()
	if m.nodeChanged.changed {
		m.onNodeChanged()
		m.nodeChanged.changed = false
	}
}

// Close cleanup resources
func (m *Maintainer) Close() {
	m.cancel()
	m.cleanupMetrics()
	m.controller.Stop()
	log.Info("changefeed maintainer closed",
		zap.String("changefeed", m.id.String()),
		zap.Bool("removed", m.removed.Load()),
		zap.Uint64("checkpointTs", m.getWatermark().CheckpointTs))
}

func (m *Maintainer) GetMaintainerStatus() *heartbeatpb.MaintainerStatus {
	m.runningErrors.Lock()
	defer m.runningErrors.Unlock()
	var runningErrors []*heartbeatpb.RunningError
	if len(m.runningErrors.m) > 0 {
		runningErrors = make([]*heartbeatpb.RunningError, 0, len(m.runningErrors.m))
		for _, e := range m.runningErrors.m {
			runningErrors = append(runningErrors, e)
		}
		m.runningErrors.m = make(map[node.ID]*heartbeatpb.RunningError)
	}

	status := &heartbeatpb.MaintainerStatus{
		ChangefeedID:  m.id.ToPB(),
		State:         heartbeatpb.ComponentState(m.scheduleState.Load()),
		CheckpointTs:  m.getWatermark().CheckpointTs,
		Err:           runningErrors,
		BootstrapDone: m.bootstrapped.Load(),
	}
	return status
}

func (m *Maintainer) initialize() error {
	start := time.Now()
	log.Info("start to initialize changefeed maintainer",
		zap.String("changefeed", m.id.String()))

	failpoint.Inject("NewChangefeedRetryError", func() {
		failpoint.Return(errors.New("failpoint injected retriable error"))
	})

	// register node change handler, it will be called when nodes change(eg. online/offline) in the cluster
	m.nodeManager.RegisterNodeChangeHandler(node.ID("maintainer-"+m.id.Name()), func(allNodes map[node.ID]*node.Info) {
		m.nodeChanged.Lock()
		defer m.nodeChanged.Unlock()
		m.nodeChanged.changed = true
	})

	// register all nodes to bootstrapper
	nodes := m.nodeManager.GetAliveNodes()
	log.Info("changefeed bootstrap initial nodes",
		zap.Stringer("selfNodeID", m.selfNode.ID),
		zap.Stringer("changefeedID", m.id),
		zap.Int("nodeCount", len(nodes)))

	newNodes := make([]*node.Info, 0, len(nodes))
	for _, n := range nodes {
		newNodes = append(newNodes, n)
	}
	m.sendMessages(m.bootstrapper.HandleNewNodes(newNodes))

	log.Info("changefeed maintainer initialized",
		zap.String("info", m.config.String()),
		zap.String("id", m.id.String()),
		zap.String("status", common.FormatMaintainerStatus(m.GetMaintainerStatus())),
		zap.Duration("duration", time.Since(start)))
	m.statusChanged.Store(true)
	return nil
}

func (m *Maintainer) cleanupMetrics() {
	metrics.ChangefeedCheckpointTsGauge.DeleteLabelValues(m.id.Keyspace(), m.id.Name())
	metrics.ChangefeedCheckpointTsLagGauge.DeleteLabelValues(m.id.Keyspace(), m.id.Name())
	metrics.ChangefeedResolvedTsGauge.DeleteLabelValues(m.id.Keyspace(), m.id.Name())
	metrics.ChangefeedResolvedTsLagGauge.DeleteLabelValues(m.id.Keyspace(), m.id.Name())
	metrics.ChangefeedStatusGauge.DeleteLabelValues(m.id.Keyspace(), m.id.Name())
	metrics.ScheduleTaskGauge.DeleteLabelValues(m.id.Keyspace(), m.id.Name())
	metrics.SpanCountGauge.DeleteLabelValues(m.id.Keyspace(), m.id.Name())
	metrics.TableCountGauge.DeleteLabelValues(m.id.Keyspace(), m.id.Name())
	metrics.MaintainerHandleEventDuration.DeleteLabelValues(m.id.Keyspace(), m.id.Name())
}

func (m *Maintainer) onInit() bool {
	err := m.initialize()
	if err != nil {
		m.handleError(err)
	}
	return false
}

// onMessage handles incoming messages from various components(eg. dispatcher manager, coordinator):
// Dispatcher Manager:
//   - HeartbeatRequest: Status updates and watermarks from dispatcher managers
//   - BlockStatusRequest: Barrier-related status from dispatcher managers
//   - MaintainerBootstrapResponse: Bootstrap completion status from dispatcher managers
//   - MaintainerPostBootstrapResponse: Post-bootstrap initialization status from dispatcher managers
//   - MaintainerCloseResponse: Shutdown confirmation from dispatcher managers
//
// Coordinator:
// - RemoveMaintainerRequest: Changefeed removal commands from coordinator
// - CheckpointTsMessage: CheckpointTs from coordinator, need to send to all dispatcher managers
func (m *Maintainer) onMessage(msg *messaging.TargetMessage) {
	switch msg.Type {
	case messaging.TypeHeartBeatRequest:
		m.onHeartBeatRequest(msg)
	case messaging.TypeBlockStatusRequest:
		m.onBlockStateRequest(msg)
	case messaging.TypeMaintainerBootstrapResponse:
		m.onMaintainerBootstrapResponse(msg)
	case messaging.TypeMaintainerPostBootstrapResponse:
		m.onMaintainerPostBootstrapResponse(msg)
	case messaging.TypeMaintainerCloseResponse:
		resp := msg.Message[0].(*heartbeatpb.MaintainerCloseResponse)
		m.onMaintainerCloseResponse(msg.From, resp)
	case messaging.TypeRemoveMaintainerRequest:
		req := msg.Message[0].(*heartbeatpb.RemoveMaintainerRequest)
		m.onRemoveMaintainer(req.Cascade, req.Removed)
	case messaging.TypeCheckpointTsMessage:
		req := msg.Message[0].(*heartbeatpb.CheckpointTsMessage)
		m.onCheckpointTsPersisted(req)
	default:
		log.Panic("unexpected message type",
			zap.String("changefeed", m.id.Name()),
			zap.String("messageType", msg.Type.String()))
	}
}

func (m *Maintainer) onRemoveMaintainer(cascade, changefeedRemoved bool) {
	m.removing.Store(true)
	m.cascadeRemoving.Store(cascade)
	m.changefeedRemoved.Store(changefeedRemoved)
	closed := m.tryCloseChangefeed()
	if closed {
		log.Info("changefeed maintainer closed",
			zap.Stringer("changefeed", m.id),
			zap.Uint64("checkpointTs", m.getWatermark().CheckpointTs))
		m.removed.Store(true)
		m.scheduleState.Store(int32(heartbeatpb.ComponentState_Stopped))
		metrics.MaintainerGauge.WithLabelValues(m.id.Keyspace(), m.id.Name()).Dec()
	}
}

// onCheckpointTsPersisted forwards the checkpoint message to the table trigger dispatcher,
// which is co-located on the same node as the maintainer. The dispatcher will propagate
// the watermark information to downstream sinks.
func (m *Maintainer) onCheckpointTsPersisted(msg *heartbeatpb.CheckpointTsMessage) {
	m.sendMessages([]*messaging.TargetMessage{
		messaging.NewSingleTargetMessage(m.selfNode.ID, messaging.HeartbeatCollectorTopic, msg),
	})
}

func (m *Maintainer) onNodeChanged() {
	currentNodes := m.bootstrapper.GetAllNodeIDs()

	activeNodes := m.nodeManager.GetAliveNodes()
	newNodes := make([]*node.Info, 0, len(activeNodes))
	for id, n := range activeNodes {
		if _, ok := currentNodes[id]; !ok {
			newNodes = append(newNodes, n)
		}
	}
	var removedNodes []node.ID
	for id := range currentNodes {
		if _, ok := activeNodes[id]; !ok {
			removedNodes = append(removedNodes, id)
			m.checkpointTsByCapture.Delete(id)
			m.redoTsByCapture.Delete(id)
			m.controller.RemoveNode(id)
		}
	}
	log.Info("maintainer node changed", zap.String("id", m.id.String()),
		zap.Int("new", len(newNodes)),
		zap.Int("removed", len(removedNodes)))
	m.sendMessages(m.bootstrapper.HandleNewNodes(newNodes))
	cachedResponse := m.bootstrapper.HandleRemoveNodes(removedNodes)
	if cachedResponse != nil {
		log.Info("bootstrap done after removed some nodes", zap.String("id", m.id.String()))
		m.onBootstrapDone(cachedResponse)
	}
}

// handleRedoMessage forwards the redoTs message to the dispatcher manager.
// - ResolvedTs: The commit-ts of the transaction that was finally confirmed to have been fully uploaded to external storage.
func (m *Maintainer) handleRedoMessage(ctx context.Context) {
	ticker := time.NewTicker(periodRedoInterval)
	defer ticker.Stop()

	for {
		select {
		case <-ctx.Done():
			return
		case <-ticker.C:
			if !m.bootstrapped.Load() {
				log.Warn("can not advance redoTs since not bootstrapped",
					zap.String("changefeed", m.id.Name()))
				break
			}
			needUpdate := false
			updateCheckpointTs := true

			newWatermark := heartbeatpb.NewMaxWatermark()
			minRedoCheckpointTsForScheduler := m.controller.GetMinRedoCheckpointTs()
			minRedoCheckpointTsForBarrier := m.controller.redoBarrier.GetMinBlockedCheckpointTsForNewTables()
			// if there is no tables, there must be a table trigger dispatcher
			for id := range m.bootstrapper.GetAllNodeIDs() {
				// maintainer node has the table trigger dispatcher
				if id != m.selfNode.ID && m.controller.redoSpanController.GetTaskSizeByNodeID(id) <= 0 {
					continue
				}
				// node level watermark reported, ignore this round
				watermark, ok := m.redoTsByCapture.Get(id)
				if !ok {
					updateCheckpointTs = false
					log.Warn("redo checkpointTs can not be advanced, since missing capture heartbeat",
						zap.String("changefeed", m.id.Name()),
						zap.Any("node", id))
					continue
				}
				newWatermark.UpdateMin(watermark)
			}

			if minRedoCheckpointTsForScheduler != uint64(math.MaxUint64) {
				newWatermark.UpdateMin(heartbeatpb.Watermark{CheckpointTs: minRedoCheckpointTsForScheduler, ResolvedTs: minRedoCheckpointTsForScheduler})
			}
			if minRedoCheckpointTsForBarrier != uint64(math.MaxUint64) {
				newWatermark.UpdateMin(heartbeatpb.Watermark{CheckpointTs: minRedoCheckpointTsForBarrier, ResolvedTs: minRedoCheckpointTsForBarrier})
			}

			if m.redoTs.ResolvedTs < newWatermark.CheckpointTs && updateCheckpointTs {
				m.redoTs.ResolvedTs = newWatermark.CheckpointTs
				needUpdate = true
			}
			if m.redoTs.CheckpointTs < m.getWatermark().CheckpointTs {
				m.redoTs.CheckpointTs = m.getWatermark().CheckpointTs
				needUpdate = true
			}
			log.Debug("handle redo message",
				zap.Any("needUpdate", needUpdate),
				zap.Any("updateCheckpointTs", updateCheckpointTs),
				zap.Any("globalRedoTs", m.redoTs),
				zap.Any("checkpointTs", m.getWatermark().CheckpointTs),
				zap.Any("resolvedTs", newWatermark.CheckpointTs),
			)
			if needUpdate {
				msgs := make([]*messaging.TargetMessage, 0, len(m.bootstrapper.GetAllNodeIDs()))
				for id := range m.bootstrapper.GetAllNodeIDs() {
					msgs = append(msgs, messaging.NewSingleTargetMessage(id, messaging.HeartbeatCollectorTopic, &heartbeatpb.RedoMessage{
						ChangefeedID: m.redoTs.ChangefeedID,
						CheckpointTs: m.redoTs.CheckpointTs,
						ResolvedTs:   m.redoTs.ResolvedTs,
					}))
				}
				m.sendMessages(msgs)
			}
		}
	}
}

// calCheckpointTs will be a little expensive when there are a large number of operators or absent tasks
// so we use a single goroutine to calculate the checkpointTs, instead of blocking event handling
func (m *Maintainer) calCheckpointTs(ctx context.Context) {
	ticker := time.NewTicker(periodEventInterval)
	defer ticker.Stop()

	for {
		select {
		case <-ctx.Done():
			return
		case <-ticker.C:
			updateCheckpointTs := true
			if !m.bootstrapped.Load() {
				log.Warn("can not advance checkpointTs since not bootstrapped",
					zap.String("changefeed", m.id.Name()),
					zap.Uint64("checkpointTs", m.getWatermark().CheckpointTs),
					zap.Uint64("resolvedTs", m.getWatermark().ResolvedTs))
				break
			}

			// the min checkpointTs is taken from the minimum of three sources: dispatcher reported checkpointTs,
			// minimum checkpointTs of new tables undergoing DDL, and checkpointTs of tasks in scheduling.

			minCheckpointTsForScheduler := m.controller.GetMinCheckpointTs()
			minCheckpointTsForBarrier := m.controller.barrier.GetMinBlockedCheckpointTsForNewTables()

			newWatermark := heartbeatpb.NewMaxWatermark()
			// if there is no tables, there must be a table trigger dispatcher
			for id := range m.bootstrapper.GetAllNodeIDs() {
				// maintainer node has the table trigger dispatcher
				if id != m.selfNode.ID && m.controller.spanController.GetTaskSizeByNodeID(id) <= 0 {
					continue
				}
				// node level watermark reported, ignore this round
				watermark, ok := m.checkpointTsByCapture.Get(id)
				if !ok {
					updateCheckpointTs = false
					log.Warn("checkpointTs can not be advanced, since missing capture heartbeat",
						zap.String("changefeed", m.id.Name()),
						zap.Any("node", id),
						zap.Uint64("checkpointTs", m.getWatermark().CheckpointTs),
						zap.Uint64("resolvedTs", m.getWatermark().ResolvedTs))
					continue
				}
				newWatermark.UpdateMin(watermark)
			}

			if !updateCheckpointTs {
				break
			}

			if minCheckpointTsForBarrier != uint64(math.MaxUint64) {
				newWatermark.UpdateMin(heartbeatpb.Watermark{CheckpointTs: minCheckpointTsForBarrier, ResolvedTs: minCheckpointTsForBarrier})
			}
			if minCheckpointTsForScheduler != uint64(math.MaxUint64) {
				newWatermark.UpdateMin(heartbeatpb.Watermark{CheckpointTs: minCheckpointTsForScheduler, ResolvedTs: minCheckpointTsForScheduler})
			}

			log.Debug("can advance checkpointTs",
				zap.String("changefeed", m.id.Name()),
				zap.Uint64("newCheckpointTs", newWatermark.CheckpointTs),
				zap.Uint64("newResolvedTs", newWatermark.ResolvedTs),
			)

			m.setWatermark(*newWatermark)
			m.updateMetrics()
		}
	}
}

func (m *Maintainer) updateMetrics() {
	watermark := m.getWatermark()

	pdTime := m.pdClock.CurrentTime()
	phyCkpTs := oracle.ExtractPhysical(watermark.CheckpointTs)
	m.changefeedCheckpointTsGauge.Set(float64(phyCkpTs))
	lag := float64(oracle.GetPhysical(pdTime)-phyCkpTs) / 1e3
	m.changefeedCheckpointTsLagGauge.Set(lag)

	phyResolvedTs := oracle.ExtractPhysical(watermark.ResolvedTs)
	m.changefeedResolvedTsGauge.Set(float64(phyResolvedTs))
	lag = float64(oracle.GetPhysical(pdTime)-phyResolvedTs) / 1e3
	m.changefeedResolvedTsLagGauge.Set(lag)

	m.changefeedStatusGauge.Set(float64(m.scheduleState.Load()))
}

// send message to other components
func (m *Maintainer) sendMessages(msgs []*messaging.TargetMessage) {
	for _, msg := range msgs {
		err := m.mc.SendCommand(msg)
		if err != nil {
			log.Debug("failed to send maintainer request",
				zap.String("changefeed", m.id.Name()),
				zap.Any("msg", msg), zap.Error(err))
			continue
		}
	}
}

func (m *Maintainer) onHeartBeatRequest(msg *messaging.TargetMessage) {
	// ignore the heartbeat if the maintainer not bootstrapped
	if !m.bootstrapped.Load() {
		return
	}
	req := msg.Message[0].(*heartbeatpb.HeartBeatRequest)
	// TODO:add comment and test to ensure the operator will get first before calculate checkpointTs
	m.controller.HandleStatus(msg.From, req.Statuses)
	if req.Watermark != nil {
		old, ok := m.checkpointTsByCapture.Get(msg.From)
		if !ok || req.Watermark.Seq >= old.Seq {
			m.checkpointTsByCapture.Set(msg.From, *req.Watermark)
		}
	}
	if req.RedoWatermark != nil {
		old, ok := m.redoTsByCapture.Get(msg.From)
		if !ok || req.RedoWatermark.Seq >= old.Seq {
			m.redoTsByCapture.Set(msg.From, *req.RedoWatermark)
		}
	}
	if req.Err != nil {
		log.Error("dispatcher report an error",
			zap.Stringer("changefeed", m.id),
			zap.Stringer("sourceNode", msg.From),
			zap.String("error", req.Err.Message))
		m.onError(msg.From, req.Err)
	}
}

func (m *Maintainer) onError(from node.ID, err *heartbeatpb.RunningError) {
	err.Node = from.String()
	if info, ok := m.nodeManager.GetAliveNodes()[from]; ok {
		err.Node = info.AdvertiseAddr
	}
	m.runningErrors.Lock()
	m.statusChanged.Store(true)
	m.runningErrors.m[from] = err
	m.runningErrors.Unlock()
}

func (m *Maintainer) onBlockStateRequest(msg *messaging.TargetMessage) {
	// the barrier is not initialized
	if !m.bootstrapped.Load() {
		return
	}
	req := msg.Message[0].(*heartbeatpb.BlockStatusRequest)

	var ackMsg *messaging.TargetMessage
	if common.IsDefaultMode(req.Mode) {
		ackMsg = m.controller.barrier.HandleStatus(msg.From, req)
	} else {
		ackMsg = m.controller.redoBarrier.HandleStatus(msg.From, req)
	}
	if ackMsg != nil {
		m.sendMessages([]*messaging.TargetMessage{ackMsg})
	}
}

// onMaintainerBootstrapResponse is called when a maintainer bootstrap response(send by dispatcher manager) is received.
func (m *Maintainer) onMaintainerBootstrapResponse(msg *messaging.TargetMessage) {
	log.Info("received maintainer bootstrap response",
		zap.String("changefeed", m.id.Name()),
		zap.Stringer("sourceNodeID", msg.From))

	resp := msg.Message[0].(*heartbeatpb.MaintainerBootstrapResponse)
	if resp.Err != nil {
		log.Warn("maintainer bootstrap failed",
			zap.String("changefeed", m.id.Name()),
			zap.String("error", resp.Err.Message))
		m.onError(msg.From, resp.Err)
		return
	}

	cachedResp := m.bootstrapper.HandleBootstrapResponse(
		msg.From,
		resp,
	)

	if cachedResp != nil {
		m.onBootstrapDone(cachedResp)
	}

	// When receiving a bootstrap response from our own node's dispatcher manager
	// (which handles table trigger events), mark this changefeed is not new created.
	if msg.From == m.selfNode.ID {
		m.newChangefeed = false
	}
}

func (m *Maintainer) onMaintainerPostBootstrapResponse(msg *messaging.TargetMessage) {
	log.Info("received maintainer post bootstrap response",
		zap.String("changefeed", m.id.Name()),
		zap.Any("server", msg.From))
	resp := msg.Message[0].(*heartbeatpb.MaintainerPostBootstrapResponse)
	if resp.Err != nil {
		log.Warn("maintainer post bootstrap failed",
			zap.String("changefeed", m.id.Name()),
			zap.String("error", resp.Err.Message))
		m.onError(msg.From, resp.Err)
		return
	}
	// disable resend post bootstrap message
	m.postBootstrapMsg = nil
}

// isMysqlCompatible returns true if the sinkURIStr is mysql compatible.
func isMysqlCompatible(sinkURIStr string) (bool, error) {
	sinkURI, err := url.Parse(sinkURIStr)
	if err != nil {
		return false, errors.WrapError(errors.ErrSinkURIInvalid, err)
	}
	scheme := config.GetScheme(sinkURI)
	return config.IsMySQLCompatibleScheme(scheme), nil
}

func newDDLSpan(cfID common.ChangeFeedID, checkpointTs uint64, selfNode *node.Info, mode int64) (common.DispatcherID, *replica.SpanReplication) {
	tableTriggerEventDispatcherID := common.NewDispatcherID()
	ddlSpan := replica.NewWorkingSpanReplication(cfID, tableTriggerEventDispatcherID,
		common.DDLSpanSchemaID,
		common.DDLSpan, &heartbeatpb.TableSpanStatus{
			ID:              tableTriggerEventDispatcherID.ToPB(),
			ComponentStatus: heartbeatpb.ComponentState_Working,
			CheckpointTs:    checkpointTs,
			Mode:            mode,
		}, selfNode.ID)
	return tableTriggerEventDispatcherID, ddlSpan
}

func (m *Maintainer) onBootstrapDone(cachedResp map[node.ID]*heartbeatpb.MaintainerBootstrapResponse) {
	if cachedResp == nil {
		return
	}
	isMySQLSinkCompatible, err := isMysqlCompatible(m.config.SinkURI)
	if err != nil {
		m.handleError(err)
		return
	}
	msg, err := m.controller.FinishBootstrap(cachedResp, isMySQLSinkCompatible)
	if err != nil {
		m.handleError(err)
		return
	}
	m.bootstrapped.Store(true)

	// Memory Consumption is 64(tableName/schemaName limit) * 4(utf8.UTFMax) * 2(tableName+schemaName) * tableNum
	// For an extreme case(100w tables, and 64 utf8 characters for each name), the memory consumption is about 488MB.
	// For a normal case(100w tables, and 16 ascii characters for each name), the memory consumption is about 30MB.
	m.postBootstrapMsg = msg
	m.sendPostBootstrapRequest()
	// set status changed to true, trigger the maintainer manager to send heartbeat to coordinator
	// to report the this changefeed's status
	m.statusChanged.Store(true)
}

func (m *Maintainer) sendPostBootstrapRequest() {
	if m.postBootstrapMsg != nil {
		msg := messaging.NewSingleTargetMessage(
			m.selfNode.ID,
			messaging.DispatcherManagerManagerTopic,
			m.postBootstrapMsg,
		)
		m.sendMessages([]*messaging.TargetMessage{msg})
	}
}

func (m *Maintainer) onMaintainerCloseResponse(from node.ID, response *heartbeatpb.MaintainerCloseResponse) {
	if response.Success {
		m.closedNodes[from] = struct{}{}
		m.onRemoveMaintainer(m.cascadeRemoving.Load(), m.changefeedRemoved.Load())
	}
}

func (m *Maintainer) handleResendMessage() {
	// resend closing message
	if m.removing.Load() && m.cascadeRemoving.Load() {
		m.trySendMaintainerCloseRequestToAllNode()
		return
	}
	// resend bootstrap message
	m.sendMessages(m.bootstrapper.ResendBootstrapMessage())
	if m.postBootstrapMsg != nil {
		m.sendPostBootstrapRequest()
	}
	if m.controller.redoBarrier != nil {
		// resend redo barrier ack messages
		m.sendMessages(m.controller.redoBarrier.Resend())
	}
	if m.controller.barrier != nil {
		// resend barrier ack messages
		m.sendMessages(m.controller.barrier.Resend())
	}
}

func (m *Maintainer) tryCloseChangefeed() bool {
	if m.scheduleState.Load() != int32(heartbeatpb.ComponentState_Stopped) {
		m.statusChanged.Store(true)
	}
	if !m.cascadeRemoving.Load() {
		m.controller.operatorController.RemoveTasksByTableIDs(m.ddlSpan.Span.TableID)
		if m.enableRedo {
			m.controller.redoOperatorController.RemoveTasksByTableIDs(m.redoDDLSpan.Span.TableID)
			return !m.ddlSpan.IsWorking() && !m.redoDDLSpan.IsWorking()
		}
		return !m.ddlSpan.IsWorking()
	}
	return m.trySendMaintainerCloseRequestToAllNode()
}

// trySendMaintainerCloseRequestToAllNode is used to send maintainer close request to all nodes
// if all nodes are closed, return true, otherwise return false.
func (m *Maintainer) trySendMaintainerCloseRequestToAllNode() bool {
	msgs := make([]*messaging.TargetMessage, 0)
	for n := range m.nodeManager.GetAliveNodes() {
		// Check if the node is already closed.
		if _, ok := m.closedNodes[n]; !ok {
			msgs = append(msgs, messaging.NewSingleTargetMessage(
				n,
				messaging.DispatcherManagerManagerTopic,
				&heartbeatpb.MaintainerCloseRequest{
					ChangefeedID: m.id.ToPB(),
					Removed:      m.changefeedRemoved.Load(),
				}))
		}
	}
	if len(msgs) > 0 {
		m.sendMessages(msgs)
		log.Info("send maintainer close request to all dispatcher managers",
			zap.Stringer("changefeed", m.id),
			zap.Uint64("checkpointTs", m.getWatermark().CheckpointTs),
			zap.Int("nodeCount", len(msgs)))
	}
	return len(msgs) == 0
}

// handleError set the caches the error, the error will be reported to coordinator
// and coordinator remove this maintainer
func (m *Maintainer) handleError(err error) {
	log.Error("an error occurred in maintainer",
		zap.String("changefeed", m.id.Name()), zap.Error(err))
	var code string
	if rfcCode, ok := errors.RFCCode(err); ok {
		code = string(rfcCode)
	} else {
		code = string(errors.ErrOwnerUnknown.RFCCode())
	}

	m.runningErrors.Lock()
	defer m.runningErrors.Unlock()
	m.runningErrors.m[m.selfNode.ID] = &heartbeatpb.RunningError{
		Time:    time.Now().String(),
		Node:    m.selfNode.AdvertiseAddr,
		Code:    code,
		Message: err.Error(),
	}
	m.statusChanged.Store(true)
}

// createBootstrapMessageFactory returns a function that generates bootstrap messages
// for initializing dispatcher managers. The returned function takes a node ID and
// returns a message containing:
// - Serialized changefeed configuration
// - Starting checkpoint timestamp
// - Table trigger event dispatcher ID (only for dispatcher manager on same node)
// - Flag indicating if this is a new changefeed
func (m *Maintainer) createBootstrapMessageFactory() bootstrap.NewBootstrapMessageFn {
	// cfgBytes only holds necessary fields to initialize a changefeed dispatcher manager.
	cfgBytes, err := json.Marshal(m.config.ToChangefeedConfig())
	if err != nil {
		log.Panic("marshal changefeed config failed",
			zap.String("changefeed", m.id.Name()),
			zap.Error(err))
	}
	return func(id node.ID) *messaging.TargetMessage {
		msg := &heartbeatpb.MaintainerBootstrapRequest{
			ChangefeedID:                      m.id.ToPB(),
			Config:                            cfgBytes,
			StartTs:                           m.startCheckpointTs,
			TableTriggerEventDispatcherId:     nil,
			RedoTableTriggerEventDispatcherId: nil,
			IsNewChangefeed:                   false,
		}

		// only send dispatcher id to dispatcher manager on the same node
		if id == m.selfNode.ID {
			log.Info("create table event trigger dispatcher bootstrap message",
				zap.String("changefeed", m.id.String()),
				zap.String("server", id.String()),
				zap.String("dispatcherID", m.ddlSpan.ID.String()),
				zap.Uint64("startTs", m.startCheckpointTs),
			)
			msg.TableTriggerEventDispatcherId = m.ddlSpan.ID.ToPB()
			if m.enableRedo {
				msg.RedoTableTriggerEventDispatcherId = m.redoDDLSpan.ID.ToPB()
			}
			msg.IsNewChangefeed = m.newChangefeed
		}

		log.Info("New maintainer bootstrap message to dispatcher manager",
			zap.String("changefeed", m.id.String()),
			zap.String("server", id.String()),
			zap.Uint64("startTs", m.startCheckpointTs))

		return messaging.NewSingleTargetMessage(id, messaging.DispatcherManagerManagerTopic, msg)
	}
}

func (m *Maintainer) onPeriodTask() {
	// send scheduling messages
	m.handleResendMessage()
	m.collectMetrics()
}

func (m *Maintainer) collectMetrics() {
	if !m.bootstrapped.Load() {
		return
	}
	updateMetric := func(mode int64) {
		// exclude the table trigger
		spanController := m.controller.getSpanController(mode)
		totalSpanCount := spanController.TaskSize() - 1
		totalTableCount := 0
		groupSize := spanController.GetGroupSize()
		if groupSize == 1 {
			totalTableCount = spanController.GetTaskSizeByGroup(pkgReplica.DefaultGroupID)
		} else {
			totalTableCount = groupSize - 1 + spanController.GetTaskSizeByGroup(pkgReplica.DefaultGroupID)
		}
		scheduling := spanController.GetSchedulingSize()
		working := spanController.GetReplicatingSize()
		absent := spanController.GetAbsentSize()

		if common.IsDefaultMode(mode) {
			m.spanCountGauge.Set(float64(totalSpanCount))
			m.tableCountGauge.Set(float64(totalTableCount))
			m.scheduledTaskGauge.Set(float64(scheduling))
		} else {
			m.redoSpanCountGauge.Set(float64(totalSpanCount))
			m.redoTableCountGauge.Set(float64(totalTableCount))
			m.redoScheduledTaskGauge.Set(float64(scheduling))
		}
		metrics.TableStateGauge.WithLabelValues(m.id.Namespace(), m.id.Name(), "Absent", common.StringMode(mode)).Set(float64(absent))
		metrics.TableStateGauge.WithLabelValues(m.id.Namespace(), m.id.Name(), "Working", common.StringMode(mode)).Set(float64(working))
	}
	if time.Since(m.lastPrintStatusTime) > time.Second*20 {
		updateMetric(common.DefaultMode)
		if m.enableRedo {
			updateMetric(common.RedoMode)
		}
<<<<<<< HEAD
		scheduling := m.controller.spanController.GetSchedulingSize()
		working := m.controller.spanController.GetReplicatingSize()
		absent := m.controller.spanController.GetAbsentSize()

		m.spanCountGauge.Set(float64(totalSpanCount))
		m.tableCountGauge.Set(float64(totalTableCount))
		m.scheduledTaskGauge.Set(float64(scheduling))
		metrics.TableStateGauge.WithLabelValues(m.id.Keyspace(), m.id.Name(), "Absent").Set(float64(absent))
		metrics.TableStateGauge.WithLabelValues(m.id.Keyspace(), m.id.Name(), "Working").Set(float64(working))
=======
>>>>>>> 90c51ff9
		m.lastPrintStatusTime = time.Now()
	}
}

func (m *Maintainer) runHandleEvents(ctx context.Context) {
	ticker := time.NewTicker(periodEventInterval)
	defer ticker.Stop()

	for {
		select {
		case <-ctx.Done():
			return
		case event := <-m.eventCh.Out():
			m.HandleEvent(event)
		case <-ticker.C:
			m.HandleEvent(&Event{
				changefeedID: m.id,
				eventType:    EventPeriod,
			})
		}
	}
}

// pushEvent is used to push event to maintainer's event channel
// event will be handled by maintainer's main loop
func (m *Maintainer) pushEvent(event *Event) {
	m.eventCh.In() <- event
}

func (m *Maintainer) getWatermark() heartbeatpb.Watermark {
	m.watermark.mu.RLock()
	defer m.watermark.mu.RUnlock()
	res := heartbeatpb.Watermark{
		CheckpointTs: m.watermark.CheckpointTs,
		ResolvedTs:   m.watermark.ResolvedTs,
	}
	return res
}

func (m *Maintainer) setWatermark(newWatermark heartbeatpb.Watermark) {
	m.watermark.mu.Lock()
	defer m.watermark.mu.Unlock()
	if newWatermark.CheckpointTs != math.MaxUint64 {
		m.watermark.CheckpointTs = newWatermark.CheckpointTs
	}
	if newWatermark.ResolvedTs != math.MaxUint64 {
		m.watermark.ResolvedTs = newWatermark.ResolvedTs
	}
}<|MERGE_RESOLUTION|>--- conflicted
+++ resolved
@@ -182,17 +182,6 @@
 		eventCh:           chann.NewAutoDrainChann[*Event](),
 		startCheckpointTs: checkpointTs,
 		controller: NewController(cfID, checkpointTs, taskScheduler,
-<<<<<<< HEAD
-			cfg.Config, ddlSpan, conf.AddTableBatchSize, time.Duration(conf.CheckBalanceInterval)),
-		mc:            mc,
-		removed:       atomic.NewBool(false),
-		nodeManager:   nodeManager,
-		closedNodes:   make(map[node.ID]struct{}),
-		statusChanged: atomic.NewBool(true),
-		config:        cfg,
-		pdClock:       appcontext.GetService[pdutil.Clock](appcontext.DefaultPDClock),
-
-=======
 			cfg.Config, ddlSpan, redoDDLSpan, conf.AddTableBatchSize, time.Duration(conf.CheckBalanceInterval), enableRedo),
 		mc:                    mc,
 		removed:               atomic.NewBool(false),
@@ -201,7 +190,6 @@
 		statusChanged:         atomic.NewBool(true),
 		config:                cfg,
 		pdClock:               appcontext.GetService[pdutil.Clock](appcontext.DefaultPDClock),
->>>>>>> 90c51ff9
 		ddlSpan:               ddlSpan,
 		redoDDLSpan:           redoDDLSpan,
 		checkpointTsByCapture: newWatermarkCaptureMap(),
@@ -209,31 +197,19 @@
 		newChangefeed:         newChangefeed,
 		enableRedo:            enableRedo,
 
-<<<<<<< HEAD
 		changefeedCheckpointTsGauge:    metrics.ChangefeedCheckpointTsGauge.WithLabelValues(cfID.Keyspace(), cfID.Name()),
 		changefeedCheckpointTsLagGauge: metrics.ChangefeedCheckpointTsLagGauge.WithLabelValues(cfID.Keyspace(), cfID.Name()),
 		changefeedResolvedTsGauge:      metrics.ChangefeedResolvedTsGauge.WithLabelValues(cfID.Keyspace(), cfID.Name()),
 		changefeedResolvedTsLagGauge:   metrics.ChangefeedResolvedTsLagGauge.WithLabelValues(cfID.Keyspace(), cfID.Name()),
 		changefeedStatusGauge:          metrics.ChangefeedStatusGauge.WithLabelValues(cfID.Keyspace(), cfID.Name()),
-		scheduledTaskGauge:             metrics.ScheduleTaskGauge.WithLabelValues(cfID.Keyspace(), cfID.Name()),
-		spanCountGauge:                 metrics.SpanCountGauge.WithLabelValues(cfID.Keyspace(), cfID.Name()),
-		tableCountGauge:                metrics.TableCountGauge.WithLabelValues(cfID.Keyspace(), cfID.Name()),
+		scheduledTaskGauge:             metrics.ScheduleTaskGauge.WithLabelValues(cfID.Keyspace(), cfID.Name(), "default"),
+		spanCountGauge:                 metrics.SpanCountGauge.WithLabelValues(cfID.Keyspace(), cfID.Name(), "default"),
+		tableCountGauge:                metrics.TableCountGauge.WithLabelValues(cfID.Keyspace(), cfID.Name(), "default"),
 		handleEventDuration:            metrics.MaintainerHandleEventDuration.WithLabelValues(cfID.Keyspace(), cfID.Name()),
-=======
-		changefeedCheckpointTsGauge:    metrics.ChangefeedCheckpointTsGauge.WithLabelValues(cfID.Namespace(), cfID.Name()),
-		changefeedCheckpointTsLagGauge: metrics.ChangefeedCheckpointTsLagGauge.WithLabelValues(cfID.Namespace(), cfID.Name()),
-		changefeedResolvedTsGauge:      metrics.ChangefeedResolvedTsGauge.WithLabelValues(cfID.Namespace(), cfID.Name()),
-		changefeedResolvedTsLagGauge:   metrics.ChangefeedResolvedTsLagGauge.WithLabelValues(cfID.Namespace(), cfID.Name()),
-		changefeedStatusGauge:          metrics.ChangefeedStatusGauge.WithLabelValues(cfID.Namespace(), cfID.Name()),
-		scheduledTaskGauge:             metrics.ScheduleTaskGauge.WithLabelValues(cfID.Namespace(), cfID.Name(), "default"),
-		spanCountGauge:                 metrics.SpanCountGauge.WithLabelValues(cfID.Namespace(), cfID.Name(), "default"),
-		tableCountGauge:                metrics.TableCountGauge.WithLabelValues(cfID.Namespace(), cfID.Name(), "default"),
-		handleEventDuration:            metrics.MaintainerHandleEventDuration.WithLabelValues(cfID.Namespace(), cfID.Name()),
-
-		redoScheduledTaskGauge: metrics.ScheduleTaskGauge.WithLabelValues(cfID.Namespace(), cfID.Name(), "redo"),
-		redoSpanCountGauge:     metrics.SpanCountGauge.WithLabelValues(cfID.Namespace(), cfID.Name(), "redo"),
-		redoTableCountGauge:    metrics.TableCountGauge.WithLabelValues(cfID.Namespace(), cfID.Name(), "redo"),
->>>>>>> 90c51ff9
+
+		redoScheduledTaskGauge: metrics.ScheduleTaskGauge.WithLabelValues(cfID.Keyspace(), cfID.Name(), "redo"),
+		redoSpanCountGauge:     metrics.SpanCountGauge.WithLabelValues(cfID.Keyspace(), cfID.Name(), "redo"),
+		redoTableCountGauge:    metrics.TableCountGauge.WithLabelValues(cfID.Keyspace(), cfID.Name(), "redo"),
 	}
 	m.nodeChanged.changed = false
 	m.runningErrors.m = make(map[node.ID]*heartbeatpb.RunningError)
@@ -1038,26 +1014,14 @@
 			m.redoTableCountGauge.Set(float64(totalTableCount))
 			m.redoScheduledTaskGauge.Set(float64(scheduling))
 		}
-		metrics.TableStateGauge.WithLabelValues(m.id.Namespace(), m.id.Name(), "Absent", common.StringMode(mode)).Set(float64(absent))
-		metrics.TableStateGauge.WithLabelValues(m.id.Namespace(), m.id.Name(), "Working", common.StringMode(mode)).Set(float64(working))
+		metrics.TableStateGauge.WithLabelValues(m.id.Keyspace(), m.id.Name(), "Absent", common.StringMode(mode)).Set(float64(absent))
+		metrics.TableStateGauge.WithLabelValues(m.id.Keyspace(), m.id.Name(), "Working", common.StringMode(mode)).Set(float64(working))
 	}
 	if time.Since(m.lastPrintStatusTime) > time.Second*20 {
 		updateMetric(common.DefaultMode)
 		if m.enableRedo {
 			updateMetric(common.RedoMode)
 		}
-<<<<<<< HEAD
-		scheduling := m.controller.spanController.GetSchedulingSize()
-		working := m.controller.spanController.GetReplicatingSize()
-		absent := m.controller.spanController.GetAbsentSize()
-
-		m.spanCountGauge.Set(float64(totalSpanCount))
-		m.tableCountGauge.Set(float64(totalTableCount))
-		m.scheduledTaskGauge.Set(float64(scheduling))
-		metrics.TableStateGauge.WithLabelValues(m.id.Keyspace(), m.id.Name(), "Absent").Set(float64(absent))
-		metrics.TableStateGauge.WithLabelValues(m.id.Keyspace(), m.id.Name(), "Working").Set(float64(working))
-=======
->>>>>>> 90c51ff9
 		m.lastPrintStatusTime = time.Now()
 	}
 }
