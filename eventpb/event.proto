syntax = "proto3";
package eventpb;
option go_package = "github.com/pingcap/ticdc/eventpb";

import "heartbeatpb/heartbeat.proto";

message EventFilterRule {
    repeated string matcher = 1;
    repeated string ignore_event = 2;
    repeated string ignore_sql = 3;
    string ignore_insert_value_expr = 4;
    string ignore_update_new_value_expr = 5;
    string ignore_update_old_value_expr = 6;
    string ignore_delete_value_expr = 7;
}

message InnerFilterConfig {
    repeated string rules = 1;
    repeated uint64 ignore_txn_start_ts = 2;
    repeated EventFilterRule EventFilters = 3;
}

message FilterConfig {
    bool caseSensitive = 1;
	bool forceReplicate = 2;
    InnerFilterConfig filterConfig = 3;
}


message ResolvedTs {

}

enum OpType {
	OpTypePut = 0;
	OpTypeDelete = 1;
}

message Event {
    bytes key = 1;
	// nil for delete type
	bytes value = 2;
	// nil for insert type
	bytes OldValue = 3;
    OpType op_type = 4;

}

message TxnEvent {
    repeated Event events = 1;
    uint64 commit_ts = 2; // 跟上述 event 同时出现 -- 就是标记目前达成的 resolvedTs
    uint64 start_ts = 3; // 事务开始时间戳
}

message TableInfo {

}

message EventFeed {
    repeated TxnEvent txn_events = 1; // 包含多个 txn events
    uint64 resolved_ts = 2; // 跟上述 event 同时出现 -- 就是标记目前达成的 resolvedTs
    heartbeatpb.DispatcherID dispatcher_id = 3; // 表示这个 event 是 对应哪个 dispatcher 的
    float ratio = 4; // 表示这个 event 应该被发送到哪个 dispatcher 的 ratio
    TableInfo table_info = 5; // 包含 table 相关信息，包括表名，主键，列名等
}

enum ActionType {
    ACTION_TYPE_UNSPECIFIED = 0;
    ACTION_TYPE_REGISTER = 1;
    ACTION_TYPE_REMOVE = 2;
    ACTION_TYPE_PAUSE = 3;
    ACTION_TYPE_RESUME = 4;
    ACTION_TYPE_RESET = 5;
}

message IntegrityConfig {
	string IntegrityCheckLevel  = 1;
	string CorruptionHandleLevel  = 2;
}

// DispatcherRequest is used to send a dispatcher request to the event service.
// A request can be a register, remove, pause, resume, reset dispatcher request.
message DispatcherRequest {
    // cluster_id is the id of the TiDB cluster that the dispatcher belongs to.
    uint64 cluster_id = 1;
    heartbeatpb.ChangefeedID changefeed_id = 2;
    heartbeatpb.DispatcherID dispatcher_id = 3;
    heartbeatpb.TableSpan table_span = 4;
    uint64 start_ts = 5;
    string server_id = 6;
    ActionType action_type = 7;
    FilterConfig filter_config = 8;
    bool enable_sync_point = 9;
    uint64 sync_point_ts = 10;
    uint64 sync_point_interval = 11;
    bool only_reuse = 12;
    bool bdr_mode = 13;
    IntegrityConfig integrity = 14;
	string timezone = 15;
<<<<<<< HEAD
    bool redo = 16;
=======
    uint64 epoch = 16;
>>>>>>> 5e9c3ff7
}<|MERGE_RESOLUTION|>--- conflicted
+++ resolved
@@ -97,9 +97,6 @@
     bool bdr_mode = 13;
     IntegrityConfig integrity = 14;
 	string timezone = 15;
-<<<<<<< HEAD
-    bool redo = 16;
-=======
     uint64 epoch = 16;
->>>>>>> 5e9c3ff7
+    bool redo = 17;
 }