--- conflicted
+++ resolved
@@ -98,9 +98,6 @@
     IntegrityConfig integrity = 14;
 	string timezone = 15;
     uint64 epoch = 16;
-<<<<<<< HEAD
-    bool isRedo = 17;
-=======
     bool output_raw_change_event = 17;
->>>>>>> 27c0cf22
+    bool isRedo = 18;
 }