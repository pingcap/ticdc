--- conflicted
+++ resolved
@@ -174,8 +174,7 @@
 	# 'multi_capture ci_collation_compatibility resourcecontrol fail_over_ddl_E'
 	# # G05
 	# 'vector simple partition_table fail_over_ddl_F'
-	# G06
-<<<<<<< HEAD
+	# # G06
 	# 'lossy_ddl fail_over_ddl_G'
 	# # G07
 	# 'storage_cleanup fail_over_ddl_H changefeed_update_config'
@@ -184,7 +183,7 @@
 	# # G09
 	# 'cdc_server_tips ddl_sequence fail_over_ddl_J'
 	# # G10
-	# 'changefeed_error batch_add_table fail_over_ddl_K  split_table_check'
+	# 'changefeed_error batch_add_table fail_over_ddl_K split_table_check'
 	# # G11
 	# 'ddl_attributes multi_tables_ddl fail_over_ddl_L'
 	# # G12
@@ -194,28 +193,7 @@
 	# # G14
 	# 'csv_storage_partition_table csv_storage_multi_tables_ddl fail_over_ddl_O'
 	# # G15
-	# 'split_region autorandom gc_safepoint ddl_for_split_tables'
-=======
-	'lossy_ddl fail_over_ddl_G'
-	# G07
-	'storage_cleanup fail_over_ddl_H changefeed_update_config'
-	# G08
-	'capture_session_done_during_task fail_over_ddl_I'
-	# G09
-	'cdc_server_tips ddl_sequence fail_over_ddl_J'
-	# G10
-	'changefeed_error batch_add_table fail_over_ddl_K split_table_check'
-	# G11
-	'ddl_attributes multi_tables_ddl fail_over_ddl_L'
-	# G12
-	'row_format tiflash multi_rocks fail_over_ddl_M'
-	# G13
-	'cli_tls_with_auth cli_with_auth fail_over_ddl_N'
-	# G14
-	'csv_storage_partition_table csv_storage_multi_tables_ddl fail_over_ddl_O'
-	# G15
-	'split_region autorandom gc_safepoint'
->>>>>>> 3c2d89aa
+	# 'split_region autorandom gc_safepoint'
 )
 
 # Source shared functions and check test coverage
