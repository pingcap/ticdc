--- conflicted
+++ resolved
@@ -21,11 +21,6 @@
 	run_cdc_server --workdir $WORK_DIR --binary $CDC_BINARY --logsuffix "0" --addr "127.0.0.1:8300"
 	run_cdc_server --workdir $WORK_DIR --binary $CDC_BINARY --logsuffix "1" --addr "127.0.0.1:8301"
 
-<<<<<<< HEAD
-	TOPIC_NAME="ticdc-ddl-split-table-$RANDOM"
-
-=======
->>>>>>> 50767bc6
 	# to make the table multi regions, to help create multiple dispatchers for the table
 	run_sql_file $CUR/data/pre.sql ${UP_TIDB_HOST} ${UP_TIDB_PORT}
 	run_sql_file $CUR/data/pre.sql ${DOWN_TIDB_HOST} ${DOWN_TIDB_PORT}
@@ -44,16 +39,6 @@
 	esac
 	sleep 10
 	run_cdc_cli changefeed create --sink-uri="$SINK_URI" -c "test" --config="$CUR/conf/changefeed.toml"
-<<<<<<< HEAD
-
-	#run_kafka_consumer $WORK_DIR "kafka://127.0.0.1:9094/$TOPIC_NAME?protocol=open-protocol&partition-num=1&version=${KAFKA_VERSION}&max-message-bytes=10485760"
-
-	# case $SINK_TYPE in
-	# kafka) run_kafka_consumer $WORK_DIR "kafka://127.0.0.1:9092/$TOPIC_NAME?protocol=open-protocol&partition-num=4&version=${KAFKA_VERSION}&max-message-bytes=10485760" ;;
-	# storage) run_storage_consumer $WORK_DIR $SINK_URI "" "" ;;
-	# pulsar) run_pulsar_consumer --upstream-uri $SINK_URI ;;
-	# esac
-=======
 	case $SINK_TYPE in
 	kafka) run_kafka_consumer $WORK_DIR "kafka://127.0.0.1:9092/$TOPIC_NAME?protocol=open-protocol&partition-num=4&version=${KAFKA_VERSION}&max-message-bytes=10485760" ;;
 	storage) run_storage_consumer $WORK_DIR $SINK_URI "" "" ;;
@@ -62,18 +47,6 @@
 }
 
 trap stop_tidb_cluster EXIT
->>>>>>> 50767bc6
-
-	## execute ddls
-	run_sql_file $CUR/data/ddls.sql ${UP_TIDB_HOST} ${UP_TIDB_PORT}
-	# ## insert some datas
-	run_sql_file $CUR/data/dmls.sql ${UP_TIDB_HOST} ${UP_TIDB_PORT}
-
-	check_sync_diff $WORK_DIR $CUR/conf/diff_config.toml 30
-	cleanup_process $CDC_BINARY
-}
-
-trap stop_tidb_cluster EXIT
 main $*
 check_logs $WORK_DIR
 echo "[$(date)] <<<<<< run test case $TEST_NAME success! >>>>>>"