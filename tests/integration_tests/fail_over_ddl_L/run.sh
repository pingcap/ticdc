#!/bin/bash
# This series of tests are used to test the fail-over with ddl events of TiCDC.
# we start two TiCDC servers, and use failpoint to block the block event ddl execution of different situations
# and do restart to test the fail-over.

# This is the case-L of fail-over with ddl events.
# when dispatchers are all meet the block event ddl, and report the status to maintainer,
# and maintainer ask table trigger to write ddl,  and table trigger is finished the ddl event.
# Then maintainer ask the other dispatcher to pass the ddl event,
# When the other dispatcher finished pass the ddl event, but not finish report to maintainer,
# The node with the other dispatcher is restarted, the node with maintainer and table trigger is not restarted.
# --> we expect the cluster will get the correct table count and continue to sync the following events successfully.
#     1 ddl is drop databases
#     2 ddl is drop table
#     3 ddl is rename table //
#     4 ddl is recover table // not support yet
#     5 ddl is truncate table

set -eu

CUR=$(cd "$(dirname "${BASH_SOURCE[0]}")" && pwd)
source $CUR/../_utils/test_prepare
WORK_DIR=$OUT_DIR/$TEST_NAME
CDC_BINARY=cdc.test
SINK_TYPE=$1
check_time=60

function prepare() {
	rm -rf $WORK_DIR && mkdir -p $WORK_DIR

	start_tidb_cluster --workdir $WORK_DIR

	cd $WORK_DIR

	# record tso before we create tables to skip the system table DDLs
	start_ts=$(run_cdc_cli_tso_query ${UP_PD_HOST_1} ${UP_PD_PORT_1})

	run_cdc_server --workdir $WORK_DIR --binary $CDC_BINARY --logsuffix "0" --addr "127.0.0.1:8300"

	TOPIC_NAME="ticdc-failover-ddl-test-two-node-B-$RANDOM"
	case $SINK_TYPE in
	kafka) SINK_URI="kafka://127.0.0.1:9092/$TOPIC_NAME?protocol=open-protocol&partition-num=4&kafka-version=${KAFKA_VERSION}&max-message-bytes=10485760" ;;
	storage) SINK_URI="file://$WORK_DIR/storage_test/$TOPIC_NAME?protocol=canal-json&enable-tidb-extension=true" ;;
	pulsar)
		run_pulsar_cluster $WORK_DIR normal
		SINK_URI="pulsar://127.0.0.1:6650/$TOPIC_NAME?protocol=canal-json&enable-tidb-extension=true"
		;;
	*) SINK_URI="mysql://normal:123456@127.0.0.1:3306/" ;;
	esac
	run_cdc_cli changefeed create --start-ts=$start_ts --sink-uri="$SINK_URI" -c "test"
	case $SINK_TYPE in
	kafka) run_kafka_consumer $WORK_DIR "kafka://127.0.0.1:9092/$TOPIC_NAME?protocol=open-protocol&partition-num=4&version=${KAFKA_VERSION}&max-message-bytes=10485760" ;;
	storage) run_storage_consumer $WORK_DIR $SINK_URI "" "" ;;
	pulsar) run_pulsar_consumer --upstream-uri $SINK_URI ;;
	esac

	run_sql "drop database if exists fail_over_ddl_test;" ${UP_TIDB_HOST} ${UP_TIDB_PORT}
	run_sql "drop database if exists fail_over_ddl_test2;" ${UP_TIDB_HOST} ${UP_TIDB_PORT}
	run_sql "create database fail_over_ddl_test;" ${UP_TIDB_HOST} ${UP_TIDB_PORT}
	run_sql "create table fail_over_ddl_test.test1 (id int primary key, val int);" ${UP_TIDB_HOST} ${UP_TIDB_PORT}
	run_sql "create table fail_over_ddl_test.test2 (id int primary key, val int);" ${UP_TIDB_HOST} ${UP_TIDB_PORT}

	check_table_exists fail_over_ddl_test.test2 ${DOWN_TIDB_HOST} ${DOWN_TIDB_PORT}
}

# ddl is drop database
function failOverCaseL-1() {
	prepare
	ret=$?
	if [ "$ret" != 0 ]; then
		exit 1
	fi

	# restart cdc server to enable failpoint
	cdc_pid_1=$(ps -C $CDC_BINARY -o pid= | awk '{print $1}')
	kill_cdc_pid $cdc_pid_1
<<<<<<< HEAD
	export GO_FAILPOINTS='github.com/pingcap/ticdc/downstreamadapter/dispatcher/BlockAfterPass=pause'
=======
	sleep 5

    export GO_FAILPOINTS='github.com/pingcap/ticdc/downstreamadapter/dispatcher/BlockAfterPass=pause'
>>>>>>> d6f001d1
	run_cdc_server --workdir $WORK_DIR --binary $CDC_BINARY --logsuffix "0-1" --addr "127.0.0.1:8300"

	# make it be the coordinator, todo fix it
	sleep 15

	run_cdc_server --workdir $WORK_DIR --binary $CDC_BINARY --logsuffix "1-1" --addr "127.0.0.1:8301"
	# move table 1 to node 2
	move_table_with_retry "127.0.0.1:8301" 106 "test" 10

	run_sql "drop database fail_over_ddl_test;" ${UP_TIDB_HOST} ${UP_TIDB_PORT}

	ensure 30 "run_sql 'show databases;' ${DOWN_TIDB_HOST} ${DOWN_TIDB_PORT} && check_not_contains 'fail_over_ddl_test'"

	# ensure the dispatcher pass the ddl event
	sleep 15

<<<<<<< HEAD
	cdc_pid_2=$(ps -C $CDC_BINARY -o pid= | awk '{print $1}')
	kill_cdc_pid $cdc_pid_2
=======
	cdc_pid_2=$(ps aux | grep cdc | grep 8301 | awk '{print $2}')
    kill_cdc_pid $cdc_pid_2
>>>>>>> d6f001d1

	export GO_FAILPOINTS=''
	# restart cdc server
	run_cdc_server --workdir $WORK_DIR --binary $CDC_BINARY --logsuffix "1-2" --addr "127.0.0.1:8301"

	sleep 15

	## continue to write ddl and dml to test the cdc server is working well
	run_sql_file $CUR/data/prepare.sql ${UP_TIDB_HOST} ${UP_TIDB_PORT}

	check_sync_diff $WORK_DIR $CUR/conf/diff_config.toml 60

	cleanup_process $CDC_BINARY

	echo "failOverCaseL-1 passed successfully"
}

# ddl is drop table
function failOverCaseL-2() {
	prepare
	ret=$?
	if [ "$ret" != 0 ]; then
		exit 1
	fi

	# restart cdc server to enable failpoint
	cdc_pid_1=$(ps -C $CDC_BINARY -o pid= | awk '{print $1}')
	kill_cdc_pid $cdc_pid_1
<<<<<<< HEAD
	export GO_FAILPOINTS='github.com/pingcap/ticdc/downstreamadapter/dispatcher/BlockAfterPass=pause'
	run_cdc_server --workdir $WORK_DIR --binary $CDC_BINARY --logsuffix "0-1" --addr "127.0.0.1:8300"

	# make it be the coordinator, todo fix it
=======
	sleep 5

    export GO_FAILPOINTS='github.com/pingcap/ticdc/downstreamadapter/dispatcher/BlockAfterPass=pause'
	run_cdc_server --workdir $WORK_DIR --binary $CDC_BINARY --logsuffix "0-1" --addr "127.0.0.1:8300"
		
    # make it be the coordinator, todo fix it
>>>>>>> d6f001d1
	sleep 15

	run_cdc_server --workdir $WORK_DIR --binary $CDC_BINARY --logsuffix "1-1" --addr "127.0.0.1:8301"

	# move table 1 to node 2
	move_table_with_retry "127.0.0.1:8301" 106 "test" 10

	run_sql "drop table fail_over_ddl_test.test1;" ${UP_TIDB_HOST} ${UP_TIDB_PORT}

	ensure 30 "run_sql 'use fail_over_ddl_test;show tables;' ${DOWN_TIDB_HOST} ${DOWN_TIDB_PORT} && check_not_contains 'test1'"

	# ensure the dispatcher pass the ddl event
	sleep 15

<<<<<<< HEAD
	cdc_pid_2=$(ps -C $CDC_BINARY -o pid= | awk '{print $1}')
	kill_cdc_pid $cdc_pid_2
=======
	cdc_pid_2=$(ps aux | grep cdc | grep 8301 | awk '{print $2}')
    kill_cdc_pid $cdc_pid_2
>>>>>>> d6f001d1

	export GO_FAILPOINTS=''

	# restart cdc server
	run_cdc_server --workdir $WORK_DIR --binary $CDC_BINARY --logsuffix "1-2" --addr "127.0.0.1:8301"

	sleep 15

	run_sql "use fail_over_ddl_test;show tables;" ${DOWN_TIDB_HOST} ${DOWN_TIDB_PORT} &&
		check_not_contains "test1" &&
		check_contains "test2" &&
		ret=$?
	if [ "$ret" != 0 ]; then
		exit 1
	fi

	## continue to write ddl and dml to test the cdc server is working well
	run_sql_file $CUR/data/prepare.sql ${UP_TIDB_HOST} ${UP_TIDB_PORT}
	run_sql "insert into fail_over_ddl_test.test2 values (1, 1);" ${UP_TIDB_HOST} ${UP_TIDB_PORT}

	check_sync_diff $WORK_DIR $CUR/conf/diff_config.toml 60

	cleanup_process $CDC_BINARY

	echo "failOverCaseL-2 passed successfully"
}

# ddl is rename table
function failOverCaseL-3() {
	prepare
	ret=$?
	if [ "$ret" != 0 ]; then
		exit 1
	fi

	# restart cdc server to enable failpoint
	cdc_pid_1=$(ps -C $CDC_BINARY -o pid= | awk '{print $1}')
	kill_cdc_pid $cdc_pid_1
<<<<<<< HEAD
	export GO_FAILPOINTS='github.com/pingcap/ticdc/downstreamadapter/dispatcher/BlockAfterPass=pause'
=======
	sleep 5

    export GO_FAILPOINTS='github.com/pingcap/ticdc/downstreamadapter/dispatcher/BlockAfterPass=pause'
>>>>>>> d6f001d1
	run_cdc_server --workdir $WORK_DIR --binary $CDC_BINARY --logsuffix "0-1" --addr "127.0.0.1:8300"

	# make it be the coordinator, todo fix it
	sleep 15

	run_cdc_server --workdir $WORK_DIR --binary $CDC_BINARY --logsuffix "1-1" --addr "127.0.0.1:8301"

	# move table 1 to node 2
	move_table_with_retry "127.0.0.1:8301" 106 "test" 10

	run_sql "rename table fail_over_ddl_test.test1 to fail_over_ddl_test.test4;" ${UP_TIDB_HOST} ${UP_TIDB_PORT}

	## make ddl must reach the place and report to maintainer, and get the write status, and block in the place that report to maintainer
	ensure 30 "run_sql 'use fail_over_ddl_test;show tables;' ${DOWN_TIDB_HOST} ${DOWN_TIDB_PORT} && check_not_contains 'test1' && check_contains 'test4'"

	# ensure the dispatcher pass the ddl event
	sleep 15

<<<<<<< HEAD
	cdc_pid_2=$(ps -C $CDC_BINARY -o pid= | awk '{print $1}')
	kill_cdc_pid $cdc_pid_2
=======
	cdc_pid_2=$(ps aux | grep cdc | grep 8301 | awk '{print $2}')
    kill_cdc_pid $cdc_pid_2
>>>>>>> d6f001d1

	export GO_FAILPOINTS=''

	# restart cdc server
	run_cdc_server --workdir $WORK_DIR --binary $CDC_BINARY --logsuffix "1-2" --addr "127.0.0.1:8301"

	sleep 15

	run_sql "use fail_over_ddl_test;show tables;" ${DOWN_TIDB_HOST} ${DOWN_TIDB_PORT} &&
		check_not_contains "test1" &&
		check_contains "test2" &&
		check_contains "test4"

	ret=$?
	if [ "$ret" != 0 ]; then
		exit 1
	fi

	## continue to write ddl and dml to test the cdc server is working well
	run_sql_file $CUR/data/prepare.sql ${UP_TIDB_HOST} ${UP_TIDB_PORT}
	run_sql "insert into fail_over_ddl_test.test2 values (1, 1);" ${UP_TIDB_HOST} ${UP_TIDB_PORT}
	run_sql "insert into fail_over_ddl_test.test4 values (1, 1);" ${UP_TIDB_HOST} ${UP_TIDB_PORT}

	check_sync_diff $WORK_DIR $CUR/conf/diff_config.toml 60

	cleanup_process $CDC_BINARY

	echo "failOverCaseL-3 passed successfully"
}

# ddl is truncate table
function failOverCaseL-5() {
	prepare
	ret=$?
	if [ "$ret" != 0 ]; then
		exit 1
	fi

	# restart cdc server to enable failpoint
	cdc_pid_1=$(ps -C $CDC_BINARY -o pid= | awk '{print $1}')
	kill_cdc_pid $cdc_pid_1
<<<<<<< HEAD
	export GO_FAILPOINTS='github.com/pingcap/ticdc/downstreamadapter/dispatcher/BlockAfterPass=pause'
=======
	sleep 5
	
    export GO_FAILPOINTS='github.com/pingcap/ticdc/downstreamadapter/dispatcher/BlockAfterPass=pause'
>>>>>>> d6f001d1
	run_cdc_server --workdir $WORK_DIR --binary $CDC_BINARY --logsuffix "0-1" --addr "127.0.0.1:8300"

	# make it be the coordinator, todo fix it
	sleep 15

	run_cdc_server --workdir $WORK_DIR --binary $CDC_BINARY --logsuffix "1-1" --addr "127.0.0.1:8301"

	# move table 1 to node 2
	move_table_with_retry "127.0.0.1:8301" 106 "test" 10

	run_sql "insert into fail_over_ddl_test.test1 values (2, 2);" ${UP_TIDB_HOST} ${UP_TIDB_PORT}
	ensure 10 "run_sql 'select id from fail_over_ddl_test.test1;' ${DOWN_TIDB_HOST} ${DOWN_TIDB_PORT} && check_contains '2'"

	run_sql "truncate table fail_over_ddl_test.test1;" ${UP_TIDB_HOST} ${UP_TIDB_PORT}

	## make ddl must reach the place and report to maintainer, and get the write status, and block in the place that report to maintainer
	ensure 30 "run_sql 'select id from fail_over_ddl_test.test1;' ${DOWN_TIDB_HOST} ${DOWN_TIDB_PORT} && check_not_contains '2'"

	# ensure the dispatcher pass the ddl event
	sleep 15

<<<<<<< HEAD
	cdc_pid_2=$(ps -C $CDC_BINARY -o pid= | awk '{print $1}')
	kill_cdc_pid $cdc_pid_2
=======
    ## make ddl must reach the place and report to maintainer, and get the write status, and block in the place that report to maintainer
	ensure 30 "run_sql 'select id from fail_over_ddl_test.test1;' ${DOWN_TIDB_HOST} ${DOWN_TIDB_PORT} && check_not_contains '2'" 
	
    # ensure the dispatcher pass the ddl event
    sleep 15
    
	cdc_pid_2=$(ps aux | grep cdc | grep 8301 | awk '{print $2}')
    kill_cdc_pid $cdc_pid_2
>>>>>>> d6f001d1

	export GO_FAILPOINTS=''

	# restart cdc server
	run_cdc_server --workdir $WORK_DIR --binary $CDC_BINARY --logsuffix "1-2" --addr "127.0.0.1:8301"

	sleep 15

	run_sql "use fail_over_ddl_test;show tables;" ${DOWN_TIDB_HOST} ${DOWN_TIDB_PORT} &&
		check_contains "test1" &&
		check_contains "test2"

	ret=$?
	if [ "$ret" != 0 ]; then
		exit 1
	fi

	## continue to write ddl and dml to test the cdc server is working well
	run_sql_file $CUR/data/prepare.sql ${UP_TIDB_HOST} ${UP_TIDB_PORT}
	run_sql "insert into fail_over_ddl_test.test1 values (1, 1);" ${UP_TIDB_HOST} ${UP_TIDB_PORT}
	run_sql "insert into fail_over_ddl_test.test2 values (1, 1);" ${UP_TIDB_HOST} ${UP_TIDB_PORT}

	check_sync_diff $WORK_DIR $CUR/conf/diff_config.toml 60

	cleanup_process $CDC_BINARY

	echo "failOverCaseL-5 passed successfully"
}

trap stop_tidb_cluster EXIT
failOverCaseL-1
failOverCaseL-2
failOverCaseL-3
failOverCaseL-5
check_logs $WORK_DIR
echo "[$(date)] <<<<<< run test case $TEST_NAME success! >>>>>>"<|MERGE_RESOLUTION|>--- conflicted
+++ resolved
@@ -74,13 +74,9 @@
 	# restart cdc server to enable failpoint
 	cdc_pid_1=$(ps -C $CDC_BINARY -o pid= | awk '{print $1}')
 	kill_cdc_pid $cdc_pid_1
-<<<<<<< HEAD
+	sleep 5
+
 	export GO_FAILPOINTS='github.com/pingcap/ticdc/downstreamadapter/dispatcher/BlockAfterPass=pause'
-=======
-	sleep 5
-
-    export GO_FAILPOINTS='github.com/pingcap/ticdc/downstreamadapter/dispatcher/BlockAfterPass=pause'
->>>>>>> d6f001d1
 	run_cdc_server --workdir $WORK_DIR --binary $CDC_BINARY --logsuffix "0-1" --addr "127.0.0.1:8300"
 
 	# make it be the coordinator, todo fix it
@@ -97,13 +93,8 @@
 	# ensure the dispatcher pass the ddl event
 	sleep 15
 
-<<<<<<< HEAD
-	cdc_pid_2=$(ps -C $CDC_BINARY -o pid= | awk '{print $1}')
+	cdc_pid_2=$(ps aux | grep cdc | grep 8301 | awk '{print $2}')
 	kill_cdc_pid $cdc_pid_2
-=======
-	cdc_pid_2=$(ps aux | grep cdc | grep 8301 | awk '{print $2}')
-    kill_cdc_pid $cdc_pid_2
->>>>>>> d6f001d1
 
 	export GO_FAILPOINTS=''
 	# restart cdc server
@@ -132,19 +123,12 @@
 	# restart cdc server to enable failpoint
 	cdc_pid_1=$(ps -C $CDC_BINARY -o pid= | awk '{print $1}')
 	kill_cdc_pid $cdc_pid_1
-<<<<<<< HEAD
+	sleep 5
+
 	export GO_FAILPOINTS='github.com/pingcap/ticdc/downstreamadapter/dispatcher/BlockAfterPass=pause'
 	run_cdc_server --workdir $WORK_DIR --binary $CDC_BINARY --logsuffix "0-1" --addr "127.0.0.1:8300"
 
 	# make it be the coordinator, todo fix it
-=======
-	sleep 5
-
-    export GO_FAILPOINTS='github.com/pingcap/ticdc/downstreamadapter/dispatcher/BlockAfterPass=pause'
-	run_cdc_server --workdir $WORK_DIR --binary $CDC_BINARY --logsuffix "0-1" --addr "127.0.0.1:8300"
-		
-    # make it be the coordinator, todo fix it
->>>>>>> d6f001d1
 	sleep 15
 
 	run_cdc_server --workdir $WORK_DIR --binary $CDC_BINARY --logsuffix "1-1" --addr "127.0.0.1:8301"
@@ -159,13 +143,8 @@
 	# ensure the dispatcher pass the ddl event
 	sleep 15
 
-<<<<<<< HEAD
-	cdc_pid_2=$(ps -C $CDC_BINARY -o pid= | awk '{print $1}')
+	cdc_pid_2=$(ps aux | grep cdc | grep 8301 | awk '{print $2}')
 	kill_cdc_pid $cdc_pid_2
-=======
-	cdc_pid_2=$(ps aux | grep cdc | grep 8301 | awk '{print $2}')
-    kill_cdc_pid $cdc_pid_2
->>>>>>> d6f001d1
 
 	export GO_FAILPOINTS=''
 
@@ -204,13 +183,9 @@
 	# restart cdc server to enable failpoint
 	cdc_pid_1=$(ps -C $CDC_BINARY -o pid= | awk '{print $1}')
 	kill_cdc_pid $cdc_pid_1
-<<<<<<< HEAD
+	sleep 5
+
 	export GO_FAILPOINTS='github.com/pingcap/ticdc/downstreamadapter/dispatcher/BlockAfterPass=pause'
-=======
-	sleep 5
-
-    export GO_FAILPOINTS='github.com/pingcap/ticdc/downstreamadapter/dispatcher/BlockAfterPass=pause'
->>>>>>> d6f001d1
 	run_cdc_server --workdir $WORK_DIR --binary $CDC_BINARY --logsuffix "0-1" --addr "127.0.0.1:8300"
 
 	# make it be the coordinator, todo fix it
@@ -229,13 +204,8 @@
 	# ensure the dispatcher pass the ddl event
 	sleep 15
 
-<<<<<<< HEAD
-	cdc_pid_2=$(ps -C $CDC_BINARY -o pid= | awk '{print $1}')
+	cdc_pid_2=$(ps aux | grep cdc | grep 8301 | awk '{print $2}')
 	kill_cdc_pid $cdc_pid_2
-=======
-	cdc_pid_2=$(ps aux | grep cdc | grep 8301 | awk '{print $2}')
-    kill_cdc_pid $cdc_pid_2
->>>>>>> d6f001d1
 
 	export GO_FAILPOINTS=''
 
@@ -277,13 +247,9 @@
 	# restart cdc server to enable failpoint
 	cdc_pid_1=$(ps -C $CDC_BINARY -o pid= | awk '{print $1}')
 	kill_cdc_pid $cdc_pid_1
-<<<<<<< HEAD
+	sleep 5
+
 	export GO_FAILPOINTS='github.com/pingcap/ticdc/downstreamadapter/dispatcher/BlockAfterPass=pause'
-=======
-	sleep 5
-	
-    export GO_FAILPOINTS='github.com/pingcap/ticdc/downstreamadapter/dispatcher/BlockAfterPass=pause'
->>>>>>> d6f001d1
 	run_cdc_server --workdir $WORK_DIR --binary $CDC_BINARY --logsuffix "0-1" --addr "127.0.0.1:8300"
 
 	# make it be the coordinator, todo fix it
@@ -305,19 +271,14 @@
 	# ensure the dispatcher pass the ddl event
 	sleep 15
 
-<<<<<<< HEAD
-	cdc_pid_2=$(ps -C $CDC_BINARY -o pid= | awk '{print $1}')
+	## make ddl must reach the place and report to maintainer, and get the write status, and block in the place that report to maintainer
+	ensure 30 "run_sql 'select id from fail_over_ddl_test.test1;' ${DOWN_TIDB_HOST} ${DOWN_TIDB_PORT} && check_not_contains '2'"
+
+	# ensure the dispatcher pass the ddl event
+	sleep 15
+
+	cdc_pid_2=$(ps aux | grep cdc | grep 8301 | awk '{print $2}')
 	kill_cdc_pid $cdc_pid_2
-=======
-    ## make ddl must reach the place and report to maintainer, and get the write status, and block in the place that report to maintainer
-	ensure 30 "run_sql 'select id from fail_over_ddl_test.test1;' ${DOWN_TIDB_HOST} ${DOWN_TIDB_PORT} && check_not_contains '2'" 
-	
-    # ensure the dispatcher pass the ddl event
-    sleep 15
-    
-	cdc_pid_2=$(ps aux | grep cdc | grep 8301 | awk '{print $2}')
-    kill_cdc_pid $cdc_pid_2
->>>>>>> d6f001d1
 
 	export GO_FAILPOINTS=''
 
