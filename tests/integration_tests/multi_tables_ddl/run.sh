#!/bin/bash

set -eu

CUR=$(cd "$(dirname "${BASH_SOURCE[0]}")" && pwd)
source $CUR/../_utils/test_prepare
WORK_DIR=$OUT_DIR/$TEST_NAME
CDC_BINARY=cdc.test
SINK_TYPE=$1

# start the s3 server
export MINIO_ACCESS_KEY=cdcs3accesskey
export MINIO_SECRET_KEY=cdcs3secretkey
export MINIO_BROWSER=off
export AWS_ACCESS_KEY_ID=$MINIO_ACCESS_KEY
export AWS_SECRET_ACCESS_KEY=$MINIO_SECRET_KEY
export S3_ENDPOINT=127.0.0.1:24927
rm -rf "$WORK_DIR"
mkdir -p "$WORK_DIR"
<<<<<<< HEAD
MINIO_PID=0
=======
pkill -9 minio || true
bin/minio server --address $S3_ENDPOINT "$WORK_DIR/s3" &
MINIO_PID=$!
check_minio $S3_ENDPOINT

>>>>>>> e24442c0
stop_minio() {
	if [ $MINIO_PID -ne 0 ]; then
		kill -2 $MINIO_PID || true
	fi
}

stop() {
	stop_minio
	stop_tidb_cluster
	collect_logs $WORK_DIR
}

function run() {
	if [ "$SINK_TYPE" == "storage" ]; then
		return
	fi
	# TODO(dongmen): enable pulsar in the future.
	if [ "$SINK_TYPE" == "pulsar" ]; then
		exit 0
	fi

	start_tidb_cluster --workdir $WORK_DIR

	bin/minio server --address $S3_ENDPOINT "$WORK_DIR/s3" &
	MINIO_PID=$!
	i=0
	while ! curl -o /dev/null -v -s "http://$S3_ENDPOINT/"; do
		i=$(($i + 1))
		if [ $i -gt 30 ]; then
			echo 'Failed to start minio'
			exit 1
		fi
		sleep 2
	done
	s3cmd --access_key=$MINIO_ACCESS_KEY --secret_key=$MINIO_SECRET_KEY --host=$S3_ENDPOINT --host-bucket=$S3_ENDPOINT --no-ssl mb s3://logbucket

	cd $WORK_DIR
	# record tso before we create tables to skip the system table DDLs
	start_ts=$(run_cdc_cli_tso_query $UP_PD_HOST_1 $UP_PD_PORT_1)

	run_cdc_server --workdir $WORK_DIR --binary $CDC_BINARY

	TOPIC_NAME_1="ticdc-multi-tables-ddl-test-normal-$RANDOM"
	TOPIC_NAME_2="ticdc-multi-tables-ddl-test-error-1-$RANDOM"
	TOPIC_NAME_3="ticdc-multi-tables-ddl-test-error-2-$RANDOM"

	case $SINK_TYPE in
	*) ;;
	esac

	cf_normal="test-normal"
	cf_err1="test-error-1"
	cf_err2="test-error-2"

	case $SINK_TYPE in
	"kafka")
		SINK_URI="kafka://127.0.0.1:9092/$TOPIC_NAME_1?protocol=open-protocol&partition-num=4&kafka-version=${KAFKA_VERSION}&max-message-bytes=10485760"
		cdc_cli_changefeed create -c=$cf_normal --start-ts=$start_ts --sink-uri="$SINK_URI" --config="$CUR/conf/normal.toml"

		SINK_URI="kafka://127.0.0.1:9092/$TOPIC_NAME_2?protocol=open-protocol&partition-num=4&kafka-version=${KAFKA_VERSION}&max-message-bytes=10485760"
		cdc_cli_changefeed create -c=$cf_err1 --start-ts=$start_ts --sink-uri="$SINK_URI" --config="$CUR/conf/error-1.toml"

		SINK_URI="kafka://127.0.0.1:9092/$TOPIC_NAME_3?protocol=open-protocol&partition-num=4&kafka-version=${KAFKA_VERSION}&max-message-bytes=10485760"
		cdc_cli_changefeed create -c=$cf_err2 --start-ts=$start_ts --sink-uri="$SINK_URI" --config="$CUR/conf/error-2.toml"

		run_kafka_consumer $WORK_DIR "kafka://127.0.0.1:9092/$TOPIC_NAME_1?protocol=open-protocol&partition-num=4&version=${KAFKA_VERSION}&max-message-bytes=10485760"
		run_kafka_consumer $WORK_DIR "kafka://127.0.0.1:9092/$TOPIC_NAME_2?protocol=open-protocol&partition-num=4&version=${KAFKA_VERSION}&max-message-bytes=10485760"
		run_kafka_consumer $WORK_DIR "kafka://127.0.0.1:9092/$TOPIC_NAME_3?protocol=open-protocol&partition-num=4&version=${KAFKA_VERSION}&max-message-bytes=10485760"
		;;
	*)
		SINK_URI="mysql://normal:123456@127.0.0.1:3306/"
		cdc_cli_changefeed create -c=$cf_normal --start-ts=$start_ts --sink-uri="$SINK_URI" --config="$CUR/conf/normal.toml"
		cdc_cli_changefeed create -c=$cf_err1 --start-ts=$start_ts --sink-uri="$SINK_URI" --config="$CUR/conf/error-1.toml"
		cdc_cli_changefeed create -c=$cf_err2 --start-ts=$start_ts --sink-uri="$SINK_URI" --config="$CUR/conf/error-2.toml"
		;;
	esac

	run_sql_file $CUR/data/test.sql ${UP_TIDB_HOST} ${UP_TIDB_PORT}
	check_table_exists multi_tables_ddl_test.t55 ${DOWN_TIDB_HOST} ${DOWN_TIDB_PORT}
	check_table_exists multi_tables_ddl_test.t66 ${DOWN_TIDB_HOST} ${DOWN_TIDB_PORT}
	check_table_exists multi_tables_ddl_test.t7 ${DOWN_TIDB_HOST} ${DOWN_TIDB_PORT}
	check_table_exists multi_tables_ddl_test.t88 ${DOWN_TIDB_HOST} ${DOWN_TIDB_PORT}
	# sync_diff can't check non-exist table, so we check expected tables are created in downstream first
	check_table_exists multi_tables_ddl_test.finish_mark ${DOWN_TIDB_HOST} ${DOWN_TIDB_PORT}
	echo "check table exists success"

	# changefeed test-error will not report an error, "multi_tables_ddl_test.t555 to multi_tables_ddl_test.t55" part will be skipped.
	run_sql "rename table multi_tables_ddl_test.t7 to multi_tables_ddl_test.t77, multi_tables_ddl_test.t555 to multi_tables_ddl_test.t55;" ${UP_TIDB_HOST} ${UP_TIDB_PORT}

	check_changefeed_state "http://${UP_PD_HOST_1}:${UP_PD_PORT_1}" $cf_normal "normal" "null" ""
	check_changefeed_state "http://${UP_PD_HOST_1}:${UP_PD_PORT_1}" $cf_err1 "normal" "null" ""
	do_retry 10 2 check_changefeed_state "http://${UP_PD_HOST_1}:${UP_PD_PORT_1}" $cf_err2 "failed" "ErrSyncRenameTableFailed" ""

	check_sync_diff $WORK_DIR $CUR/conf/diff_config.toml 60

	cleanup_process $CDC_BINARY
}

trap stop EXIT
run $*
check_logs $WORK_DIR
echo "[$(date)] <<<<<< run test case $TEST_NAME success! >>>>>>"<|MERGE_RESOLUTION|>--- conflicted
+++ resolved
@@ -17,15 +17,11 @@
 export S3_ENDPOINT=127.0.0.1:24927
 rm -rf "$WORK_DIR"
 mkdir -p "$WORK_DIR"
-<<<<<<< HEAD
-MINIO_PID=0
-=======
 pkill -9 minio || true
 bin/minio server --address $S3_ENDPOINT "$WORK_DIR/s3" &
 MINIO_PID=$!
 check_minio $S3_ENDPOINT
 
->>>>>>> e24442c0
 stop_minio() {
 	if [ $MINIO_PID -ne 0 ]; then
 		kill -2 $MINIO_PID || true
