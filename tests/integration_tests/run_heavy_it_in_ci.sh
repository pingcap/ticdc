--- conflicted
+++ resolved
@@ -30,7 +30,6 @@
 # 12 CPU cores will be allocated to run each mysql heavy group in CI pipelines.
 mysql_groups=(
 	# G00
-<<<<<<< HEAD
 	'ddl_with_random_move_table'
 	'ddl_with_random_move_table'
 	'ddl_with_random_move_table'
@@ -47,41 +46,6 @@
 	'ddl_with_random_move_table'
 	'ddl_with_random_move_table'
 	'ddl_with_random_move_table'
-=======
-	'generate_column many_pk_or_uk multi_source'
-	# G01
-	'api_v2 ddl_for_split_tables_with_random_move_table'
-	# G02
-	'availability ddl_for_split_tables_with_failover'
-	# G03
-	'cdc move_table'
-	# G04
-	'syncpoint syncpoint_check_ts '
-	# G05
-	'ddl_for_split_tables_with_merge_and_split'
-	# G06
-	'ddl_for_split_tables_with_random_merge_and_split'
-	# G07
-	# 'consistent_partition_table consistent_replicate_gbk consistent_replicate_ddl'
-	''
-	# G08
-	'default_value http_proxies bank ddl_for_split_tables_random_schedule'
-	# G09
-	'resolve_lock merge_table drop_many_tables'
-	# G10
-	# 'consistent_replicate_nfs consistent_replicate_storage_file consistent_replicate_storage_file_large_value consistent_replicate_storage_s3'
-	''
-	# G11
-	'ddl_reentrant force_replicate_table'
-	# G12
-	'tidb_mysql_test ddl_with_random_move_table'
-	# G13
-	'fail_over region_merge'
-	# G14
-	'fail_over_ddl_mix'
-	# G15
-	'fail_over_ddl_mix_with_syncpoint'
->>>>>>> 38d4a45f
 )
 
 # 12 CPU cores will be allocated to run each kafka heavy group in CI pipelines.
