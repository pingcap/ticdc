--- conflicted
+++ resolved
@@ -156,13 +156,7 @@
 	# G04
 	'ddl_for_split_tables_with_random_move_table'
 	# G05
-<<<<<<< HEAD
-	# move_table
-	'drop_many_tables'
-=======
-	#
 	'move_table drop_many_tables'
->>>>>>> 2489c4e7
 	# G06
 	'cdc default_value'
 	# G07
