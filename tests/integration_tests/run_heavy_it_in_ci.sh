#!/bin/bash

set -eo pipefail

CUR=$(cd "$(dirname "${BASH_SOURCE[0]}")" && pwd)

sink_type=$1
group=$2
group_num=${group#G}

# This file is used for running heavy integration tests in CI pipelines.
# If we implement a new test case, which is heavy, we should add it to this file.
# If the new test case is light, please add it to run_light_it_in_ci.sh.
#
# Here are four groups of tests defined below, corresponding to four sink types: mysql, kafka, pulsar, and storage.
# Please add the new test case to each group according to the sink type.
# For example, the case "batch_add_table" should be added to all four groups, because it should be tested in all sink types.
# The case "kafka_big_messages" should be added to the kafka group only, because it is a kafka-specific test case.
# The case will not be executed on a sink type if it is not added to the corresponding group.
#
# For each sink type, we define 16 groups of tests.
# When we add a case, we should keep the cost of each group as close as possible to reduce the waiting time of CI pipelines.
# The number of groups should not be changed, which is 16.
# But if we have to add a new group, the new group number should be updated in the CI pipeline configuration file:
# For mysql: https://github.com/PingCAP-QE/ci/blob/main/pipelines/pingcap/ticdc/latest/pull_cdc_mysql_integration_heavy.groovy
# For kafka: https://github.com/PingCAP-QE/ci/blob/main/pipelines/pingcap/ticdc/latest/pull_cdc_kafka_integration_heavy.groovy
# For pulsar: https://github.com/PingCAP-QE/ci/blob/main/pipelines/pingcap/ticdc/latest/pull_cdc_pulsar_integration_heavy.groovy
# For storage: https://github.com/PingCAP-QE/ci/blob/main/pipelines/pingcap/ticdc/latest/pull_cdc_storage_integration_heavy.groovy

# 12 CPU cores will be allocated to run each mysql heavy group in CI pipelines.
mysql_groups=(
	# G00
	'generate_column many_pk_or_uk consistent_ddl_for_split_tables_with_failover'
	# G01
	'api_v2 consistent_ddl_for_split_tables_with_random_move_table ddl_for_split_tables_with_random_move_table'
	# G02
	'availability ddl_for_split_tables_with_failover'
	# G03
	'multi_source consistent_ddl_for_split_tables_with_merge_and_split'
	# G04
	'syncpoint syncpoint_check_ts consistent_ddl_for_split_tables_with_random_merge_and_split'
	# G05
	'move_table ddl_for_split_tables_with_merge_and_split'
	# G06
	'cdc ddl_for_split_tables_with_random_merge_and_split'
	# G07
	'consistent_partition_table consistent_replicate_gbk consistent_replicate_ddl'
	# G08
	'consistent_replicate_nfs consistent_replicate_storage_file consistent_replicate_storage_file_large_value consistent_replicate_storage_s3'
	# G09
	'drop_many_tables bank resolve_lock merge_table'
	# G10
	'default_value http_proxies'
	# G11
	'ddl_reentrant force_replicate_table'
	# G12
	'tidb_mysql_test consistent_ddl_with_random_move_table ddl_with_random_move_table'
	# G13
	'fail_over region_merge'
	# G14
	'consistent_fail_over_ddl_mix fail_over_ddl_mix'
	# G15
<<<<<<< HEAD
	'consistent_fail_over_ddl_mix_with_syncpoint fail_over_ddl_mix_with_syncpoint'
=======
	# 'fail_over_ddl_mix_with_syncpoint'
>>>>>>> 50767bc6
)

# 12 CPU cores will be allocated to run each kafka heavy group in CI pipelines.
kafka_groups=(
	# G00
	'many_pk_or_uk generate_column multi_source'
	# G01
	'canal_json_basic canal_json_claim_check canal_json_content_compatible'
	# G02
	'canal_json_handle_key_only canal_json_storage_basic canal_json_storage_partition_table'
	# G03
	'canal_json_adapter_compatibility'
	# G04
	'open_protocol_claim_check open_protocol_handle_key_only'
	# G05
	'move_table drop_many_tables'
	# G06
	'cdc default_value'
	# G07
	'resolve_lock force_replicate_table'
	# G08
	'tidb_mysql_test'
	# G09
	''
	# G10
	''
	# G11
	''
	# G12
	''
	# G13
	'fail_over region_merge'
	# G14
	''
	# G15
	'debezium'
)

# 12 CPU cores will be allocated to run each pulsar heavy group in CI pipelines.
pulsar_groups=(
	# G00
	'generate_column many_pk_or_uk multi_source'
	# G01
	'canal_json_basic canal_json_claim_check canal_json_content_compatible'
	# G02
	'canal_json_handle_key_only canal_json_storage_basic canal_json_storage_partition_table'
	# G03
	'canal_json_adapter_compatibility'
	# G04
	'open_protocol_claim_check open_protocol_handle_key_only'
	# G05
	'move_table drop_many_tables'
	# G06
	'cdc default_value'
	# G07
	'resolve_lock force_replicate_table'
	# G08
	'tidb_mysql_test'
	# G09
	''
	# G10
	''
	# G11
	''
	# G12
	''
	# G13
	'fail_over region_merge'
	# G14
	''
	# G15
	'debezium'
)

storage_groups=(
	# G00
	''
	# G01
	''
	# G02
	''
	# G03
	''
	# G04
	''
	# G05
	''
	# G06
	''
	# G07
	''
	# G08
	''
	# G09
	''
	# G10
	''
	# G11
	''
	# G12
	''
	# G13
	''
	# G14
	''
	# G15
	''
)

# Source shared functions and check test coverage
source "$CUR/_utils/check_coverage.sh"
check_test_coverage "$CUR"

case "$sink_type" in
mysql) groups=("${mysql_groups[@]}") ;;
kafka) groups=("${kafka_groups[@]}") ;;
pulsar) groups=("${pulsar_groups[@]}") ;;
storage) groups=("${storage_groups[@]}") ;;
*)
	echo "Error: unknown sink type: ${sink_type}"
	exit 1
	;;
esac

# Print debug information
echo "Sink Type: ${sink_type}"
echo "Group Name: ${group}"
echo "Group Number (parsed): ${group_num}"

if [[ $group_num =~ ^[0-9]+$ ]] && [[ -n ${groups[10#${group_num}]} ]]; then
	# force use decimal index
	test_names="${groups[10#${group_num}]}"
	# Run test cases
	echo "Run cases: ${test_names}"
	export TICDC_NEWARCH=true
	"${CUR}"/run.sh "${sink_type}" "${test_names}"
else
	echo "Error: invalid group name: ${group}"
	# For now, the CI pipeline will fail if the group is empty.
	# So we comment out the exit command here.
	# But if the groups are full of test cases, we should uncomment the exit command.
	# exit 1
fi<|MERGE_RESOLUTION|>--- conflicted
+++ resolved
@@ -60,11 +60,7 @@
 	# G14
 	'consistent_fail_over_ddl_mix fail_over_ddl_mix'
 	# G15
-<<<<<<< HEAD
 	'consistent_fail_over_ddl_mix_with_syncpoint fail_over_ddl_mix_with_syncpoint'
-=======
-	# 'fail_over_ddl_mix_with_syncpoint'
->>>>>>> 50767bc6
 )
 
 # 12 CPU cores will be allocated to run each kafka heavy group in CI pipelines.
