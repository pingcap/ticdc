--- conflicted
+++ resolved
@@ -260,17 +260,12 @@
 	fi
 }
 
-<<<<<<< HEAD
-trap stop_tidb_cluster EXIT
+trap 'stop_tidb_cluster; collect_logs $WORK_DIR' EXIT
 main
 check_logs $WORK_DIR
+run $*
 echo "[$(date)] <<<<<< run test case $TEST_NAME success! >>>>>>"
 stop_tidb_cluster
 main_with_consistent
 check_logs $WORK_DIR
-echo "[$(date)] <<<<<< run consistent test case $TEST_NAME success! >>>>>>"
-=======
-trap 'stop_tidb_cluster; collect_logs $WORK_DIR' EXIT
-run $*
-echo "[$(date)] <<<<<< run test case $TEST_NAME success! >>>>>>"
->>>>>>> b4dcd177
+echo "[$(date)] <<<<<< run consistent test case $TEST_NAME success! >>>>>>"