#!/bin/bash
# This series of tests are used to test the fail-over with ddl events of TiCDC.
# we start two TiCDC servers, and use failpoint to block the block event ddl execution of different situations
# and do restart to test the fail-over.

# This is the case-E of fail-over with ddl events.
# when dispatchers are all meet the block event ddl, and report the status to maintainer,
# and maintainer ask table trigger to write ddl,
# when the table trigger event dispatcher have not write the ddl yet,
# and then the node with table trigger event dispatcher restart, the node with the related table is not restarted.
# --> we expect the cluster will get the correct table count and continue to sync the following events successfully.
#     1 ddl is drop databases
#     2 ddl is drop table
#     3 ddl is rename table //
#     4 ddl is recover table // not support yet
#     5 ddl is truncate table

set -eu

CUR=$(cd "$(dirname "${BASH_SOURCE[0]}")" && pwd)
source $CUR/../_utils/test_prepare
WORK_DIR=$OUT_DIR/$TEST_NAME
CDC_BINARY=cdc.test
SINK_TYPE=$1
check_time=60

function prepare() {
	rm -rf $WORK_DIR && mkdir -p $WORK_DIR

	start_tidb_cluster --workdir $WORK_DIR

	cd $WORK_DIR

	# record tso before we create tables to skip the system table DDLs
	start_ts=$(run_cdc_cli_tso_query ${UP_PD_HOST_1} ${UP_PD_PORT_1})

	run_cdc_server --workdir $WORK_DIR --binary $CDC_BINARY --logsuffix "0" --addr "127.0.0.1:8300"

	TOPIC_NAME="ticdc-failover-ddl-test-two-node-B-$RANDOM"
	case $SINK_TYPE in
	kafka) SINK_URI="kafka://127.0.0.1:9092/$TOPIC_NAME?protocol=open-protocol&partition-num=4&kafka-version=${KAFKA_VERSION}&max-message-bytes=10485760" ;;
	storage) SINK_URI="file://$WORK_DIR/storage_test/$TOPIC_NAME?protocol=canal-json&enable-tidb-extension=true" ;;
	pulsar)
		run_pulsar_cluster $WORK_DIR normal
		SINK_URI="pulsar://127.0.0.1:6650/$TOPIC_NAME?protocol=canal-json&enable-tidb-extension=true"
		;;
	*) SINK_URI="mysql://normal:123456@127.0.0.1:3306/" ;;
	esac
	run_cdc_cli changefeed create --start-ts=$start_ts --sink-uri="$SINK_URI" -c "test"
	case $SINK_TYPE in
	kafka) run_kafka_consumer $WORK_DIR "kafka://127.0.0.1:9092/$TOPIC_NAME?protocol=open-protocol&partition-num=4&version=${KAFKA_VERSION}&max-message-bytes=10485760" ;;
	storage) run_storage_consumer $WORK_DIR $SINK_URI "" "" ;;
	pulsar) run_pulsar_consumer --upstream-uri $SINK_URI ;;
	esac

	run_sql "drop database if exists fail_over_ddl_test;" ${UP_TIDB_HOST} ${UP_TIDB_PORT}
	run_sql "drop database if exists fail_over_ddl_test2;" ${UP_TIDB_HOST} ${UP_TIDB_PORT}
	run_sql "create database fail_over_ddl_test;" ${UP_TIDB_HOST} ${UP_TIDB_PORT}
	run_sql "create table fail_over_ddl_test.test1 (id int primary key, val int);" ${UP_TIDB_HOST} ${UP_TIDB_PORT}
	run_sql "create table fail_over_ddl_test.test2 (id int primary key, val int);" ${UP_TIDB_HOST} ${UP_TIDB_PORT}

	check_table_exists fail_over_ddl_test.test2 ${DOWN_TIDB_HOST} ${DOWN_TIDB_PORT}
}

# ddl is drop database
function failOverCaseE-1() {
	prepare
	ret=$?
	if [ "$ret" != 0 ]; then
		exit 1
	fi

	# restart cdc server to enable failpoint
	cdc_pid_1=$(ps -C $CDC_BINARY -o pid= | awk '{print $1}')
	kill_cdc_pid $cdc_pid_1
	cleanup_process $CDC_BINARY

	sleep 10

	export GO_FAILPOINTS='github.com/pingcap/ticdc/pkg/scheduler/StopBalanceScheduler=return(true);github.com/pingcap/ticdc/downstreamadapter/dispatcher/BlockorWaitBeforeWrite=pause'

	run_cdc_server --workdir $WORK_DIR --binary $CDC_BINARY --logsuffix "0-1" --addr "127.0.0.1:8300"
	cdc_pid_1=$(ps -C $CDC_BINARY -o pid= | awk '{print $1}')
	# make it be the coordinator, todo fix it
	sleep 15

	export GO_FAILPOINTS='github.com/pingcap/ticdc/pkg/scheduler/StopBalanceScheduler=return(true)'
	run_cdc_server --workdir $WORK_DIR --binary $CDC_BINARY --logsuffix "1-1" --addr "127.0.0.1:8301"

	ans=$(run_cdc_cli capture list)
<<<<<<< HEAD
	node2ID=$(echo $ans | sed 's/ PASS.*//' | sed 's/^=== Command to ticdc(new arch). //' | jq -r '.[] | select(.address == "127.0.0.1:8301") | .id')
=======
	node2ID=`echo $ans | sed 's/ PASS.*//' | grep -v "Command to ticdc" | jq -r '.[] | select(.address == "127.0.0.1:8301") | .id'`
>>>>>>> 42c3e067

	# move table 1 to node 2
	move_table_with_retry "127.0.0.1:8301" 106 "test" 10

	run_sql "drop database fail_over_ddl_test;" ${UP_TIDB_HOST} ${UP_TIDB_PORT}

	## sleep to wait ddl event reach the block place(just all report to maintainer)
	sleep 20

	kill_cdc_pid $cdc_pid_1
	# restart cdc server
	run_cdc_server --workdir $WORK_DIR --binary $CDC_BINARY --logsuffix "0-2" --addr "127.0.0.1:8300"

	sleep 15

	## make ddl must reach the place and report to maintainer, and get the write status, and block in the place that report to maintainer
	ensure 30 "run_sql 'show databases;' ${DOWN_TIDB_HOST} ${DOWN_TIDB_PORT} && check_not_contains 'fail_over_ddl_test'"

	## continue to write ddl and dml to test the cdc server is working well
	run_sql_file $CUR/data/prepare.sql ${UP_TIDB_HOST} ${UP_TIDB_PORT}

	check_sync_diff $WORK_DIR $CUR/conf/diff_config.toml 60

	cleanup_process $CDC_BINARY

	echo "failOverCaseE-1 passed successfully"
	export GO_FAILPOINTS=''
}

# ddl is drop table
function failOverCaseE-2() {
	prepare
	ret=$?
	if [ "$ret" != 0 ]; then
		exit 1
	fi

	# restart cdc server to enable failpoint
	cdc_pid_1=$(ps -C $CDC_BINARY -o pid= | awk '{print $1}')
	kill_cdc_pid $cdc_pid_1
	cleanup_process $CDC_BINARY

	sleep 10

	export GO_FAILPOINTS='github.com/pingcap/ticdc/pkg/scheduler/StopBalanceScheduler=return(true);github.com/pingcap/ticdc/downstreamadapter/dispatcher/BlockorWaitBeforeWrite=pause'

	run_cdc_server --workdir $WORK_DIR --binary $CDC_BINARY --logsuffix "0-1" --addr "127.0.0.1:8300"
	cdc_pid_1=$(ps -C $CDC_BINARY -o pid= | awk '{print $1}')
	# make it be the coordinator, todo fix it
	sleep 15

	export GO_FAILPOINTS='github.com/pingcap/ticdc/pkg/scheduler/StopBalanceScheduler=return(true)'
	run_cdc_server --workdir $WORK_DIR --binary $CDC_BINARY --logsuffix "1-1" --addr "127.0.0.1:8301"

	# move table 1 to node 2
	move_table_with_retry "127.0.0.1:8301" 106 "test" 10

	run_sql "drop table fail_over_ddl_test.test1;" ${UP_TIDB_HOST} ${UP_TIDB_PORT}

	## sleep to wait ddl event reach the block place(just all report to maintainer)
	sleep 20

	kill_cdc_pid $cdc_pid_1
	# restart cdc server
	run_cdc_server --workdir $WORK_DIR --binary $CDC_BINARY --logsuffix "0-2" --addr "127.0.0.1:8300"

	sleep 15
	## make ddl must reach the place and report to maintainer, and get the write status, and block in the place that report to maintainer
	ensure 30 "run_sql 'use fail_over_ddl_test;show tables;' ${DOWN_TIDB_HOST} ${DOWN_TIDB_PORT} && check_not_contains 'test1'"

	run_sql "use fail_over_ddl_test;show tables;" ${DOWN_TIDB_HOST} ${DOWN_TIDB_PORT} &&
		check_not_contains "test1" &&
		check_contains "test2"

	ret=$?
	if [ "$ret" != 0 ]; then
		exit 1
	fi

	## continue to write ddl and dml to test the cdc server is working well
	run_sql_file $CUR/data/prepare.sql ${UP_TIDB_HOST} ${UP_TIDB_PORT}
	run_sql "insert into fail_over_ddl_test.test2 values (1, 1);" ${UP_TIDB_HOST} ${UP_TIDB_PORT}

	check_sync_diff $WORK_DIR $CUR/conf/diff_config.toml 60

	cleanup_process $CDC_BINARY

	export GO_FAILPOINTS=''

	echo "failOverCase-2 passed successfully"
}

# ddl is rename table
function failOverCaseE-3() {
	prepare
	ret=$?
	if [ "$ret" != 0 ]; then
		exit 1
	fi

	# restart cdc server to enable failpoint
	cdc_pid_1=$(ps -C $CDC_BINARY -o pid= | awk '{print $1}')
	kill_cdc_pid $cdc_pid_1
	cleanup_process $CDC_BINARY

	sleep 10

	export GO_FAILPOINTS='github.com/pingcap/ticdc/pkg/scheduler/StopBalanceScheduler=return(true);github.com/pingcap/ticdc/downstreamadapter/dispatcher/BlockorWaitBeforeWrite=pause'

	run_cdc_server --workdir $WORK_DIR --binary $CDC_BINARY --logsuffix "0-1" --addr "127.0.0.1:8300"
	cdc_pid_1=$(ps -C $CDC_BINARY -o pid= | awk '{print $1}')
	# make it be the coordinator, todo fix it
	sleep 15

	export GO_FAILPOINTS='github.com/pingcap/ticdc/pkg/scheduler/StopBalanceScheduler=return(true)'
	run_cdc_server --workdir $WORK_DIR --binary $CDC_BINARY --logsuffix "1-1" --addr "127.0.0.1:8301"

	# move table 1 to node 2
	move_table_with_retry "127.0.0.1:8301" 106 "test" 10

	run_sql "rename table fail_over_ddl_test.test1 to fail_over_ddl_test.test4;" ${UP_TIDB_HOST} ${UP_TIDB_PORT}

	## sleep to wait ddl event reach the block place(just all report to maintainer)
	sleep 20

	kill_cdc_pid $cdc_pid_1
	# restart cdc server
	run_cdc_server --workdir $WORK_DIR --binary $CDC_BINARY --logsuffix "0-2" --addr "127.0.0.1:8300"

	sleep 15
	## make ddl must reach the place and report to maintainer, and get the write status, and block in the place that report to maintainer
	ensure 30 "run_sql 'use fail_over_ddl_test;show tables;' ${DOWN_TIDB_HOST} ${DOWN_TIDB_PORT} && check_not_contains 'test1' && check_contains 'test4'"

	run_sql "use fail_over_ddl_test;show tables;" ${DOWN_TIDB_HOST} ${DOWN_TIDB_PORT} &&
		check_not_contains "test1" &&
		check_contains "test2" &&
		check_contains "test4"

	ret=$?
	if [ "$ret" != 0 ]; then
		exit 1
	fi

	## continue to write ddl and dml to test the cdc server is working well
	run_sql_file $CUR/data/prepare.sql ${UP_TIDB_HOST} ${UP_TIDB_PORT}
	run_sql "insert into fail_over_ddl_test.test2 values (1, 1);" ${UP_TIDB_HOST} ${UP_TIDB_PORT}
	run_sql "insert into fail_over_ddl_test.test4 values (1, 1);" ${UP_TIDB_HOST} ${UP_TIDB_PORT}

	check_sync_diff $WORK_DIR $CUR/conf/diff_config.toml 60

	cleanup_process $CDC_BINARY
	export GO_FAILPOINTS=''

	echo "failOverCaseE-3 passed successfully"
}

# ddl is truncate table
function failOverCaseE-5() {
	prepare
	ret=$?
	if [ "$ret" != 0 ]; then
		exit 1
	fi

	# restart cdc server to enable failpoint
	cdc_pid_1=$(ps -C $CDC_BINARY -o pid= | awk '{print $1}')
	kill_cdc_pid $cdc_pid_1
	cleanup_process $CDC_BINARY

	sleep 10

	export GO_FAILPOINTS='github.com/pingcap/ticdc/pkg/scheduler/StopBalanceScheduler=return(true);github.com/pingcap/ticdc/downstreamadapter/dispatcher/BlockorWaitBeforeWrite=pause'

	run_cdc_server --workdir $WORK_DIR --binary $CDC_BINARY --logsuffix "0-1" --addr "127.0.0.1:8300"
	cdc_pid_1=$(ps -C $CDC_BINARY -o pid= | awk '{print $1}')

	# make it be the coordinator, todo fix it
	sleep 15
	export GO_FAILPOINTS='github.com/pingcap/ticdc/pkg/scheduler/StopBalanceScheduler=return(true)'
	run_cdc_server --workdir $WORK_DIR --binary $CDC_BINARY --logsuffix "1-1" --addr "127.0.0.1:8301"

	# move table 1 to node 2
	move_table_with_retry "127.0.0.1:8301" 106 "test" 10

	run_sql "insert into fail_over_ddl_test.test1 values (2, 2);" ${UP_TIDB_HOST} ${UP_TIDB_PORT}
	ensure 10 "run_sql 'select id from fail_over_ddl_test.test1;' ${DOWN_TIDB_HOST} ${DOWN_TIDB_PORT} && check_contains '2'"

	run_sql "truncate table fail_over_ddl_test.test1;" ${UP_TIDB_HOST} ${UP_TIDB_PORT}

	## sleep to wait ddl event reach the block place(just all report to maintainer)
	sleep 20

	kill_cdc_pid $cdc_pid_1
	# restart cdc server
	run_cdc_server --workdir $WORK_DIR --binary $CDC_BINARY --logsuffix "0-2" --addr "127.0.0.1:8300"

	sleep 15
	## make ddl must reach the place and report to maintainer, and get the write status, and block in the place that report to maintainer
	ensure 30 "run_sql 'select id from fail_over_ddl_test.test1;' ${DOWN_TIDB_HOST} ${DOWN_TIDB_PORT} && check_not_contains '2'"

	run_sql "use fail_over_ddl_test;show tables;" ${DOWN_TIDB_HOST} ${DOWN_TIDB_PORT} &&
		check_contains "test1" &&
		check_contains "test2"

	ret=$?
	if [ "$ret" != 0 ]; then
		exit 1
	fi

	## continue to write ddl and dml to test the cdc server is working well
	run_sql_file $CUR/data/prepare.sql ${UP_TIDB_HOST} ${UP_TIDB_PORT}
	run_sql "insert into fail_over_ddl_test.test1 values (1, 1);" ${UP_TIDB_HOST} ${UP_TIDB_PORT}
	run_sql "insert into fail_over_ddl_test.test2 values (1, 1);" ${UP_TIDB_HOST} ${UP_TIDB_PORT}

	check_sync_diff $WORK_DIR $CUR/conf/diff_config.toml 60

	cleanup_process $CDC_BINARY
	export GO_FAILPOINTS=''

	echo "failOverCaseE-5 passed successfully"
}

trap stop_tidb_cluster EXIT
failOverCaseE-1
failOverCaseE-2
failOverCaseE-3
failOverCaseE-5
check_logs $WORK_DIR
echo "[$(date)] <<<<<< run test case $TEST_NAME success! >>>>>>"<|MERGE_RESOLUTION|>--- conflicted
+++ resolved
@@ -88,11 +88,7 @@
 	run_cdc_server --workdir $WORK_DIR --binary $CDC_BINARY --logsuffix "1-1" --addr "127.0.0.1:8301"
 
 	ans=$(run_cdc_cli capture list)
-<<<<<<< HEAD
-	node2ID=$(echo $ans | sed 's/ PASS.*//' | sed 's/^=== Command to ticdc(new arch). //' | jq -r '.[] | select(.address == "127.0.0.1:8301") | .id')
-=======
 	node2ID=`echo $ans | sed 's/ PASS.*//' | grep -v "Command to ticdc" | jq -r '.[] | select(.address == "127.0.0.1:8301") | .id'`
->>>>>>> 42c3e067
 
 	# move table 1 to node 2
 	move_table_with_retry "127.0.0.1:8301" 106 "test" 10
