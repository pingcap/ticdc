--- conflicted
+++ resolved
@@ -201,21 +201,11 @@
 	# fi
 }
 
-<<<<<<< HEAD
-trap stop_tidb_cluster EXIT
-# main
-=======
 trap 'stop_tidb_cluster; collect_logs $WORK_DIR' EXIT
 main
 check_logs $WORK_DIR
 echo "[$(date)] <<<<<< run test case $TEST_NAME success! >>>>>>"
-# FIXME: refactor redo apply
-# stop_tidb_cluster
-# main_with_consistent
->>>>>>> b4dcd177
-# check_logs $WORK_DIR
-# echo "[$(date)] <<<<<< run test case $TEST_NAME success! >>>>>>"
-# stop_tidb_cluster
+stop_tidb_cluster
 main_with_consistent
 check_logs $WORK_DIR
 echo "[$(date)] <<<<<< run consistent test case $TEST_NAME success! >>>>>>"