syntax = "proto3";
package heartbeatpb;

option go_package = "github.com/pingcap/ticdc/heartbeatpb";

message TableSpan {
    int64 TableID = 1;
    bytes StartKey = 2;
    bytes EndKey = 3;
    uint32 KeyspaceID = 4;
}

message HeartBeatRequest {
    ChangefeedID changefeedID = 1;
    Watermark watermark = 2;
<<<<<<< HEAD
    repeated TableSpanStatus statuses = 3;
    bool compeleteStatus = 4;  // Whether includes all table spans in the changefeed?
    RunningError err = 5;
=======
    Watermark redoWatermark = 3;
    repeated TableSpanStatus statuses = 4;
    bool compeleteStatus = 5; // Whether includes all table spans in the changefeed?
    RunningError err = 6;
>>>>>>> 59077ec5
}

message Watermark {
    uint64 checkpointTs = 1;  // min checkpointTs of all tables in the DispatcherManager
    uint64 resolvedTs = 2;    // min resolvedTs of all tables in the DispatcherManager
    uint64 seq = 3;           // sequence number, it's used to check whether the watermark is outdated
}

enum Action {
    Write = 0;
    Pass = 1;
}

message DispatcherAction {
    Action action = 1;
    uint64 CommitTs = 2;   // DDLCommitTs
    bool IsSyncPoint = 3;  // sync point Event and ddl Event could have the same CommitTs, so we need to distinguish them.
}

message ACK {
    uint64 CommitTs = 1;   // DDLCommitTs
    bool IsSyncPoint = 2;  // sync point Event and ddl Event could have the same CommitTs, so we need to distinguish them.
}

message InfluencedDispatchers {
    InfluenceType InfluenceType = 1;
    // only exist when type is normal
    repeated DispatcherID DispatcherIDs = 2;
    // only exist when type is DB.
    int64 SchemaID = 3;
    // only exist when type is all or db, and in heartbeat response.
    DispatcherID excludeDispatcherId = 4;
}

message DispatcherStatus {
    InfluencedDispatchers influencedDispatchers = 1;
    DispatcherAction action = 2;
    ACK ack = 3;
}

message HeartBeatResponse {
    ChangefeedID changefeedID = 1;
    repeated DispatcherStatus dispatcherStatuses = 2;
    int64 mode = 3;
}

message CheckpointTsMessage {
    ChangefeedID changefeedID = 1;
    uint64 checkpointTs = 2;
}


message RedoMessage {
    ChangefeedID changefeedID = 1;
    uint64 resolvedTs = 2;
    uint64 checkpointTs = 3;
}

enum ScheduleAction {
    Create = 0;
    Remove = 1;
}

message DispatcherConfig {
    TableSpan span = 1;
    uint64 startTs = 2;
    DispatcherID dispatcherID = 3;
    int64 schemaID = 4;
    int64 mode = 5;
}

message ScheduleDispatcherRequest {
    ChangefeedID changefeedID = 1;
    DispatcherConfig config = 2;
    ScheduleAction scheduleAction = 3;
}

message MergeDispatcherRequest {
    ChangefeedID changefeedID = 1;
<<<<<<< HEAD
    repeated DispatcherID dispatcherIDs = 2;  // dispatcherIDs from the dispatchers that need to be merged
    DispatcherID mergedDispatcherID = 3;      // the dispatcherID of the new dispatcher to be merged to.
    bool isRedo = 4;
=======
    repeated DispatcherID dispatcherIDs = 2; // dispatcherIDs from the dispatchers that need to be merged
    DispatcherID mergedDispatcherID = 3;  // the dispatcherID of the new dispatcher to be merged to.
    int64 mode = 4;
>>>>>>> 59077ec5
}

message MaintainerHeartbeat {
    repeated MaintainerStatus statuses = 1;
}

message MaintainerStatus {
    ChangefeedID changefeedID = 1;
    string feed_state = 2;
    ComponentState state = 3;
    uint64 checkpoint_ts = 4;
    repeated RunningError err = 5;
    bool bootstrap_done = 6;
}

message CoordinatorBootstrapRequest {
    int64 version = 1;
}

message CoordinatorBootstrapResponse {
    repeated MaintainerStatus statuses = 1;
}

message AddMaintainerRequest {
    ChangefeedID id = 1;
    bytes config = 2;
    uint64 checkpoint_ts = 3;
    bool is_new_changefeed = 4;  // only true when the changefeed is new created or resumed with overwriteCheckpointTs
}

message RemoveMaintainerRequest {
    ChangefeedID id = 1;
    bool cascade = 2;
    bool removed = 3;
}

message MaintainerBootstrapRequest {
    ChangefeedID changefeedID = 1;
    bytes config = 2;
    uint64 start_ts = 3;
    DispatcherID table_trigger_event_dispatcher_id = 4;
    bool is_new_changefeed = 5;                               // only true when the changefeed is new created or resumed with overwriteCheckpointTs
    DispatcherID redo_table_trigger_event_dispatcher_id = 6;  // only for redo
}

message MaintainerBootstrapResponse {
    ChangefeedID changefeedID = 1;
    repeated BootstrapTableSpan spans = 2;
    RunningError err = 3;
    // For nodes with a table trigger event dispatcher:
    // - Reports checkpoint_ts in bootstrap response
    // - This checkpoint_ts is used to fetch table lists from schema store during maintainer restart
    // to ensure maintainer's table list stays synchronized with the dispatcher's DDL progress
    // since the dispatcher handles all table creation/deletion DDLs
    //
    // For nodes without a table trigger event dispatcher:
    // - checkpoint_ts is set to 0
    uint64 checkpoint_ts = 4;
}

message MaintainerPostBootstrapRequest {
    ChangefeedID changefeedID = 1;
    DispatcherID table_trigger_event_dispatcher_id = 2;
    repeated SchemaInfo schemas = 3;
}

message MaintainerPostBootstrapResponse {
    ChangefeedID changefeedID = 1;
    DispatcherID table_trigger_event_dispatcher_id = 2;
    RunningError err = 3;
}

message SchemaInfo {
    int64 SchemaID = 1;
    string SchemaName = 2;
    repeated TableInfo Tables = 3;
}

message TableInfo {
    int64 TableID = 1;
    string TableName = 2;
}

enum BlockStage {
    NONE = 0;
    WAITING = 1;
    WRITING = 2;
    DONE = 3;
}

message BootstrapTableSpan {
    DispatcherID ID = 1;
    int64 SchemaID = 2;
    TableSpan span = 3;
    ComponentState component_status = 4;
    uint64 checkpoint_ts = 5;
    State block_state = 6;
    int64 mode = 7;
}

message MaintainerCloseRequest {
    ChangefeedID changefeedID = 1;
    // true when remove changefeed, false when pause the changefeed.
    bool removed = 2;
}

message MaintainerCloseResponse {
    ChangefeedID changefeedID = 1;
    bool success = 2;
}

enum InfluenceType {
    All = 0;
    DB = 1;
    Normal = 2;
}

message InfluencedTables {
    InfluenceType InfluenceType = 1;
    // only exist when type is normal
    repeated int64 TableIDs = 2;
    // only exist when type is DB.
    int64 SchemaID = 3;
}

message Table {
    int64 TableID = 1;
    int64 SchemaID = 2;
    bool Splitable = 3;
}

message SchemaIDChange {
    int64 TableID = 1;
    int64 OldSchemaID = 2;
    int64 NewSchemaID = 3;
}

message State {
    bool IsBlocked = 1;
    uint64 BlockTs = 2;
    InfluencedTables BlockTables = 3;
    InfluencedTables NeedDroppedTables = 4;
    repeated Table NeedAddedTables = 5;
    repeated SchemaIDChange UpdatedSchemas = 6;
    bool IsSyncPoint = 7;
    BlockStage stage = 8;  // means whether the block is waiting / writing / done
}

message TableSpanBlockStatus {
    DispatcherID ID = 1;  // for which dispatcher
    State state = 2;
    int64 mode = 3;
}

message TableSpanStatus {
    DispatcherID ID = 1;  // for which dispatcher
    ComponentState component_status = 2;
    uint64 checkpoint_ts = 3;
    float event_size_per_second = 4;
    int64 mode = 5;
}

message BlockStatusRequest {
    ChangefeedID changefeedID = 1;
    repeated TableSpanBlockStatus blockStatuses = 2;
    int64 mode =3;
}

enum ComponentState {
    Working = 0;
    Stopped = 1;
    Removed = 2;
    Initializing = 3;
    Preparing = 4;     // Preparing for merge, not ready for receive data from event collector
    MergeReady = 5;    // Ready for merge(upstream is finishing prepare data), but not begin send data to dispatcher.
    WaitingMerge = 6;  // the old dispatcher is waiting merge ready and then be closed
}

message RunningError {
    string time = 1;
    string node = 2;
    string code = 3;
    string message = 4;
}

message DispatcherID {
    uint64 high = 1;
    uint64 low = 2;
}

message ChangefeedID {
    uint64 high = 1;
    uint64 low = 2;
    string name = 3;
    string keyspace = 4;
}<|MERGE_RESOLUTION|>--- conflicted
+++ resolved
@@ -13,16 +13,10 @@
 message HeartBeatRequest {
     ChangefeedID changefeedID = 1;
     Watermark watermark = 2;
-<<<<<<< HEAD
-    repeated TableSpanStatus statuses = 3;
-    bool compeleteStatus = 4;  // Whether includes all table spans in the changefeed?
-    RunningError err = 5;
-=======
     Watermark redoWatermark = 3;
     repeated TableSpanStatus statuses = 4;
-    bool compeleteStatus = 5; // Whether includes all table spans in the changefeed?
+    bool compeleteStatus = 5;  // Whether includes all table spans in the changefeed?
     RunningError err = 6;
->>>>>>> 59077ec5
 }
 
 message Watermark {
@@ -74,7 +68,6 @@
     uint64 checkpointTs = 2;
 }
 
-
 message RedoMessage {
     ChangefeedID changefeedID = 1;
     uint64 resolvedTs = 2;
@@ -102,15 +95,9 @@
 
 message MergeDispatcherRequest {
     ChangefeedID changefeedID = 1;
-<<<<<<< HEAD
     repeated DispatcherID dispatcherIDs = 2;  // dispatcherIDs from the dispatchers that need to be merged
     DispatcherID mergedDispatcherID = 3;      // the dispatcherID of the new dispatcher to be merged to.
-    bool isRedo = 4;
-=======
-    repeated DispatcherID dispatcherIDs = 2; // dispatcherIDs from the dispatchers that need to be merged
-    DispatcherID mergedDispatcherID = 3;  // the dispatcherID of the new dispatcher to be merged to.
     int64 mode = 4;
->>>>>>> 59077ec5
 }
 
 message MaintainerHeartbeat {
@@ -276,7 +263,7 @@
 message BlockStatusRequest {
     ChangefeedID changefeedID = 1;
     repeated TableSpanBlockStatus blockStatuses = 2;
-    int64 mode =3;
+    int64 mode = 3;
 }
 
 enum ComponentState {
