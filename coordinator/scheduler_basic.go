--- conflicted
+++ resolved
@@ -38,8 +38,8 @@
 	return &BasicScheduler{
 		id:                    id,
 		lastForceScheduleTime: time.Now(),
-		addInferiorCache:      make([]scheduler.ChangefeedID, 0, 16),
-		removeInferiorCache:   make([]scheduler.ChangefeedID, 0, 16),
+		addInferiorCache:      make([]common.MaintainerID, 0, 16),
+		removeInferiorCache:   make([]common.MaintainerID, 0, 16),
 	}
 }
 
@@ -63,13 +63,8 @@
 func (b *BasicScheduler) Schedule(
 	allInferiors map[common.MaintainerID]scheduler.Inferior[common.MaintainerID],
 	aliveCaptures map[node.ID]*CaptureStatus,
-<<<<<<< HEAD
 	stateMachines map[common.MaintainerID]*scheduler.StateMachine[common.MaintainerID],
-	batchSize int,
-=======
-	stateMachines map[scheduler.ChangefeedID]*scheduler.StateMachine,
 	maxTaskCount int,
->>>>>>> 2718c303
 ) (tasks []*ScheduleTask) {
 	if !b.hasPendingTask() && time.Since(b.lastForceScheduleTime) > 120*time.Second {
 		b.markNeedAddInferior()
@@ -80,10 +75,6 @@
 	// Build remove inferior tasks.
 	if b.needRemoveInferior {
 		// The two sets are not identical. We need to build a map to find removed inferiors.
-<<<<<<< HEAD
-		b.removeInferiorCache = make([]common.MaintainerID, 0, batchSize)
-=======
->>>>>>> 2718c303
 		for key, _ := range stateMachines {
 			_, ok := allInferiors[key]
 			if !ok {
@@ -91,14 +82,6 @@
 			}
 		}
 		b.needRemoveInferior = false
-<<<<<<< HEAD
-		if len(b.removeInferiorCache) > 0 {
-			log.Info("basic scheduler generate new remove inferiors cache",
-				zap.Stringer("id", b.id),
-				zap.Int("count", len(b.removeInferiorCache)))
-		}
-=======
->>>>>>> 2718c303
 	}
 	if len(b.removeInferiorCache) > 0 {
 		maxCount := len(b.removeInferiorCache)
@@ -121,14 +104,8 @@
 
 	// Build add inferior tasks.
 	if b.needAddInferior {
-<<<<<<< HEAD
-		b.addInferiorCache = make([]common.MaintainerID, 0, batchSize)
 		for inf, _ := range allInferiors {
 			st := stateMachines[inf]
-=======
-		for inf, value := range allInferiors {
-			st := value.GetStateMachine()
->>>>>>> 2718c303
 			if st == nil || st.State == scheduler.SchedulerStatusAbsent {
 				// add case 1: schedule a new inferior
 				// add case 2: reschedule an absent inferior. Currently, we only reschedule each 2 minutes.
