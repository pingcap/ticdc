--- conflicted
+++ resolved
@@ -268,18 +268,11 @@
 
 	cf := db.changefeeds[id]
 	if cf != nil {
-<<<<<<< HEAD
-		clone, _ := cf.GetInfo().Clone()
-		clone.State = model.StateNormal
-		cf.SetInfo(clone)
-=======
 		// force retry the changefeed,
 		// it reset the backoff and set the state to normal, it's called when we resume a changefeed using cli
 		if resetBackoff {
-			cf.Info.State = model.StateNormal
 			cf.backoff.resetErrRetry()
 		}
->>>>>>> b4a5efa5
 		delete(db.stopped, id)
 		db.absent[id] = cf
 		log.Info("resume changefeed", zap.String("changefeed", id.String()))
