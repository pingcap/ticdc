// Copyright 2025 PingCAP, Inc.
//
// Licensed under the Apache License, Version 2.0 (the "License");
// you may not use this file except in compliance with the License.
// You may obtain a copy of the License at
//
//     http://www.apache.org/licenses/LICENSE-2.0
//
// Unless required by applicable law or agreed to in writing, software
// distributed under the License is distributed on an "AS IS" BASIS,
// See the License for the specific language governing permissions and
// limitations under the License.

package event

import (
	"encoding/binary"

	"github.com/pingcap/log"
	"github.com/pingcap/ticdc/pkg/common"
	"go.uber.org/zap"
)

const (
	HandshakeEventVersion = 0
)

type HandshakeEvent struct {
	// Version is the version of the HandshakeEvent struct.
	Version      byte                `json:"version"`
	ResolvedTs   uint64              `json:"resolved_ts"`
	Seq          uint64              `json:"seq"`
	State        EventSenderState    `json:"state"`
	DispatcherID common.DispatcherID `json:"-"`
	TableInfo    *common.TableInfo   `json:"table_info"`
}

func NewHandshakeEvent(dispatcherID common.DispatcherID, resolvedTs common.Ts, seq uint64, tableInfo *common.TableInfo) *HandshakeEvent {
	return &HandshakeEvent{
		Version:      HandshakeEventVersion,
		ResolvedTs:   uint64(resolvedTs),
		Seq:          seq,
		DispatcherID: dispatcherID,
		TableInfo:    tableInfo,
	}
}

// GetType returns the event type
func (e *HandshakeEvent) GetType() int {
	return TypeHandshakeEvent
}

// GeSeq return the sequence number of handshake event.
func (e *HandshakeEvent) GetSeq() uint64 {
	return e.Seq
}

// GetDispatcherID returns the dispatcher ID
func (e *HandshakeEvent) GetDispatcherID() common.DispatcherID {
	return e.DispatcherID
}

// GetCommitTs returns the commit timestamp
func (e *HandshakeEvent) GetCommitTs() common.Ts {
	return e.ResolvedTs
}

// GetStartTs returns the start timestamp
func (e *HandshakeEvent) GetStartTs() common.Ts {
	return e.ResolvedTs
}

// GetSize returns the approximate size of the event in bytes
func (e *HandshakeEvent) GetSize() int64 {
	// All fields size except tableInfo
	return int64(1 + 8 + 8 + e.State.GetSize() + e.DispatcherID.GetSize())
}

func (e *HandshakeEvent) IsPaused() bool {
	return e.State.IsPaused()
}

func (e *HandshakeEvent) Len() int32 {
	return 0
}

func (e HandshakeEvent) Marshal() ([]byte, error) {
	return e.encode()
}

func (e *HandshakeEvent) Unmarshal(data []byte) error {
	return e.decode(data)
}

func (e HandshakeEvent) encode() ([]byte, error) {
	if e.Version != 0 {
		log.Panic("HandshakeEvent: invalid version, expect 0, got ", zap.Uint8("version", e.Version))
	}
	return e.encodeV0()
}

func (e *HandshakeEvent) decode(data []byte) error {
	version := data[0]
	if version != 0 {
		log.Panic("HandshakeEvent: invalid version, expect 0, got ", zap.Uint8("version", version))
	}
	return e.decodeV0(data)
}

func (e HandshakeEvent) encodeV0() ([]byte, error) {
	tableInfoData, err := e.TableInfo.Marshal()
	if err != nil {
		return nil, err
	}
	data := make([]byte, e.GetSize()+int64(len(tableInfoData)))
	offset := 0
	data[offset] = e.Version
	offset += 1
	binary.BigEndian.PutUint64(data[offset:], e.ResolvedTs)
	offset += 8
	binary.BigEndian.PutUint64(data[offset:], e.Seq)
	offset += 8
	copy(data[offset:], e.State.encode())
	offset += e.State.GetSize()
	copy(data[offset:], e.DispatcherID.Marshal())
	offset += e.DispatcherID.GetSize()
	copy(data[offset:], tableInfoData)
	return data, nil
}

func (e *HandshakeEvent) decodeV0(data []byte) error {
	offset := 0
	e.Version = data[offset]
	offset += 1
	e.ResolvedTs = binary.BigEndian.Uint64(data[offset:])
	offset += 8
	e.Seq = binary.BigEndian.Uint64(data[offset:])
	offset += 8
	e.State.decode(data[offset:])
	offset += e.State.GetSize()
	dispatcherIDData := data[offset:]
<<<<<<< HEAD

=======
>>>>>>> c04d34ad
	var err error
	err = e.DispatcherID.Unmarshal(dispatcherIDData)
	if err != nil {
		return err
	}
	offset += e.DispatcherID.GetSize()
	e.TableInfo, err = common.UnmarshalJSONToTableInfo(data[offset:])
	if err != nil {
		return err
	}
<<<<<<< HEAD
	// Initialize private fields after unmarshaling
	e.TableInfo.InitPrivateFields()
=======
>>>>>>> c04d34ad
	return nil
}<|MERGE_RESOLUTION|>--- conflicted
+++ resolved
@@ -139,10 +139,6 @@
 	e.State.decode(data[offset:])
 	offset += e.State.GetSize()
 	dispatcherIDData := data[offset:]
-<<<<<<< HEAD
-
-=======
->>>>>>> c04d34ad
 	var err error
 	err = e.DispatcherID.Unmarshal(dispatcherIDData)
 	if err != nil {
@@ -153,10 +149,7 @@
 	if err != nil {
 		return err
 	}
-<<<<<<< HEAD
 	// Initialize private fields after unmarshaling
 	e.TableInfo.InitPrivateFields()
-=======
->>>>>>> c04d34ad
 	return nil
 }