// Copyright 2025 PingCAP, Inc.
//
// Licensed under the Apache License, Version 2.0 (the "License");
// you may not use this file except in compliance with the License.
// You may obtain a copy of the License at
//
//     http://www.apache.org/licenses/LICENSE-2.0
//
// Unless required by applicable law or agreed to in writing, software
// distributed under the License is distributed on an "AS IS" BASIS,
// See the License for the specific language governing permissions and
// limitations under the License.

package event

import (
	"encoding/binary"
	"fmt"

	"github.com/pingcap/log"
	"github.com/pingcap/ticdc/pkg/common"
	"go.uber.org/zap"
)

const (
	HandshakeEventVersion = 0
)

var _ Event = &HandshakeEvent{}

type HandshakeEvent struct {
	// Version is the version of the HandshakeEvent struct.
	Version      byte                `json:"version"`
	ResolvedTs   uint64              `json:"resolved_ts"`
	Seq          uint64              `json:"seq"`
	Epoch        uint64              `json:"epoch"`
	State        EventSenderState    `json:"state"`
	DispatcherID common.DispatcherID `json:"-"`
	TableInfo    *common.TableInfo   `json:"table_info"`
	// only for redo
	Redo bool
}

func NewHandshakeEvent(
	dispatcherID common.DispatcherID,
	resolvedTs common.Ts,
	seq uint64,
	epoch uint64,
	tableInfo *common.TableInfo,
	redo bool,
) HandshakeEvent {
	return HandshakeEvent{
		Version:      HandshakeEventVersion,
		ResolvedTs:   resolvedTs,
		Seq:          seq,
		Epoch:        epoch,
		DispatcherID: dispatcherID,
		TableInfo:    tableInfo,
		Redo:         redo,
	}
}

func (e *HandshakeEvent) String() string {
	return fmt.Sprintf("HandshakeEvent{Version: %d, ResolvedTs: %d, Seq: %d, State: %s, DispatcherID: %s, TableInfo: %v}",
		e.Version, e.ResolvedTs, e.Seq, e.State, e.DispatcherID, e.TableInfo)
}

func (e *HandshakeEvent) GetRedo() bool {
	return e.Redo
}

// GetType returns the event type
func (e *HandshakeEvent) GetType() int {
	return TypeHandshakeEvent
}

// GeSeq return the sequence number of handshake event.
func (e *HandshakeEvent) GetSeq() uint64 {
	return e.Seq
}

func (e *HandshakeEvent) GetEpoch() uint64 {
	return e.Epoch
}

// GetDispatcherID returns the dispatcher ID
func (e *HandshakeEvent) GetDispatcherID() common.DispatcherID {
	return e.DispatcherID
}

// GetCommitTs returns the commit timestamp
func (e *HandshakeEvent) GetCommitTs() common.Ts {
	return e.ResolvedTs
}

// GetStartTs returns the start timestamp
func (e *HandshakeEvent) GetStartTs() common.Ts {
	return e.ResolvedTs
}

// GetSize returns the approximate size of the event in bytes
func (e *HandshakeEvent) GetSize() uint64 {
	// All fields size except tableInfo
<<<<<<< HEAD
	return int64(2 + 8 + 8 + 8 + e.State.GetSize() + e.DispatcherID.GetSize())
=======
	return 1 + 8 + 8 + 8 + e.State.GetSize() + e.DispatcherID.GetSize()
>>>>>>> f0fc5e77
}

func (e *HandshakeEvent) IsPaused() bool {
	return e.State.IsPaused()
}

func (e *HandshakeEvent) Len() int32 {
	return 0
}

func (e HandshakeEvent) Marshal() ([]byte, error) {
	return e.encode()
}

func (e *HandshakeEvent) Unmarshal(data []byte) error {
	return e.decode(data)
}

func (e HandshakeEvent) encode() ([]byte, error) {
	if e.Version != 0 {
		log.Panic("HandshakeEvent: invalid version, expect 0, got ", zap.Uint8("version", e.Version))
	}
	return e.encodeV0()
}

func (e *HandshakeEvent) decode(data []byte) error {
	version := data[0]
	if version != 0 {
		log.Panic("HandshakeEvent: invalid version, expect 0, got ", zap.Uint8("version", version))
	}
	return e.decodeV0(data)
}

func (e HandshakeEvent) encodeV0() ([]byte, error) {
	tableInfoData, err := e.TableInfo.Marshal()
	if err != nil {
		return nil, err
	}
	data := make([]byte, e.GetSize()+uint64(len(tableInfoData)))
	offset := 0
	data[offset] = e.Version
	offset += 1
	// Redo
	data[offset] = bool2byte(e.Redo)
	offset += 1
	binary.BigEndian.PutUint64(data[offset:], e.ResolvedTs)
	offset += 8
	binary.BigEndian.PutUint64(data[offset:], e.Seq)
	offset += 8
	binary.BigEndian.PutUint64(data[offset:], e.Epoch)
	offset += 8
	copy(data[offset:], e.State.encode())
	offset += int(e.State.GetSize())
	copy(data[offset:], e.DispatcherID.Marshal())
	offset += int(e.DispatcherID.GetSize())
	copy(data[offset:], tableInfoData)
	return data, nil
}

func (e *HandshakeEvent) decodeV0(data []byte) error {
	offset := 0
	e.Version = data[offset]
	offset += 1
	// Redo
	e.Redo = byte2bool(data[offset])
	offset += 1
	e.ResolvedTs = binary.BigEndian.Uint64(data[offset:])
	offset += 8
	e.Seq = binary.BigEndian.Uint64(data[offset:])
	offset += 8
	e.Epoch = binary.BigEndian.Uint64(data[offset:])
	offset += 8
	e.State.decode(data[offset:])
	offset += int(e.State.GetSize())
	dispatcherIDData := data[offset:]
	var err error
	err = e.DispatcherID.Unmarshal(dispatcherIDData)
	if err != nil {
		return err
	}
	offset += int(e.DispatcherID.GetSize())
	e.TableInfo, err = common.UnmarshalJSONToTableInfo(data[offset:])
	if err != nil {
		return err
	}
	// Initialize private fields after unmarshaling
	e.TableInfo.InitPrivateFields()
	return nil
}<|MERGE_RESOLUTION|>--- conflicted
+++ resolved
@@ -101,11 +101,7 @@
 // GetSize returns the approximate size of the event in bytes
 func (e *HandshakeEvent) GetSize() uint64 {
 	// All fields size except tableInfo
-<<<<<<< HEAD
-	return int64(2 + 8 + 8 + 8 + e.State.GetSize() + e.DispatcherID.GetSize())
-=======
-	return 1 + 8 + 8 + 8 + e.State.GetSize() + e.DispatcherID.GetSize()
->>>>>>> f0fc5e77
+	return 1 + 1 + 8 + 8 + 8 + e.State.GetSize() + e.DispatcherID.GetSize()
 }
 
 func (e *HandshakeEvent) IsPaused() bool {
