--- conflicted
+++ resolved
@@ -111,11 +111,7 @@
 	if err != nil {
 		return err
 	}
-<<<<<<< HEAD
-	for i := 0; i < count; i++ {
-=======
 	for range count {
->>>>>>> fe8123d6
 		t.RowTypes = append(t.RowTypes, RowType)
 	}
 	t.Length += 1
@@ -377,10 +373,6 @@
 	t.RawRows = nil
 }
 
-func (t *DMLEvent) GetTableID() int64 {
-	return t.PhysicalTableID
-}
-
 type RowChange struct {
 	PreRow  chunk.Row
 	Row     chunk.Row
