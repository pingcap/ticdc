// Copyright 2025 PingCAP, Inc.
//
// Licensed under the Apache License, Version 2.0 (the "License");
// you may not use this file except in compliance with the License.
// You may obtain a copy of the License at
//
//     http://www.apache.org/licenses/LICENSE-2.0
//
// Unless required by applicable law or agreed to in writing, software
// distributed under the License is distributed on an "AS IS" BASIS,
// See the License for the specific language governing permissions and
// limitations under the License.

package event

import (
	"encoding/binary"
	"fmt"

	"github.com/pingcap/log"
	"github.com/pingcap/ticdc/pkg/common"
	"github.com/pingcap/ticdc/pkg/errors"
	"github.com/pingcap/ticdc/pkg/integrity"
	"github.com/pingcap/tidb/pkg/util/chunk"
	"go.uber.org/zap"
)

const (
	// defaultRowCount is the start row count of a transaction.
	defaultRowCount = 1
	// DMLEventVersion is the version of the DMLEvent struct.
	DMLEventVersion = 1
)

var _ Event = &BatchDMLEvent{}

type BatchDMLEvent struct {
	// Version is the version of the BatchDMLEvent struct.
	Version   byte        `json:"version"`
	DMLEvents []*DMLEvent `json:"dml_events"`
	// Rows is the rows of the transactions.
	Rows *chunk.Chunk `json:"rows"`
	// RawRows is the raw bytes of the rows.
	// When the DMLEvent is received from a remote eventService, the Rows is nil.
	// All the data is stored in RawRows.
	// The receiver needs to call DecodeRawRows function to decode the RawRows into Rows.
	RawRows   []byte            `json:"raw_rows"`
	TableInfo *common.TableInfo `json:"table_info"`
	// only for redo
	IsRedo bool `json:"redo"`
}

// NewBatchDMLEvent creates a new BatchDMLEvent with proper initialization
func NewBatchDMLEvent() *BatchDMLEvent {
	return &BatchDMLEvent{
		Version:   0,
		DMLEvents: make([]*DMLEvent, 0),
	}
}

func (b *BatchDMLEvent) String() string {
	return fmt.Sprintf("BatchDMLEvent{Version: %d, DMLEvents: %v, Rows: %v, RawRows: %v, Table: %v, Len: %d}",
		b.Version, b.DMLEvents, b.Rows, b.RawRows, b.TableInfo.TableName, b.Len())
}

func (b *BatchDMLEvent) GetIsRedo() bool {
	return b.IsRedo
}

// PopHeadDMLEvents pops the first `count` DMLEvents from the BatchDMLEvent and returns a new BatchDMLEvent.
func (b *BatchDMLEvent) PopHeadDMLEvents(count int) *BatchDMLEvent {
	if count <= 0 || len(b.DMLEvents) == 0 {
		return nil
	}
	if count > len(b.DMLEvents) {
		count = len(b.DMLEvents)
	}
	newBatch := &BatchDMLEvent{
		Version:   b.Version,
		DMLEvents: make([]*DMLEvent, 0, count),
		Rows:      b.Rows,
		TableInfo: b.TableInfo,
		IsRedo:    b.IsRedo,
	}
	for i := 0; i < count; i++ {
		newBatch.DMLEvents = append(newBatch.DMLEvents, b.DMLEvents[i])
	}
	b.DMLEvents = b.DMLEvents[count:]
	return newBatch
}

// AddDMLEvent adds a completed DMLEvent to the BatchDMLEvent
// The DMLEvent should already have all its rows populated
func (b *BatchDMLEvent) AppendDMLEvent(dmlEvent *DMLEvent) {
	if dmlEvent == nil {
		return
	}

	if b.TableInfo == nil {
		b.TableInfo = dmlEvent.TableInfo
		b.Rows = chunk.NewChunkWithCapacity(dmlEvent.TableInfo.GetFieldSlice(), defaultRowCount)
	}
	dmlEvent.SetRows(b.Rows)

	if len(b.DMLEvents) > 0 {
		pre := b.DMLEvents[len(b.DMLEvents)-1]
		dmlEvent.PreviousTotalOffset = pre.PreviousTotalOffset + len(pre.RowTypes)
	}
	// Set the shared Rows chunk
	dmlEvent.Rows = b.Rows
	b.DMLEvents = append(b.DMLEvents, dmlEvent)
}

func (b *BatchDMLEvent) Unmarshal(data []byte) error {
	return b.decodeV0(data)
}

func (b *BatchDMLEvent) decodeV0(data []byte) error {
	if len(data) < 2+8*3 {
		return errors.ErrDecodeFailed.FastGenByArgs("data length is less than the minimum value")
	}
	b.Version = data[0]
	if b.Version != 0 {
		log.Panic("BatchDMLEvent: Only version 0 is supported right now", zap.Uint8("version", b.Version))
		return nil
	}
	// Redo
	b.IsRedo = byte2bool(data[1])
	offset := 2
	length := int(binary.LittleEndian.Uint64(data[offset:]))
	offset += 8
	b.DMLEvents = make([]*DMLEvent, 0, length)
	for i := 0; i < length; i++ {
		event := &DMLEvent{}
		eventDataSize := int(binary.BigEndian.Uint64(data[offset:]))
		offset += 8
		err := event.Unmarshal(data[offset:])
		if err != nil {
			return err
		}
		b.DMLEvents = append(b.DMLEvents, event)
		offset += eventDataSize
	}
	b.RawRows = data[offset:]
	return nil
}

func (b *BatchDMLEvent) Marshal() ([]byte, error) {
	return b.encodeV0()
}

func (b *BatchDMLEvent) encodeV0() ([]byte, error) {
	if b.Version != 0 {
		log.Panic("BatchDMLEvent: Only version 0 is supported right now", zap.Uint8("version", b.Version))
		return nil, nil
	}
	size := 2 + 8 + (1+16+6*8+4*2+1)*len(b.DMLEvents) + int(b.Len())
	data := make([]byte, 0, size)
	// Encode all fields
	// Version
	data = append(data, b.Version)
	// Redo
	data = append(data, bool2byte(b.IsRedo))
	// DMLEvents
	dmlEventsDataSize := make([]byte, 8)
	binary.LittleEndian.PutUint64(dmlEventsDataSize, uint64(len(b.DMLEvents)))
	data = append(data, dmlEventsDataSize...)
	for _, event := range b.DMLEvents {
		buff, err := event.Marshal()
		if err != nil {
			return nil, err
		}
		eventDataSize := make([]byte, 8)
		binary.BigEndian.PutUint64(eventDataSize, uint64(len(buff)))
		data = append(data, eventDataSize...)
		data = append(data, buff...)
	}
	encoder := chunk.NewCodec(b.TableInfo.GetFieldSlice())
	value := encoder.Encode(b.Rows)
	// Append the encoded value to the buffer
	data = append(data, value...)
	return data, nil
}

// AssembleRows assembles the Rows from the RawRows.
// It also sets the TableInfo and clears the RawRows.
func (b *BatchDMLEvent) AssembleRows(tableInfo *common.TableInfo) {
	defer func() {
		b.TableInfo.InitPrivateFields()
	}()
	// rows is already set, no need to assemble again
	// When the event is passed from the same node, the Rows is already set.
	if b.Rows != nil {
		return
	}
	if tableInfo == nil {
		log.Panic("DMLEvent: TableInfo is nil")
		return
	}

	if len(b.RawRows) == 0 {
		log.Panic("DMLEvent: RawRows is empty")
		return
	}

	if b.TableInfo != nil && b.TableInfo.UpdateTS() != tableInfo.UpdateTS() {
		log.Panic("DMLEvent: TableInfoVersion mismatch", zap.Uint64("dmlEventTableInfoVersion", b.TableInfo.UpdateTS()), zap.Uint64("tableInfoVersion", tableInfo.UpdateTS()))
		return
	}
	decoder := chunk.NewCodec(tableInfo.GetFieldSlice())
	b.Rows, _ = decoder.Decode(b.RawRows)
	b.TableInfo = tableInfo
	b.RawRows = nil
	for _, dml := range b.DMLEvents {
		dml.Rows = b.Rows
		dml.TableInfo = b.TableInfo
	}
}

func (b *BatchDMLEvent) GetType() int {
	return TypeBatchDMLEvent
}

func (b *BatchDMLEvent) GetSeq() uint64 {
	return b.DMLEvents[len(b.DMLEvents)-1].Seq
}

func (b *BatchDMLEvent) GetEpoch() uint64 {
	return b.DMLEvents[len(b.DMLEvents)-1].Epoch
}

func (b *BatchDMLEvent) GetDispatcherID() common.DispatcherID {
	return b.DMLEvents[len(b.DMLEvents)-1].DispatcherID
}

func (b *BatchDMLEvent) GetCommitTs() common.Ts {
	return b.DMLEvents[len(b.DMLEvents)-1].GetCommitTs()
}

func (b *BatchDMLEvent) GetStartTs() common.Ts {
	return b.DMLEvents[0].GetStartTs()
}

func (b *BatchDMLEvent) GetSize() int64 {
	return b.Rows.MemoryUsage()
}

func (b *BatchDMLEvent) IsPaused() bool {
	return b.DMLEvents[len(b.DMLEvents)-1].IsPaused()
}

// Len returns the number of DML events in the batch.
func (b *BatchDMLEvent) Len() int32 {
	var length int32
	for _, dml := range b.DMLEvents {
		length += dml.Len()
	}
	return length
}

// DMLEvent represent a batch of DMLs of a whole or partial of a transaction.
type DMLEvent struct {
	// Version is the version of the DMLEvent struct.
	Version         byte                `json:"version"`
	DispatcherID    common.DispatcherID `json:"dispatcher_id"`
	PhysicalTableID int64               `json:"physical_table_id"`
	StartTs         uint64              `json:"start_ts"`
	CommitTs        uint64              `json:"commit_ts"`
	// The seq of the event. It is set by event service.
	Seq uint64 `json:"seq"`
	// Epoch is the epoch of the event. It is set by event service.
	Epoch uint64 `json:"epoch"`
	// State is the state of sender when sending this event.
	State EventSenderState `json:"state"`
	// Length is the number of rows in the transaction.
	// Note: it is the logic length of the transaction, not the number of physical rows in the Rows chunk.
	// For an update event, it has two physical rows in the Rows chunk.
	Length int32 `json:"length"`
	// ApproximateSize is the approximate size of all rows in the transaction.
	// it's based on the raw entry size, use for the sink throughput calculation.
	ApproximateSize int64 `json:"approximate_size"`
	// RowTypes is the types of every row in the transaction.
	RowTypes []RowType `json:"row_types"`
	// Rows shares BatchDMLEvent rows
	Rows *chunk.Chunk `json:"-"`

	// TableInfo is the table info of the transaction.
	// If the DMLEvent is send from a remote eventService, the TableInfo is nil.
	TableInfo *common.TableInfo `json:"table_info"`
	// TableInfoVersion record the table info version from last ddl event.
	// include 'truncate table', 'rename table', 'rename tables', 'truncate partition' and 'exchange partition'.
	TableInfoVersion uint64 `json:"-"`

	// The following fields are set and used by dispatcher.
	ReplicatingTs uint64 `json:"replicating_ts"`
	// PostTxnFlushed is the functions to be executed after the transaction is flushed.
	// It is set and used by dispatcher.
	PostTxnFlushed []func() `json:"-"`

	// eventSize is the size of the event in bytes. It is set when it's unmarshaled.
	eventSize int64 `json:"-"`
	// offset is the offset of the current row in the transaction.
	// It is internal field, not exported. So it doesn't need to be marshalled.
	offset int `json:"-"`
	// PreviousTotalOffset accumulates the offsets of all previous DML events to facilitate sharing the same chunk when using batch DML events.
	// It is used to determine the correct offset for the chunk in batch DML operations.
	PreviousTotalOffset int `json:"previous_total_offset"`

	// Checksum for the event, only not nil if the upstream TiDB enable the row level checksum
	// and TiCDC set the integrity check level to the correctness.
	Checksum       []*integrity.Checksum `json:"-"`
	checksumOffset int                   `json:"-"`
}

<<<<<<< HEAD
=======
func (t *DMLEvent) String() string {
	return fmt.Sprintf("DMLEvent{Version: %d, DispatcherID: %s, Seq: %d, PhysicalTableID: %d, StartTs: %d, CommitTs: %d, Table: %v, Checksum: %v, Length: %d, Size: %d}",
		t.Version, t.DispatcherID.String(), t.Seq, t.PhysicalTableID, t.StartTs, t.CommitTs, t.TableInfo.TableName, t.Checksum, t.Length, t.GetSize())
}

>>>>>>> 7f18d6cb
// NewDMLEvent creates a new DMLEvent with the given parameters
func NewDMLEvent(
	dispatcherID common.DispatcherID,
	tableID int64,
	startTs,
	commitTs uint64,
	tableInfo *common.TableInfo,
) *DMLEvent {
	return &DMLEvent{
		Version:         DMLEventVersion,
		DispatcherID:    dispatcherID,
		PhysicalTableID: tableID,
		StartTs:         startTs,
		CommitTs:        commitTs,
		TableInfo:       tableInfo,
		RowTypes:        make([]RowType, 0),
	}
}

func (t *DMLEvent) String() string {
	return fmt.Sprintf("DMLEvent{Version: %d, DispatcherID: %s, Seq: %d, PhysicalTableID: %d, StartTs: %d, CommitTs: %d, Table: %v, Checksum: %v, Length: %d, ApproximateSize: %d}",
		t.Version, t.DispatcherID.String(), t.Seq, t.PhysicalTableID, t.StartTs, t.CommitTs, t.TableInfo.TableName, t.Checksum, t.Length, t.ApproximateSize)
}

func (t *DMLEvent) GetIsRedo() bool {
	log.Panic("should not call this")
	return false
}

// SetRows sets the Rows chunk for this DMLEvent
func (t *DMLEvent) SetRows(rows *chunk.Chunk) {
	t.Rows = rows
}

func (t *DMLEvent) AppendRow(raw *common.RawKVEntry,
	decode func(
		rawKv *common.RawKVEntry,
		tableInfo *common.TableInfo, chk *chunk.Chunk) (int, *integrity.Checksum, error),
) error {
	rowType := RowTypeInsert
	if raw.OpType == common.OpTypeDelete {
		rowType = RowTypeDelete
	}
	if raw.IsUpdate() {
		rowType = RowTypeUpdate
	}
	count, checksum, err := decode(raw, t.TableInfo, t.Rows)
	if err != nil {
		return err
	}
	for range count {
		t.RowTypes = append(t.RowTypes, rowType)
	}
	t.Length += 1
	t.ApproximateSize += raw.GetSize()
	if checksum != nil {
		t.Checksum = append(t.Checksum, checksum)
	}
	return nil
}

func (t *DMLEvent) GetTableID() int64 {
	return t.PhysicalTableID
}

func (t *DMLEvent) GetType() int {
	return TypeDMLEvent
}

func (t *DMLEvent) GetDispatcherID() common.DispatcherID {
	return t.DispatcherID
}

// GetCommitTs returns current transaction commitTs
func (t *DMLEvent) GetCommitTs() common.Ts {
	return t.CommitTs
}

// GetStartTs returns the first transaction startTs
func (t *DMLEvent) GetStartTs() common.Ts {
	return t.StartTs
}

func (t *DMLEvent) PostFlush() {
	for _, f := range t.PostTxnFlushed {
		f()
	}
}

func (t *DMLEvent) GetSeq() uint64 {
	return t.Seq
}

func (t *DMLEvent) GetEpoch() uint64 {
	return t.Epoch
}

func (t *DMLEvent) PushFrontFlushFunc(f func()) {
	t.PostTxnFlushed = append([]func(){f}, t.PostTxnFlushed...)
}

func (t *DMLEvent) ClearPostFlushFunc() {
	t.PostTxnFlushed = t.PostTxnFlushed[:0]
}

func (t *DMLEvent) AddPostFlushFunc(f func()) {
	t.PostTxnFlushed = append(t.PostTxnFlushed, f)
}

// Rewind reset the offset to 0, So that the next GetNextRow will return the first row
func (t *DMLEvent) Rewind() {
	t.offset = 0
	t.checksumOffset = 0
}

func (t *DMLEvent) GetNextRow() (RowChange, bool) {
	if t.offset >= len(t.RowTypes) {
		return RowChange{}, false
	}
	var checksum *integrity.Checksum
	if len(t.Checksum) != 0 {
		if t.checksumOffset >= len(t.Checksum) {
			return RowChange{}, false
		}
		checksum = t.Checksum[t.checksumOffset]
		t.checksumOffset++
	}
	rowType := t.RowTypes[t.offset]
	switch rowType {
	case RowTypeInsert:
		row := RowChange{
			Row:      t.Rows.GetRow(t.PreviousTotalOffset + t.offset),
			RowType:  rowType,
			Checksum: checksum,
		}
		t.offset++
		return row, true
	case RowTypeDelete:
		row := RowChange{
			PreRow:   t.Rows.GetRow(t.PreviousTotalOffset + t.offset),
			RowType:  rowType,
			Checksum: checksum,
		}
		t.offset++
		return row, true
	case RowTypeUpdate:
		row := RowChange{
			PreRow:   t.Rows.GetRow(t.PreviousTotalOffset + t.offset),
			Row:      t.Rows.GetRow(t.PreviousTotalOffset + t.offset + 1),
			RowType:  rowType,
			Checksum: checksum,
		}
		t.offset += 2
		return row, true
	default:
		log.Panic("DMLEvent.GetNextRow: invalid row type")
	}
	return RowChange{}, false
}

// Len returns the number of row change events in the transaction.
// Note: An update event is counted as 1 row.
func (t *DMLEvent) Len() int32 {
	return t.Length
}

func (t *DMLEvent) Marshal() ([]byte, error) {
	return t.encode()
}

// Unmarshal the DMLEvent from the given data.
// Please make sure the TableInfo of the DMLEvent is set before unmarshal.
func (t *DMLEvent) Unmarshal(data []byte) error {
	t.eventSize = int64(len(data))
	return t.decode(data)
}

// GetSize returns the approximate size of the rows in the transaction.
func (t *DMLEvent) GetSize() int64 {
	// Notice: events send from local channel will not have the size field.
	// return t.eventSize
	return t.ApproximateSize
}

func (t *DMLEvent) IsPaused() bool {
	return t.State.IsPaused()
}

func (t *DMLEvent) encode() ([]byte, error) {
	if t.Version != DMLEventVersion {
		log.Panic("DMLEvent: unexpected version", zap.Uint8("expected", DMLEventVersion), zap.Uint8("version", t.Version))
		return nil, nil
	}
	return t.encodeV0()
}

func (t *DMLEvent) encodeV0() ([]byte, error) {
	if t.Version != DMLEventVersion {
		log.Panic("DMLEvent: unexpected version", zap.Uint8("expected", DMLEventVersion), zap.Uint8("version", t.Version))
		return nil, nil
	}
	// Calculate the total size needed for the encoded data
	size := 1 + t.DispatcherID.GetSize() + 5*8 + 4*3 + t.State.GetSize() + len(t.RowTypes)

	// Allocate a buffer with the calculated size
	buf := make([]byte, size)
	offset := 0

	// Encode all fields
	// Version
	buf[offset] = t.Version
	offset += 1

	// DispatcherID
	dispatcherIDBytes := t.DispatcherID.Marshal()
	copy(buf[offset:], dispatcherIDBytes)
	offset += len(dispatcherIDBytes)

	// PhysicalTableID
	binary.LittleEndian.PutUint64(buf[offset:], uint64(t.PhysicalTableID))
	offset += 8
	// StartTs
	binary.LittleEndian.PutUint64(buf[offset:], t.StartTs)
	offset += 8
	// CommitTs
	binary.LittleEndian.PutUint64(buf[offset:], t.CommitTs)
	offset += 8
	// Seq
	binary.LittleEndian.PutUint64(buf[offset:], t.Seq)
	offset += 8
	// State
	copy(buf[offset:], t.State.encode())
	offset += t.State.GetSize()
	// Length
	binary.LittleEndian.PutUint32(buf[offset:], uint32(t.Length))
	offset += 4
	// ApproximateSize
	binary.LittleEndian.PutUint64(buf[offset:], uint64(t.ApproximateSize))
	offset += 8
	// PreviousTotalOffset
	binary.LittleEndian.PutUint32(buf[offset:], uint32(t.PreviousTotalOffset))
	offset += 4
	// RowTypes
	binary.LittleEndian.PutUint32(buf[offset:], uint32(len(t.RowTypes)))
	offset += 4
	for _, rowType := range t.RowTypes {
		buf[offset] = byte(rowType)
		offset++
	}
	return buf, nil
}

func (t *DMLEvent) decode(data []byte) error {
	t.Version = data[0]
	if t.Version != DMLEventVersion {
		log.Panic("DMLEvent: unexpected version", zap.Uint8("expected", DMLEventVersion), zap.Uint8("version", t.Version))
		return nil
	}
	return t.decodeV0(data)
}

func (t *DMLEvent) decodeV0(data []byte) error {
	if len(data) < 1+16+8*5+4*3 {
		return errors.ErrDecodeFailed.FastGenByArgs("data length is less than the minimum value")
	}
	if t.Version != DMLEventVersion {
		log.Panic("DMLEvent: unexpected version", zap.Uint8("expected", DMLEventVersion), zap.Uint8("version", t.Version))
		return nil
	}
	offset := 1
	err := t.DispatcherID.Unmarshal(data[offset:])
	if err != nil {
		return errors.Trace(err)
	}
	offset += t.DispatcherID.GetSize()
	t.PhysicalTableID = int64(binary.LittleEndian.Uint64(data[offset:]))
	offset += 8
	t.StartTs = binary.LittleEndian.Uint64(data[offset:])
	offset += 8
	t.CommitTs = binary.LittleEndian.Uint64(data[offset:])
	offset += 8
	t.Seq = binary.LittleEndian.Uint64(data[offset:])
	offset += 8
	t.State.decode(data[offset:])
	offset += t.State.GetSize()
	t.Length = int32(binary.LittleEndian.Uint32(data[offset:]))
	offset += 4
	t.ApproximateSize = int64(binary.LittleEndian.Uint64(data[offset:]))
	offset += 8
	t.PreviousTotalOffset = int(binary.LittleEndian.Uint32(data[offset:]))
	offset += 4
	length := int32(binary.LittleEndian.Uint32(data[offset:]))
	offset += 4
	t.RowTypes = make([]RowType, length)
	for i := 0; i < int(length); i++ {
		t.RowTypes[i] = RowType(data[offset])
		offset++
	}
	return nil
}

type RowChange struct {
	PreRow   chunk.Row
	Row      chunk.Row
	RowType  RowType
	Checksum *integrity.Checksum
}

type RowType byte

const (
	// RowTypeDelete represents a delete row.
	RowTypeDelete RowType = iota
	// RowTypeInsert represents a insert row.
	RowTypeInsert
	// RowTypeUpdate represents a update row.
	RowTypeUpdate
)

func (r RowType) String() string {
	switch r {
	case RowTypeDelete:
		return "delete"
	case RowTypeInsert:
		return "insert"
	case RowTypeUpdate:
		return "update"
	default:
	}
	log.Panic("RowType: invalid row type", zap.Uint8("rowType", uint8(r)))
	return ""
}<|MERGE_RESOLUTION|>--- conflicted
+++ resolved
@@ -312,14 +312,6 @@
 	checksumOffset int                   `json:"-"`
 }
 
-<<<<<<< HEAD
-=======
-func (t *DMLEvent) String() string {
-	return fmt.Sprintf("DMLEvent{Version: %d, DispatcherID: %s, Seq: %d, PhysicalTableID: %d, StartTs: %d, CommitTs: %d, Table: %v, Checksum: %v, Length: %d, Size: %d}",
-		t.Version, t.DispatcherID.String(), t.Seq, t.PhysicalTableID, t.StartTs, t.CommitTs, t.TableInfo.TableName, t.Checksum, t.Length, t.GetSize())
-}
-
->>>>>>> 7f18d6cb
 // NewDMLEvent creates a new DMLEvent with the given parameters
 func NewDMLEvent(
 	dispatcherID common.DispatcherID,
@@ -340,8 +332,8 @@
 }
 
 func (t *DMLEvent) String() string {
-	return fmt.Sprintf("DMLEvent{Version: %d, DispatcherID: %s, Seq: %d, PhysicalTableID: %d, StartTs: %d, CommitTs: %d, Table: %v, Checksum: %v, Length: %d, ApproximateSize: %d}",
-		t.Version, t.DispatcherID.String(), t.Seq, t.PhysicalTableID, t.StartTs, t.CommitTs, t.TableInfo.TableName, t.Checksum, t.Length, t.ApproximateSize)
+	return fmt.Sprintf("DMLEvent{Version: %d, DispatcherID: %s, Seq: %d, PhysicalTableID: %d, StartTs: %d, CommitTs: %d, Table: %v, Checksum: %v, Length: %d, Size: %d}",
+		t.Version, t.DispatcherID.String(), t.Seq, t.PhysicalTableID, t.StartTs, t.CommitTs, t.TableInfo.TableName, t.Checksum, t.Length, t.GetSize())
 }
 
 func (t *DMLEvent) GetIsRedo() bool {
