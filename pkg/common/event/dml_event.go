--- conflicted
+++ resolved
@@ -45,10 +45,7 @@
 	TableInfo *common.TableInfo `json:"table_info"`
 }
 
-<<<<<<< HEAD
-=======
 // PopHeadDMLEvents pops the first `count` DMLEvents from the BatchDMLEvent and returns a new BatchDMLEvent.
->>>>>>> 03bf5931
 func (b *BatchDMLEvent) PopHeadDMLEvents(count int) *BatchDMLEvent {
 	if count <= 0 || len(b.DMLEvents) == 0 {
 		return nil
