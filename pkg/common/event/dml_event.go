--- conflicted
+++ resolved
@@ -524,15 +524,10 @@
 		log.Panic("DMLEvent: unexpected version", zap.Uint8("expected", DMLEventVersion), zap.Uint8("version", t.Version))
 		return nil, nil
 	}
-<<<<<<< HEAD
 	// Version(1) + DispatcherID(16) + PhysicalTableID(8) + StartTs(8) + CommitTs(8) +
 	// Seq(8) + Epoch(8) + State(1) + Length(4) + AApproximateSize(8) + PreviousTotalOffset(4)
 	// + size of len(t.RowTypes)(4) + len(t.RowTypes)
 	size := 1 + t.DispatcherID.GetSize() + 5*8 + t.State.GetSize() + 4 + 8 + 4*2 + len(t.RowTypes)
-=======
-	// Calculate the total size needed for the encoded data
-	size := 1 + t.DispatcherID.GetSize() + 6*8 + 4*3 + t.State.GetSize() + len(t.RowTypes)
->>>>>>> fe5dc551
 	size += 4 // len(t.RowKeys)
 	for i := 0; i < len(t.RowKeys); i++ {
 		size += 4 + len(t.RowKeys[i]) // size + contents of t.RowKeys[i]
@@ -565,11 +560,7 @@
 	binary.LittleEndian.PutUint64(buf[offset:], t.Seq)
 	offset += 8
 	// Epoch
-<<<<<<< HEAD
 	binary.LittleEndian.PutUint64(buf[offset:], t.Epoch)
-=======
-	binary.BigEndian.PutUint64(buf[offset:], t.Epoch)
->>>>>>> fe5dc551
 	offset += 8
 	// State
 	copy(buf[offset:], t.State.encode())
@@ -612,14 +603,10 @@
 }
 
 func (t *DMLEvent) decodeV0(data []byte) error {
-<<<<<<< HEAD
 	// Version(1) + DispatcherID(16) + PhysicalTableID(8) + StartTs(8) + CommitTs(8) +
 	// Seq(8) + Epoch(8) + State(1) + Length(4) + AApproximateSize(8) + PreviousTotalOffset(4)
 	// + size of len(t.RowTypes)(4)
 	if len(data) < 1+16+8*5+1+4+8+4*2 {
-=======
-	if len(data) < 1+16+8*6+4*3 {
->>>>>>> fe5dc551
 		return errors.ErrDecodeFailed.FastGenByArgs("data length is less than the minimum value")
 	}
 	if t.Version != DMLEventVersion {
@@ -640,11 +627,7 @@
 	offset += 8
 	t.Seq = binary.LittleEndian.Uint64(data[offset:])
 	offset += 8
-<<<<<<< HEAD
 	t.Epoch = binary.LittleEndian.Uint64(data[offset:])
-=======
-	t.Epoch = binary.BigEndian.Uint64(data[offset:])
->>>>>>> fe5dc551
 	offset += 8
 	t.State.decode(data[offset:])
 	offset += t.State.GetSize()
