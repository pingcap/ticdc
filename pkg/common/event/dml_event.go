--- conflicted
+++ resolved
@@ -306,15 +306,14 @@
 	}
 }
 
-<<<<<<< HEAD
 func (t *DMLEvent) String() string {
 	return fmt.Sprintf("DMLEvent{Version: %d, DispatcherID: %s, PhysicalTableID: %d, StartTs: %d, CommitTs: %d, TableInfo: %v, Checksum: %v, Length: %d, ApproximateSize: %d}",
 		t.Version, t.DispatcherID, t.PhysicalTableID, t.StartTs, t.CommitTs, t.TableInfo, t.Checksum, t.Length, t.ApproximateSize)
-=======
+}
+
 // SetRows sets the Rows chunk for this DMLEvent
 func (t *DMLEvent) SetRows(rows *chunk.Chunk) {
 	t.Rows = rows
->>>>>>> 19c96c47
 }
 
 func (t *DMLEvent) AppendRow(raw *common.RawKVEntry,
