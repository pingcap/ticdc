// Copyright 2025 PingCAP, Inc.
//
// Licensed under the Apache License, Version 2.0 (the "License");
// you may not use this file except in compliance with the License.
// You may obtain a copy of the License at
//
//     http://www.apache.org/licenses/LICENSE-2.0
//
// Unless required by applicable law or agreed to in writing, software
// distributed under the License is distributed on an "AS IS" BASIS,
// See the License for the specific language governing permissions and
// limitations under the License.

package event

import (
	"encoding/binary"
	"fmt"

	"github.com/pingcap/log"
	"github.com/pingcap/ticdc/pkg/common"
	"github.com/pingcap/ticdc/pkg/errors"
	"github.com/pingcap/ticdc/pkg/filter"
	"github.com/pingcap/ticdc/pkg/integrity"
	"github.com/pingcap/tidb/pkg/util/chunk"
	"go.uber.org/zap"
)

const (
	// defaultRowCount is the start row count of a transaction.
	defaultRowCount = 1
	// DMLEventVersion is the version of the DMLEvent struct.
	DMLEventVersion = 1
)

var _ Event = &BatchDMLEvent{}

type BatchDMLEvent struct {
	// Version is the version of the BatchDMLEvent struct.
	Version   byte        `json:"version"`
	DMLEvents []*DMLEvent `json:"dml_events"`
	// Rows is the rows of the transactions.
	Rows *chunk.Chunk `json:"rows"`
	// RawRows is the raw bytes of the rows.
	// When the DMLEvent is received from a remote eventService, the Rows is nil.
	// All the data is stored in RawRows.
	// The receiver needs to call DecodeRawRows function to decode the RawRows into Rows.
	RawRows   []byte            `json:"raw_rows"`
	TableInfo *common.TableInfo `json:"table_info"`
}

// NewBatchDMLEvent creates a new BatchDMLEvent with proper initialization
func NewBatchDMLEvent() *BatchDMLEvent {
	return &BatchDMLEvent{
		Version:   0,
		DMLEvents: make([]*DMLEvent, 0),
	}
}

func (b *BatchDMLEvent) String() string {
	return fmt.Sprintf("BatchDMLEvent{Version: %d, DMLEvents: %v, Rows: %v, RawRows: %v, Table: %v, Len: %d}",
		b.Version, b.DMLEvents, b.Rows, b.RawRows, b.TableInfo.TableName.String(), b.Len())
}

// PopHeadDMLEvents pops the first `count` DMLEvents from the BatchDMLEvent and returns a new BatchDMLEvent.
func (b *BatchDMLEvent) PopHeadDMLEvents(count int) *BatchDMLEvent {
	if count <= 0 || len(b.DMLEvents) == 0 {
		return nil
	}
	if count > len(b.DMLEvents) {
		count = len(b.DMLEvents)
	}
	newBatch := &BatchDMLEvent{
		Version:   b.Version,
		DMLEvents: make([]*DMLEvent, 0, count),
		Rows:      b.Rows,
		TableInfo: b.TableInfo,
	}
	for i := 0; i < count; i++ {
		newBatch.DMLEvents = append(newBatch.DMLEvents, b.DMLEvents[i])
	}
	b.DMLEvents = b.DMLEvents[count:]
	return newBatch
}

// AddDMLEvent adds a completed DMLEvent to the BatchDMLEvent
// The DMLEvent should already have all its rows populated
func (b *BatchDMLEvent) AppendDMLEvent(dmlEvent *DMLEvent) {
	if dmlEvent == nil {
		return
	}

	if b.TableInfo == nil {
		b.TableInfo = dmlEvent.TableInfo
		b.Rows = chunk.NewChunkWithCapacity(dmlEvent.TableInfo.GetFieldSlice(), defaultRowCount)
	}
	dmlEvent.SetRows(b.Rows)

	if len(b.DMLEvents) > 0 {
		pre := b.DMLEvents[len(b.DMLEvents)-1]
		dmlEvent.PreviousTotalOffset = pre.PreviousTotalOffset + len(pre.RowTypes)
	}
	// Set the shared Rows chunk
	dmlEvent.Rows = b.Rows
	b.DMLEvents = append(b.DMLEvents, dmlEvent)
}

func (b *BatchDMLEvent) Unmarshal(data []byte) error {
	return b.decodeV0(data)
}

func (b *BatchDMLEvent) decodeV0(data []byte) error {
	if len(data) < 1+8*3 {
		return errors.ErrDecodeFailed.FastGenByArgs("data length is less than the minimum value")
	}
	b.Version = data[0]
	if b.Version != 0 {
		log.Panic("BatchDMLEvent: Only version 0 is supported right now", zap.Uint8("version", b.Version))
		return nil
	}
	offset := 1
	length := int(binary.LittleEndian.Uint64(data[offset:]))
	offset += 8
	b.DMLEvents = make([]*DMLEvent, 0, length)
	for i := 0; i < length; i++ {
		event := &DMLEvent{}
		eventDataSize := int(binary.BigEndian.Uint64(data[offset:]))
		offset += 8
		err := event.Unmarshal(data[offset:])
		if err != nil {
			return err
		}
		b.DMLEvents = append(b.DMLEvents, event)
		offset += eventDataSize
	}
	b.RawRows = data[offset:]
	return nil
}

func (b *BatchDMLEvent) Marshal() ([]byte, error) {
	return b.encodeV0()
}

func (b *BatchDMLEvent) encodeV0() ([]byte, error) {
	if b.Version != 0 {
		log.Panic("BatchDMLEvent: Only version 0 is supported right now", zap.Uint8("version", b.Version))
		return nil, nil
	}
	size := 1 + 8 + (1+16+6*8+4*2+1)*len(b.DMLEvents) + int(b.Len())
	data := make([]byte, 0, size)
	// Encode all fields
	// Version
	data = append(data, b.Version)
	// DMLEvents
	dmlEventsDataSize := make([]byte, 8)
	binary.LittleEndian.PutUint64(dmlEventsDataSize, uint64(len(b.DMLEvents)))
	data = append(data, dmlEventsDataSize...)
	for _, event := range b.DMLEvents {
		buff, err := event.Marshal()
		if err != nil {
			return nil, err
		}
		eventDataSize := make([]byte, 8)
		binary.BigEndian.PutUint64(eventDataSize, uint64(len(buff)))
		data = append(data, eventDataSize...)
		data = append(data, buff...)
	}
	encoder := chunk.NewCodec(b.TableInfo.GetFieldSlice())
	value := encoder.Encode(b.Rows)
	// Append the encoded value to the buffer
	data = append(data, value...)
	return data, nil
}

// AssembleRows assembles the Rows from the RawRows.
// It also sets the TableInfo and clears the RawRows.
func (b *BatchDMLEvent) AssembleRows(tableInfo *common.TableInfo) {
	defer func() {
		b.TableInfo.InitPrivateFields()
	}()
	// rows is already set, no need to assemble again
	// When the event is passed from the same node, the Rows is already set.
	if b.Rows != nil {
		return
	}
	if tableInfo == nil {
		log.Panic("DMLEvent: TableInfo is nil")
		return
	}

	if len(b.RawRows) == 0 {
		log.Panic("DMLEvent: RawRows is empty")
		return
	}

	if b.TableInfo != nil && b.TableInfo.GetUpdateTS() != tableInfo.GetUpdateTS() {
		log.Panic("DMLEvent: TableInfoVersion mismatch", zap.Uint64("dmlEventTableInfoVersion", b.TableInfo.GetUpdateTS()), zap.Uint64("tableInfoVersion", tableInfo.GetUpdateTS()))
		return
	}
	decoder := chunk.NewCodec(tableInfo.GetFieldSlice())
	b.Rows, _ = decoder.Decode(b.RawRows)
	b.TableInfo = tableInfo
	b.RawRows = nil
	for _, dml := range b.DMLEvents {
		dml.Rows = b.Rows
		dml.TableInfo = b.TableInfo
	}
}

func (b *BatchDMLEvent) GetType() int {
	return TypeBatchDMLEvent
}

func (b *BatchDMLEvent) GetSeq() uint64 {
	return b.DMLEvents[len(b.DMLEvents)-1].Seq
}

func (b *BatchDMLEvent) GetEpoch() uint64 {
	return b.DMLEvents[len(b.DMLEvents)-1].Epoch
}

func (b *BatchDMLEvent) GetDispatcherID() common.DispatcherID {
	return b.DMLEvents[len(b.DMLEvents)-1].DispatcherID
}

func (b *BatchDMLEvent) GetCommitTs() common.Ts {
	return b.DMLEvents[len(b.DMLEvents)-1].GetCommitTs()
}

func (b *BatchDMLEvent) GetStartTs() common.Ts {
	return b.DMLEvents[0].GetStartTs()
}

func (b *BatchDMLEvent) GetSize() int64 {
	return b.Rows.MemoryUsage()
}

func (b *BatchDMLEvent) IsPaused() bool {
	return b.DMLEvents[len(b.DMLEvents)-1].IsPaused()
}

// Len returns the number of DML events in the batch.
func (b *BatchDMLEvent) Len() int32 {
	var length int32
	for _, dml := range b.DMLEvents {
		length += dml.Len()
	}
	return length
}

// DMLEvent represent a batch of DMLs of a whole or partial of a transaction.
type DMLEvent struct {
	// Version is the version of the DMLEvent struct.
	Version         byte                `json:"version"`
	DispatcherID    common.DispatcherID `json:"dispatcher_id"`
	PhysicalTableID int64               `json:"physical_table_id"`
	StartTs         uint64              `json:"start_ts"`
	CommitTs        uint64              `json:"commit_ts"`
	// The seq of the event. It is set by event service.
	Seq uint64 `json:"seq"`
	// Epoch is the epoch of the event. It is set by event service.
	Epoch uint64 `json:"epoch"`
	// State is the state of sender when sending this event.
	State EventSenderState `json:"state"`
	// Length is the number of rows in the transaction.
	// Note: it is the logic length of the transaction, not the number of physical rows in the Rows chunk.
	// For an update event, it has two physical rows in the Rows chunk.
	Length int32 `json:"length"`
	// ApproximateSize is the approximate size of all rows in the transaction.
	// it's based on the raw entry size, use for the sink throughput calculation.
	ApproximateSize int64 `json:"approximate_size"`
	// RowTypes is the types of every row in the transaction.

	RowTypes []common.RowType `json:"row_types"`
	// RowKeys is the keys of every row in the transaction.
	RowKeys [][]byte `json:"row_keys"`
	// Rows shares BatchDMLEvent rows
	Rows *chunk.Chunk `json:"-"`

	// TableInfo is the table info of the transaction.
	// If the DMLEvent is send from a remote eventService, the TableInfo is nil.
	TableInfo *common.TableInfo `json:"table_info"`
	// TableInfoVersion record the table info version from last ddl event.
	// include 'truncate table', 'rename table', 'rename tables', 'truncate partition' and 'exchange partition'.
	TableInfoVersion uint64 `json:"-"`

	// The following fields are set and used by dispatcher.
	ReplicatingTs uint64 `json:"replicating_ts"`
	// PostTxnFlushed is the functions to be executed after the transaction is flushed.
	// It is set and used by dispatcher.
	PostTxnFlushed []func() `json:"-"`

	// eventSize is the size of the event in bytes. It is set when it's unmarshaled.
	eventSize int64 `json:"-"`
	// offset is the offset of the current row in the transaction.
	// It is internal field, not exported. So it doesn't need to be marshalled.
	offset int `json:"-"`
	// PreviousTotalOffset accumulates the offsets of all previous DML events to facilitate sharing the same chunk when using batch DML events.
	// It is used to determine the correct offset for the chunk in batch DML operations.
	PreviousTotalOffset int `json:"previous_total_offset"`

	// Checksum for the event, only not nil if the upstream TiDB enable the row level checksum
	// and TiCDC set the integrity check level to the correctness.
	Checksum       []*integrity.Checksum `json:"-"`
	checksumOffset int                   `json:"-"`
}

// NewDMLEvent creates a new DMLEvent with the given parameters
func NewDMLEvent(
	dispatcherID common.DispatcherID,
	tableID int64,
	startTs,
	commitTs uint64,
	tableInfo *common.TableInfo,
) *DMLEvent {
	return &DMLEvent{
		Version:         DMLEventVersion,
		DispatcherID:    dispatcherID,
		PhysicalTableID: tableID,
		StartTs:         startTs,
		CommitTs:        commitTs,
		TableInfo:       tableInfo,
		RowTypes:        make([]common.RowType, 0),
	}
}

func (t *DMLEvent) String() string {
	return fmt.Sprintf("DMLEvent{Version: %d, DispatcherID: %s, Seq: %d, PhysicalTableID: %d, StartTs: %d, CommitTs: %d, Table: %v, Checksum: %v, Length: %d, Size: %d}",
		t.Version, t.DispatcherID.String(), t.Seq, t.PhysicalTableID, t.StartTs, t.CommitTs, t.TableInfo.TableName.String(), t.Checksum, t.Length, t.GetSize())
}

// SetRows sets the Rows chunk for this DMLEvent
func (t *DMLEvent) SetRows(rows *chunk.Chunk) {
	t.Rows = rows
}

func (t *DMLEvent) AppendRow(raw *common.RawKVEntry,
	decode func(
		rawKv *common.RawKVEntry,
		tableInfo *common.TableInfo,
		chk *chunk.Chunk,
	) (int, *integrity.Checksum, error),
	filter filter.Filter,
) error {
<<<<<<< HEAD
	rowType := common.RowTypeInsert
	if raw.OpType == common.OpTypeDelete {
		rowType = common.RowTypeDelete
=======
	// Some transactions could generate empty row change event, such as
	// begin; insert into t (id) values (1); delete from t where id=1; commit;
	// Just ignore these row changed events
	// See https://github.com/pingcap/tiflow/issues/2612 for more details.
	if len(raw.Value) == 0 && len(raw.OldValue) == 0 {
		log.Debug("the value and old_value of the raw kv entry are both nil, skip it", zap.String("raw", raw.String()))
		return nil
	}
	rowType := RowTypeInsert
	if raw.IsDelete() {
		rowType = RowTypeDelete
>>>>>>> 840484d1
	}
	if raw.IsUpdate() {
		rowType = common.RowTypeUpdate
	}

	count, checksum, err := decode(raw, t.TableInfo, t.Rows)
	if err != nil {
		return err
	}
<<<<<<< HEAD
	if count != 0 {
		var preRow, row chunk.Row
		switch rowType {
		case common.RowTypeInsert:
			if count != 1 {
				log.Panic("DMLEvent.AppendRow: insert row count should be 1",
					zap.Int("count", count), zap.Any("raw", raw), zap.Any("tableInfo", t.TableInfo))
			}
			row = t.Rows.GetRow(t.Rows.NumRows() - 1)
		case common.RowTypeDelete:
			if count != 1 {
				log.Panic("DMLEvent.AppendRow: delete row count should be 1",
					zap.Int("count", count), zap.Any("raw", raw), zap.Any("tableInfo", t.TableInfo))
			}
			preRow = t.Rows.GetRow(t.Rows.NumRows() - 1)
		case common.RowTypeUpdate:
			if count != 2 {
				log.Panic("DMLEvent.AppendRow: update row count should be 2",
					zap.Int("count", count), zap.Any("raw", raw), zap.Any("tableInfo", t.TableInfo))
			}
			preRow = t.Rows.GetRow(t.Rows.NumRows() - 2)
			row = t.Rows.GetRow(t.Rows.NumRows() - 1)
		default:
			log.Panic("DMLEvent.AppendRow: invalid row type", zap.Uint8("rowType", uint8(rowType)),
				zap.Any("raw", raw), zap.Any("tableInfo", t.TableInfo))
		}
=======
	if count <= 0 {
		log.Panic("DMLEvent.AppendRow: no rows decoded from the raw KV entry", zap.String("raw", raw.String()))
	}
	for range count {
		t.RowTypes = append(t.RowTypes, rowType)
>>>>>>> 840484d1

		if filter != nil {
			skip, err := filter.ShouldIgnoreDML(rowType, preRow, row, t.TableInfo)
			if err != nil {
				return errors.Trace(err)
			}
			if skip {
				log.Debug("DMLEvent.AppendRow: skip row", zap.Any("tableInfo", t.TableInfo), zap.Any("raw", raw))
				t.Rows.TruncateTo(t.Rows.NumRows() - count) // Remove the rows that were added
				return nil
			}
		}

		for range count {
			t.RowTypes = append(t.RowTypes, rowType)
			keyCopy := make([]byte, len(raw.Key))
			copy(keyCopy, raw.Key)
			t.RowKeys = append(t.RowKeys, keyCopy)
		}
		t.Length += 1
		t.ApproximateSize += raw.GetSize()
		if checksum != nil {
			t.Checksum = append(t.Checksum, checksum)
		}
	}
	return nil
}

func (t *DMLEvent) GetTableID() int64 {
	return t.PhysicalTableID
}

func (t *DMLEvent) GetType() int {
	return TypeDMLEvent
}

func (t *DMLEvent) GetDispatcherID() common.DispatcherID {
	return t.DispatcherID
}

// GetCommitTs returns current transaction commitTs
func (t *DMLEvent) GetCommitTs() common.Ts {
	return t.CommitTs
}

// GetStartTs returns the first transaction startTs
func (t *DMLEvent) GetStartTs() common.Ts {
	return t.StartTs
}

func (t *DMLEvent) PostFlush() {
	for _, f := range t.PostTxnFlushed {
		f()
	}
}

func (t *DMLEvent) GetSeq() uint64 {
	return t.Seq
}

func (t *DMLEvent) GetEpoch() uint64 {
	return t.Epoch
}

func (t *DMLEvent) PushFrontFlushFunc(f func()) {
	t.PostTxnFlushed = append([]func(){f}, t.PostTxnFlushed...)
}

func (t *DMLEvent) ClearPostFlushFunc() {
	t.PostTxnFlushed = t.PostTxnFlushed[:0]
}

func (t *DMLEvent) AddPostFlushFunc(f func()) {
	t.PostTxnFlushed = append(t.PostTxnFlushed, f)
}

// Rewind reset the offset to 0, So that the next GetNextRow will return the first row
func (t *DMLEvent) Rewind() {
	t.offset = 0
	t.checksumOffset = 0
}

func (t *DMLEvent) GetNextRow() (RowChange, bool) {
	if t.offset >= len(t.RowTypes) {
		return RowChange{}, false
	}
	var checksum *integrity.Checksum
	if len(t.Checksum) != 0 {
		if t.checksumOffset >= len(t.Checksum) {
			return RowChange{}, false
		}
		checksum = t.Checksum[t.checksumOffset]
		t.checksumOffset++
	}
	rowType := t.RowTypes[t.offset]
	// RowKeys is available only when the event is created from RawKVEntry.
	var rowKey []byte
	if len(t.RowKeys) > t.offset {
		rowKey = t.RowKeys[t.offset]
	}
	switch rowType {
	case common.RowTypeInsert:
		row := RowChange{
			Row:      t.Rows.GetRow(t.PreviousTotalOffset + t.offset),
			RowType:  rowType,
			Checksum: checksum,
			RowKey:   rowKey,
		}
		t.offset++
		return row, true
	case common.RowTypeDelete:
		row := RowChange{
			PreRow:   t.Rows.GetRow(t.PreviousTotalOffset + t.offset),
			RowType:  rowType,
			Checksum: checksum,
			RowKey:   rowKey,
		}
		t.offset++
		return row, true
	case common.RowTypeUpdate:
		row := RowChange{
			PreRow:   t.Rows.GetRow(t.PreviousTotalOffset + t.offset),
			Row:      t.Rows.GetRow(t.PreviousTotalOffset + t.offset + 1),
			RowType:  rowType,
			Checksum: checksum,
			RowKey:   rowKey,
		}
		t.offset += 2
		return row, true
	default:
		log.Panic("DMLEvent.GetNextRow: invalid row type")
	}
	return RowChange{}, false
}

// Len returns the number of row change events in the transaction.
// Note: An update event is counted as 1 row.
func (t *DMLEvent) Len() int32 {
	return t.Length
}

func (t *DMLEvent) Marshal() ([]byte, error) {
	return t.encode()
}

// Unmarshal the DMLEvent from the given data.
// Please make sure the TableInfo of the DMLEvent is set before unmarshal.
func (t *DMLEvent) Unmarshal(data []byte) error {
	t.eventSize = int64(len(data))
	return t.decode(data)
}

// GetSize returns the approximate size of the rows in the transaction.
func (t *DMLEvent) GetSize() int64 {
	// Notice: events send from local channel will not have the size field.
	// return t.eventSize
	return t.ApproximateSize
}

func (t *DMLEvent) IsPaused() bool {
	return t.State.IsPaused()
}

func (t *DMLEvent) encode() ([]byte, error) {
	if t.Version != DMLEventVersion {
		log.Panic("DMLEvent: unexpected version", zap.Uint8("expected", DMLEventVersion), zap.Uint8("version", t.Version))
		return nil, nil
	}
	return t.encodeV0()
}

func (t *DMLEvent) encodeV0() ([]byte, error) {
	if t.Version != DMLEventVersion {
		log.Panic("DMLEvent: unexpected version", zap.Uint8("expected", DMLEventVersion), zap.Uint8("version", t.Version))
		return nil, nil
	}
	// Calculate the total size needed for the encoded data
	size := 1 + t.DispatcherID.GetSize() + 5*8 + 4*3 + t.State.GetSize() + len(t.RowTypes)
	size += 4 // len(t.RowKeys)
	for i := 0; i < len(t.RowKeys); i++ {
		size += 4 + len(t.RowKeys[i]) // size + contents of t.RowKeys[i]
	}

	// Allocate a buffer with the calculated size
	buf := make([]byte, size)
	offset := 0

	// Encode all fields
	// Version
	buf[offset] = t.Version
	offset += 1

	// DispatcherID
	dispatcherIDBytes := t.DispatcherID.Marshal()
	copy(buf[offset:], dispatcherIDBytes)
	offset += len(dispatcherIDBytes)

	// PhysicalTableID
	binary.LittleEndian.PutUint64(buf[offset:], uint64(t.PhysicalTableID))
	offset += 8
	// StartTs
	binary.LittleEndian.PutUint64(buf[offset:], t.StartTs)
	offset += 8
	// CommitTs
	binary.LittleEndian.PutUint64(buf[offset:], t.CommitTs)
	offset += 8
	// Seq
	binary.LittleEndian.PutUint64(buf[offset:], t.Seq)
	offset += 8
	// State
	copy(buf[offset:], t.State.encode())
	offset += t.State.GetSize()
	// Length
	binary.LittleEndian.PutUint32(buf[offset:], uint32(t.Length))
	offset += 4
	// ApproximateSize
	binary.LittleEndian.PutUint64(buf[offset:], uint64(t.ApproximateSize))
	offset += 8
	// PreviousTotalOffset
	binary.LittleEndian.PutUint32(buf[offset:], uint32(t.PreviousTotalOffset))
	offset += 4
	// RowTypes
	binary.LittleEndian.PutUint32(buf[offset:], uint32(len(t.RowTypes)))
	offset += 4
	for _, rowType := range t.RowTypes {
		buf[offset] = byte(rowType)
		offset++
	}
	// RowKeys
	binary.LittleEndian.PutUint32(buf[offset:], uint32(len(t.RowKeys)))
	offset += 4
	for _, rowKey := range t.RowKeys {
		binary.LittleEndian.PutUint32(buf[offset:], uint32(len(rowKey)))
		offset += 4
		copy(buf[offset:], rowKey)
		offset += len(rowKey)
	}
	return buf, nil
}

func (t *DMLEvent) decode(data []byte) error {
	t.Version = data[0]
	if t.Version != DMLEventVersion {
		log.Panic("DMLEvent: unexpected version", zap.Uint8("expected", DMLEventVersion), zap.Uint8("version", t.Version))
		return nil
	}
	return t.decodeV0(data)
}

func (t *DMLEvent) decodeV0(data []byte) error {
	if len(data) < 1+16+8*5+4*3 {
		return errors.ErrDecodeFailed.FastGenByArgs("data length is less than the minimum value")
	}
	if t.Version != DMLEventVersion {
		log.Panic("DMLEvent: unexpected version", zap.Uint8("expected", DMLEventVersion), zap.Uint8("version", t.Version))
		return nil
	}
	offset := 1
	err := t.DispatcherID.Unmarshal(data[offset:])
	if err != nil {
		return errors.Trace(err)
	}
	offset += t.DispatcherID.GetSize()
	t.PhysicalTableID = int64(binary.LittleEndian.Uint64(data[offset:]))
	offset += 8
	t.StartTs = binary.LittleEndian.Uint64(data[offset:])
	offset += 8
	t.CommitTs = binary.LittleEndian.Uint64(data[offset:])
	offset += 8
	t.Seq = binary.LittleEndian.Uint64(data[offset:])
	offset += 8
	t.State.decode(data[offset:])
	offset += t.State.GetSize()
	t.Length = int32(binary.LittleEndian.Uint32(data[offset:]))
	offset += 4
	t.ApproximateSize = int64(binary.LittleEndian.Uint64(data[offset:]))
	offset += 8
	t.PreviousTotalOffset = int(binary.LittleEndian.Uint32(data[offset:]))
	offset += 4
	length := int32(binary.LittleEndian.Uint32(data[offset:]))
	offset += 4
	t.RowTypes = make([]common.RowType, length)
	for i := 0; i < int(length); i++ {
		t.RowTypes[i] = common.RowType(data[offset])
		offset++
	}
	rowKeysLen := int32(binary.LittleEndian.Uint32(data[offset:]))
	offset += 4
	t.RowKeys = make([][]byte, rowKeysLen)
	for i := 0; i < int(rowKeysLen); i++ {
		len := int32(binary.LittleEndian.Uint32(data[offset:]))
		offset += 4
		t.RowKeys[i] = make([]byte, len)
		copy(t.RowKeys[i], data[offset:offset+int(len)])
		offset += int(len)
	}
	return nil
}

type RowChange struct {
	PreRow   chunk.Row
	Row      chunk.Row
	RowType  common.RowType
	Checksum *integrity.Checksum
	RowKey   []byte
}<|MERGE_RESOLUTION|>--- conflicted
+++ resolved
@@ -342,11 +342,6 @@
 	) (int, *integrity.Checksum, error),
 	filter filter.Filter,
 ) error {
-<<<<<<< HEAD
-	rowType := common.RowTypeInsert
-	if raw.OpType == common.OpTypeDelete {
-		rowType = common.RowTypeDelete
-=======
 	// Some transactions could generate empty row change event, such as
 	// begin; insert into t (id) values (1); delete from t where id=1; commit;
 	// Just ignore these row changed events
@@ -355,10 +350,10 @@
 		log.Debug("the value and old_value of the raw kv entry are both nil, skip it", zap.String("raw", raw.String()))
 		return nil
 	}
-	rowType := RowTypeInsert
+
+	rowType := common.RowTypeInsert
 	if raw.IsDelete() {
-		rowType = RowTypeDelete
->>>>>>> 840484d1
+		rowType = common.RowTypeDelete
 	}
 	if raw.IsUpdate() {
 		rowType = common.RowTypeUpdate
@@ -368,53 +363,50 @@
 	if err != nil {
 		return err
 	}
-<<<<<<< HEAD
-	if count != 0 {
-		var preRow, row chunk.Row
-		switch rowType {
-		case common.RowTypeInsert:
-			if count != 1 {
-				log.Panic("DMLEvent.AppendRow: insert row count should be 1",
-					zap.Int("count", count), zap.Any("raw", raw), zap.Any("tableInfo", t.TableInfo))
-			}
-			row = t.Rows.GetRow(t.Rows.NumRows() - 1)
-		case common.RowTypeDelete:
-			if count != 1 {
-				log.Panic("DMLEvent.AppendRow: delete row count should be 1",
-					zap.Int("count", count), zap.Any("raw", raw), zap.Any("tableInfo", t.TableInfo))
-			}
-			preRow = t.Rows.GetRow(t.Rows.NumRows() - 1)
-		case common.RowTypeUpdate:
-			if count != 2 {
-				log.Panic("DMLEvent.AppendRow: update row count should be 2",
-					zap.Int("count", count), zap.Any("raw", raw), zap.Any("tableInfo", t.TableInfo))
-			}
-			preRow = t.Rows.GetRow(t.Rows.NumRows() - 2)
-			row = t.Rows.GetRow(t.Rows.NumRows() - 1)
-		default:
-			log.Panic("DMLEvent.AppendRow: invalid row type", zap.Uint8("rowType", uint8(rowType)),
-				zap.Any("raw", raw), zap.Any("tableInfo", t.TableInfo))
-		}
-=======
 	if count <= 0 {
 		log.Panic("DMLEvent.AppendRow: no rows decoded from the raw KV entry", zap.String("raw", raw.String()))
 	}
-	for range count {
-		t.RowTypes = append(t.RowTypes, rowType)
->>>>>>> 840484d1
-
-		if filter != nil {
-			skip, err := filter.ShouldIgnoreDML(rowType, preRow, row, t.TableInfo)
-			if err != nil {
-				return errors.Trace(err)
-			}
-			if skip {
-				log.Debug("DMLEvent.AppendRow: skip row", zap.Any("tableInfo", t.TableInfo), zap.Any("raw", raw))
-				t.Rows.TruncateTo(t.Rows.NumRows() - count) // Remove the rows that were added
-				return nil
-			}
-		}
-
+
+	var preRow, row chunk.Row
+	switch rowType {
+	case common.RowTypeInsert:
+		if count != 1 {
+			log.Panic("DMLEvent.AppendRow: insert row count should be 1",
+				zap.Int("count", count), zap.Any("raw", raw), zap.Any("tableInfo", t.TableInfo))
+		}
+		row = t.Rows.GetRow(t.Rows.NumRows() - 1)
+	case common.RowTypeDelete:
+		if count != 1 {
+			log.Panic("DMLEvent.AppendRow: delete row count should be 1",
+				zap.Int("count", count), zap.Any("raw", raw), zap.Any("tableInfo", t.TableInfo))
+		}
+		preRow = t.Rows.GetRow(t.Rows.NumRows() - 1)
+	case common.RowTypeUpdate:
+		if count != 2 {
+			log.Panic("DMLEvent.AppendRow: update row count should be 2",
+				zap.Int("count", count), zap.Any("raw", raw), zap.Any("tableInfo", t.TableInfo))
+		}
+		preRow = t.Rows.GetRow(t.Rows.NumRows() - 2)
+		row = t.Rows.GetRow(t.Rows.NumRows() - 1)
+	default:
+		log.Panic("DMLEvent.AppendRow: invalid row type", zap.Uint8("rowType", uint8(rowType)),
+			zap.Any("raw", raw), zap.Any("tableInfo", t.TableInfo))
+	}
+
+	if filter != nil {
+		skip, err := filter.ShouldIgnoreDML(rowType, preRow, row, t.TableInfo)
+		if err != nil {
+			return errors.Trace(err)
+		}
+		if skip {
+			log.Debug("DMLEvent.AppendRow: skip row", zap.Any("tableInfo", t.TableInfo), zap.Any("raw", raw))
+			t.Rows.TruncateTo(t.Rows.NumRows() - count) // Remove the rows that were added
+			count = 0                                   // Reset count to 0, so that the row won't be added to the DMLEvent
+			return nil
+		}
+	}
+
+	if count != 0 {
 		for range count {
 			t.RowTypes = append(t.RowTypes, rowType)
 			keyCopy := make([]byte, len(raw.Key))
