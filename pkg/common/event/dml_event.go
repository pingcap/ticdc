--- conflicted
+++ resolved
@@ -21,13 +21,8 @@
 
 // DMLEvent represent a batch of DMLs of a whole or partial of a transaction.
 type DMLEvent struct {
-<<<<<<< HEAD
 	// Version is the version of the DMLEvent struct.
 	Version         byte                `json:"version"`
-=======
-	// Version is the version of the DMLEvent.
-	Version         int                 `json:"version"`
->>>>>>> 7a293a69
 	DispatcherID    common.DispatcherID `json:"dispatcher_id"`
 	PhysicalTableID int64               `json:"physical_table_id"`
 	StartTs         uint64              `json:"start_ts"`
@@ -35,7 +30,6 @@
 	// The seq of the event. It is set by event service.
 	Seq uint64 `json:"seq"`
 	// Length is the number of rows in the transaction.
-<<<<<<< HEAD
 	Length int32 `json:"length"`
 	// RowTypes is the types of every row in the transaction.
 	// len(RowTypes) == Length
@@ -45,20 +39,6 @@
 	// Rows is the rows of the transaction.
 	Rows *chunk.Chunk `json:"rows"`
 
-=======
-	Length int `json:"length"`
-	// RowTypes is the types of every row in the transaction.
-	// len(RowTypes) == Length
-	RowTypes []RowType `json:"row_types"`
-	// ApproximateSize is the approximate size of all rows in the transaction.
-	ApproximateSize int64 `json:"approximate_size"`
-	// Rows is the rows of the transaction.
-	Rows *chunk.Chunk `json:"rows"`
-
-	// offset is the offset of the current row in the transaction.
-	// It is internal field, not exported. So it doesn't need to be marshalled.
-	offset int `json:"-"`
->>>>>>> 7a293a69
 	// TableInfo is the table info of the transaction.
 	// If the DMLEvent is send from a remote eventService, the TableInfo is nil.
 	TableInfo *common.TableInfo `json:"table_info"`
@@ -66,15 +46,11 @@
 	ReplicatingTs uint64 `json:"replicating_ts"`
 	// PostTxnFlushed is the functions to be executed after the transaction is flushed.
 	// It is set and used by dispatcher.
-<<<<<<< HEAD
 	PostTxnFlushed []func() `json:"-"`
 
 	// offset is the offset of the current row in the transaction.
 	// It is internal field, not exported. So it doesn't need to be marshalled.
 	offset int `json:"-"`
-=======
-	PostTxnFlushed []func() `msg:"-"`
->>>>>>> 7a293a69
 }
 
 func NewDMLEvent(
@@ -193,11 +169,7 @@
 
 // Len returns the number of row change events in the transaction.
 // Note: An update event is counted as 1 row.
-<<<<<<< HEAD
 func (t *DMLEvent) Len() int32 {
-=======
-func (t *DMLEvent) Len() int {
->>>>>>> 7a293a69
 	return t.Length
 }
 
