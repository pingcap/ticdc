// Copyright 2025 PingCAP, Inc.
//
// Licensed under the Apache License, Version 2.0 (the "License");
// you may not use this file except in compliance with the License.
// You may obtain a copy of the License at
//
//     http://www.apache.org/licenses/LICENSE-2.0
//
// Unless required by applicable law or agreed to in writing, software
// distributed under the License is distributed on an "AS IS" BASIS,
// See the License for the specific language governing permissions and
// limitations under the License.

package event

import (
	"encoding/binary"
	"fmt"

	"github.com/pingcap/log"
	"github.com/pingcap/ticdc/pkg/common"
	"go.uber.org/zap"
)

var _ Event = &BatchResolvedEvent{}

type BatchResolvedEvent struct {
	// Version is the version of the BatchResolvedEvent struct.
	Version byte
	Events  []ResolvedEvent
	// only for redo
	Redo bool
}

func (b BatchResolvedEvent) GetRedo() bool {
	return b.Redo
}

func (b BatchResolvedEvent) GetType() int {
	return TypeBatchResolvedEvent
}

func (b BatchResolvedEvent) GetDispatcherID() common.DispatcherID {
	// It's a fake dispatcherID.
	return fakeDispatcherID
}

func (b BatchResolvedEvent) GetCommitTs() common.Ts {
	// It's a fake commitTs.
	return 0
}

func (b BatchResolvedEvent) GetStartTs() common.Ts {
	// It's a fake startTs.
	return 0
}

func (b *BatchResolvedEvent) GetSeq() uint64 {
	// It's a fake seq.
	return 0
}

func (b *BatchResolvedEvent) GetEpoch() uint64 {
	// It's a fake epoch.
	return 0
}

func (b *BatchResolvedEvent) Len() int32 {
	// Return the length of events.
	return int32(len(b.Events))
}

func (b *BatchResolvedEvent) Marshal() ([]byte, error) {
	if len(b.Events) == 0 {
		return nil, nil
	}
	firstEvent := b.Events[0]
	buf := make([]byte, 0, len(b.Events)*int(firstEvent.GetSize()))
	for _, e := range b.Events {
		data, err := e.Marshal()
		if err != nil {
			return nil, err
		}
		buf = append(buf, data...)
	}
	return buf, nil
}

func (b *BatchResolvedEvent) Unmarshal(data []byte) error {
	fakeEvent := ResolvedEvent{}
	eSize := int(fakeEvent.GetSize())
	b.Events = make([]ResolvedEvent, 0, len(data)/eSize)
	for i := 0; i < len(data); i += eSize {
		var e ResolvedEvent
		if err := e.Unmarshal(data[i : i+eSize]); err != nil {
			return err
		}
		b.Events = append(b.Events, e)
	}
	return nil
}

// No one will use this method, just for implementing Event interface.
func (b *BatchResolvedEvent) GetSize() uint64 {
	return 0
}

// No one will use this method, just for implementing Event interface.
func (b *BatchResolvedEvent) IsPaused() bool {
	return false
}

const (
	ResolvedEventVersion = 1
)

var _ Event = &ResolvedEvent{}

// ResolvedEvent represents a resolvedTs event of a dispatcher.
type ResolvedEvent struct {
	DispatcherID common.DispatcherID
	ResolvedTs   common.Ts
	State        EventSenderState
	Version      byte
	Epoch        uint64
	// only for redo
	Redo bool
}

func NewResolvedEvent(
	resolvedTs common.Ts,
	dispatcherID common.DispatcherID,
	epoch uint64,
	redo bool,
) ResolvedEvent {
	return ResolvedEvent{
		DispatcherID: dispatcherID,
		ResolvedTs:   resolvedTs,
		State:        EventSenderStateNormal,
		Version:      ResolvedEventVersion,
		Epoch:        epoch,
		Redo:         redo,
	}
}

func (e ResolvedEvent) GetRedo() bool {
	return e.Redo
}

func (e ResolvedEvent) GetType() int {
	return TypeResolvedEvent
}

func (e ResolvedEvent) GetDispatcherID() common.DispatcherID {
	return e.DispatcherID
}

func (e ResolvedEvent) GetCommitTs() common.Ts {
	return e.ResolvedTs
}

func (e ResolvedEvent) GetStartTs() common.Ts {
	return e.ResolvedTs
}

func (e ResolvedEvent) GetSeq() uint64 {
	return 0
}

func (e ResolvedEvent) GetEpoch() uint64 {
	return e.Epoch
}

func (e ResolvedEvent) Len() int32 {
	return 1
}

func (e ResolvedEvent) Marshal() ([]byte, error) {
	return e.encode()
}

func (e *ResolvedEvent) Unmarshal(data []byte) error {
	return e.decode(data)
}

func (e ResolvedEvent) encode() ([]byte, error) {
	if e.Version != ResolvedEventVersion {
		log.Panic("ResolvedEvent: invalid version",
			zap.Uint64("expected", ResolvedEventVersion), zap.Uint8("received", e.Version))
	}
	return e.encodeV0()
}

func (e *ResolvedEvent) decode(data []byte) error {
	if len(data) == 0 {
		return fmt.Errorf("ResolvedEvent.decode: empty data")
	}
	e.Version = data[0]
	if e.Version != ResolvedEventVersion {
		return fmt.Errorf("ResolvedEvent: invalid version, expect %d, got %d", ResolvedEventVersion, e.Version)
	}
	return e.decodeV0(data)
}

func (e ResolvedEvent) encodeV0() ([]byte, error) {
	data := make([]byte, e.GetSize())
	offset := 0
	data[offset] = e.Version
	offset += 1
<<<<<<< HEAD
	// Redo
	data[offset] = bool2byte(e.Redo)
	offset += 1
	binary.BigEndian.PutUint64(data[offset:], uint64(e.ResolvedTs))
=======
	binary.BigEndian.PutUint64(data[offset:], e.ResolvedTs)
>>>>>>> f0fc5e77
	offset += 8
	copy(data[offset:], e.State.encode())
	offset += int(e.State.GetSize())
	copy(data[offset:], e.DispatcherID.Marshal())
	return data, nil
}

func (e *ResolvedEvent) decodeV0(data []byte) error {
	if len(data) != int(e.GetSize()) {
		return fmt.Errorf("ResolvedEvent.decodeV0: invalid data length, expected %d, got %d", e.GetSize(), len(data))
	}
	offset := 1 // Skip version byte
	// Redo
	e.Redo = byte2bool(data[1])
	offset += 1
	e.ResolvedTs = common.Ts(binary.BigEndian.Uint64(data[offset:]))
	offset += 8
	e.State.decode(data[offset:])
	offset += int(e.State.GetSize())
	return e.DispatcherID.Unmarshal(data[offset:])
}

func (e ResolvedEvent) String() string {
	return fmt.Sprintf("ResolvedEvent{DispatcherID: %s, ResolvedTs: %d}", e.DispatcherID.String(), e.ResolvedTs)
}

// Update GetSize method to reflect the new structure
<<<<<<< HEAD
func (e ResolvedEvent) GetSize() int64 {
	return int64(2 + 8 + e.State.GetSize() + e.DispatcherID.GetSize()) // Version(1) + Redo(1) + ResolvedTs(8) + State(1) + DispatcherID(16)
=======
func (e ResolvedEvent) GetSize() uint64 {
	return 1 + 8 + e.State.GetSize() + e.DispatcherID.GetSize() // Version(1) + ResolvedTs(8) + State(1) + DispatcherID(16)
>>>>>>> f0fc5e77
}

func (e ResolvedEvent) IsPaused() bool {
	return e.State.IsPaused()
}<|MERGE_RESOLUTION|>--- conflicted
+++ resolved
@@ -207,14 +207,10 @@
 	offset := 0
 	data[offset] = e.Version
 	offset += 1
-<<<<<<< HEAD
 	// Redo
 	data[offset] = bool2byte(e.Redo)
 	offset += 1
-	binary.BigEndian.PutUint64(data[offset:], uint64(e.ResolvedTs))
-=======
 	binary.BigEndian.PutUint64(data[offset:], e.ResolvedTs)
->>>>>>> f0fc5e77
 	offset += 8
 	copy(data[offset:], e.State.encode())
 	offset += int(e.State.GetSize())
@@ -242,13 +238,8 @@
 }
 
 // Update GetSize method to reflect the new structure
-<<<<<<< HEAD
-func (e ResolvedEvent) GetSize() int64 {
-	return int64(2 + 8 + e.State.GetSize() + e.DispatcherID.GetSize()) // Version(1) + Redo(1) + ResolvedTs(8) + State(1) + DispatcherID(16)
-=======
 func (e ResolvedEvent) GetSize() uint64 {
-	return 1 + 8 + e.State.GetSize() + e.DispatcherID.GetSize() // Version(1) + ResolvedTs(8) + State(1) + DispatcherID(16)
->>>>>>> f0fc5e77
+	return 1 + 1 + 8 + e.State.GetSize() + e.DispatcherID.GetSize() // Version(1) + Redo(1) + ResolvedTs(8) + State(1) + DispatcherID(16)
 }
 
 func (e ResolvedEvent) IsPaused() bool {
