--- conflicted
+++ resolved
@@ -152,14 +152,9 @@
 				Type:    d.Type,
 				// SchemaID:   d.TableInfo.SchemaID,
 				// TableID:    d.TableInfo.TableName.TableID,
-<<<<<<< HEAD
-				SchemaName: d.PrevSchemaName,
-				TableName:  d.PrevTableName,
 				TableInfo:  d.MultipleTableInfos[1],
-=======
 				SchemaName: d.ExtraSchemaName,
 				TableName:  d.ExtraTableName,
->>>>>>> 02f02ae6
 				Query:      d.Query,
 				FinishedTs: d.FinishedTs,
 			},
