--- conflicted
+++ resolved
@@ -14,12 +14,17 @@
 package event
 
 import (
+	"unsafe"
+
+	"github.com/pingcap/log"
 	"github.com/pingcap/ticdc/pkg/common"
 	"github.com/pingcap/ticdc/pkg/common/columnselector"
 	"github.com/pingcap/tidb/pkg/parser/mysql"
 	"github.com/pingcap/tidb/pkg/util/chunk"
+	"github.com/pingcap/tidb/pkg/util/rowcodec"
 	timodel "github.com/pingcap/tiflow/cdc/model"
 	"github.com/pingcap/tiflow/pkg/integrity"
+	"go.uber.org/zap"
 )
 
 //go:generate msgp
@@ -65,7 +70,6 @@
 	return r.Columns
 }
 
-<<<<<<< HEAD
 // GetPreColumns returns the pre columns of the event
 func (r *RowChangedEvent) GetPreColumns() []*common.Column {
 	return r.PreColumns
@@ -127,8 +131,6 @@
 	}
 }
 
-=======
->>>>>>> 41bf8923
 // IsDelete returns true if the row is a delete event
 func (r *RowChangedEvent) IsDelete() bool {
 	return len(r.PreColumns) != 0 && len(r.Columns) == 0
@@ -144,7 +146,6 @@
 	return len(r.PreColumns) != 0 && len(r.Columns) != 0
 }
 
-<<<<<<< HEAD
 // HandleKeyColInfos returns the column(s) and colInfo(s) corresponding to the handle key(s)
 func (r *RowChangedEvent) HandleKeyColInfos() ([]*common.Column, []rowcodec.ColInfo) {
 	pkeyCols := make([]*common.Column, 0)
@@ -190,8 +191,6 @@
 	return result
 }
 
-=======
->>>>>>> 41bf8923
 type MQRowEvent struct {
 	Key      timodel.TopicPartitionKey
 	RowEvent RowEvent
