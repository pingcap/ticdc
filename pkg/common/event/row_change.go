// Copyright 2025 PingCAP, Inc.
//
// Licensed under the Apache License, Version 2.0 (the "License");
// you may not use this file except in compliance with the License.
// You may obtain a copy of the License at
//
//     http://www.apache.org/licenses/LICENSE-2.0
//
// Unless required by applicable law or agreed to in writing, software
// distributed under the License is distributed on an "AS IS" BASIS,
// See the License for the specific language governing permissions and
// limitations under the License.

package event

import (
	"github.com/pingcap/ticdc/pkg/common"
	"github.com/pingcap/ticdc/pkg/common/columnselector"
	timodel "github.com/pingcap/tidb/pkg/meta/model"
	"github.com/pingcap/tidb/pkg/util/chunk"
<<<<<<< HEAD
	"github.com/pingcap/tidb/pkg/util/rowcodec"
	"github.com/pingcap/tiflow/cdc/model"
=======
	timodel "github.com/pingcap/tiflow/cdc/model"
>>>>>>> 41bf8923
	"github.com/pingcap/tiflow/pkg/integrity"
)

//go:generate msgp
//
//msgp:ignore DDLEvent

type RowChangedEvent struct {
	PhysicalTableID int64

	StartTs  uint64
	CommitTs uint64

	// NOTICE: We probably store the logical ID inside TableInfo's TableName,
	// not the physical ID.
	// For normal table, there is only one ID, which is the physical ID.
	// AKA TIDB_TABLE_ID.
	// For partitioned table, there are two kinds of ID:
	// 1. TIDB_PARTITION_ID is the physical ID of the partition.
	// 2. TIDB_TABLE_ID is the logical ID of the table.
	// In general, we always use the physical ID to represent a table, but we
	// record the logical ID from the DDL event(job.BinlogInfo.TableInfo).
	// So be careful when using the TableInfo.
	TableInfo *common.TableInfo `msg:"-"`

	Columns    []*common.Column `msg:"columns"`
	PreColumns []*common.Column `msg:"pre-columns"`

	// ReplicatingTs is ts when a table starts replicating events to downstream.
	ReplicatingTs uint64 `msg:"replicating-ts"`

	// Checksum for the event, only not nil if the upstream TiDB enable the row level checksum
	// and TiCDC set the integrity check level to the correctness.
	Checksum *integrity.Checksum
}

// GetTableID returns the table ID of the event.
func (r *RowChangedEvent) GetTableID() int64 {
	return r.PhysicalTableID
}

// GetColumns returns the columns of the event
func (r *RowChangedEvent) GetColumns() []*common.Column {
	return r.Columns
}

<<<<<<< HEAD
// GetPreColumns returns the pre columns of the event
func (r *RowChangedEvent) GetPreColumns() []*common.Column {
	return r.PreColumns
}

func (r *RowChangedEvent) ApproximateBytes() int {
	const sizeOfRowEvent = int(unsafe.Sizeof(*r))
	const sizeOfTable = int(unsafe.Sizeof(*r.TableInfo))
	const sizeOfInt = int(unsafe.Sizeof(int(0)))
	size := sizeOfRowEvent + sizeOfTable + 2*sizeOfInt

	// Size of cols
	for i := range r.Columns {
		size += r.Columns[i].ApproximateBytes
	}
	// Size of pre cols
	for i := range r.PreColumns {
		if r.PreColumns[i] != nil {
			size += r.PreColumns[i].ApproximateBytes
		}
	}
	return size
}

func ColumnDatas2Columns(cols []*model.ColumnData, tableInfo *common.TableInfo) []*common.Column {
	if cols == nil {
		return nil
	}
	columns := make([]*common.Column, len(cols))
	for i, colData := range cols {
		if colData == nil {
			log.Warn("meet nil column data, should not happened in production env",
				zap.Any("cols", cols),
				zap.Any("tableInfo", tableInfo))
			continue
		}
		columns[i] = columnData2Column(colData, tableInfo)
	}
	return columns
}

func columnData2Column(col *model.ColumnData, tableInfo *common.TableInfo) *common.Column {
	colID := col.ColumnID
	offset, ok := tableInfo.GetColumnsOffset()[colID]
	if !ok {
		log.Warn("invalid column id",
			zap.Int64("columnID", colID),
			zap.Any("tableInfo", tableInfo))
	}
	colInfo := tableInfo.GetColumns()[offset]
	return &common.Column{
		Name:      colInfo.Name.O,
		Type:      colInfo.GetType(),
		Charset:   colInfo.GetCharset(),
		Collation: colInfo.GetCollate(),
		Flag:      *tableInfo.GetColumnsFlag()[colID],
		Value:     col.Value,
		Default:   common.GetColumnDefaultValue(colInfo),
	}
}

=======
>>>>>>> 41bf8923
// IsDelete returns true if the row is a delete event
func (r *RowChangedEvent) IsDelete() bool {
	return len(r.PreColumns) != 0 && len(r.Columns) == 0
}

// IsInsert returns true if the row is an insert event
func (r *RowChangedEvent) IsInsert() bool {
	return len(r.PreColumns) == 0 && len(r.Columns) != 0
}

// IsUpdate returns true if the row is an update event
func (r *RowChangedEvent) IsUpdate() bool {
	return len(r.PreColumns) != 0 && len(r.Columns) != 0
}

type MQRowEvent struct {
	Key      model.TopicPartitionKey
	RowEvent RowEvent
}

type RowEvent struct {
	TableInfo      *common.TableInfo
	CommitTs       uint64
	Event          RowChange
	ColumnSelector columnselector.Selector
	Callback       func()
}

func (e *RowEvent) IsDelete() bool {
	return !e.Event.PreRow.IsEmpty() && e.Event.Row.IsEmpty()
}

func (e *RowEvent) IsUpdate() bool {
	return !e.Event.PreRow.IsEmpty() && !e.Event.Row.IsEmpty()
}

func (e *RowEvent) IsInsert() bool {
	return e.Event.PreRow.IsEmpty() && !e.Event.Row.IsEmpty()
}

func (e *RowEvent) GetRows() *chunk.Row {
	return &e.Event.Row
}

func (e *RowEvent) GetPreRows() *chunk.Row {
	return &e.Event.PreRow
}

// PrimaryKeyColumnNames return all primary key's name
// TODO: need a test for delete / insert / update event
func (e *RowEvent) PrimaryKeyColumnNames() []string {
	var result []string

	result = make([]string, 0)
	tableInfo := e.TableInfo
	columns := e.TableInfo.GetColumns()
	for _, col := range columns {
		if col != nil && tableInfo.ForceGetColumnFlagType(col.ID).IsPrimaryKey() {
			result = append(result, tableInfo.ForceGetColumnName(col.ID))
		}
	}
	return result
}

// PrimaryKeyColumn return all primary key's indexes and column infos
func (e *RowEvent) PrimaryKeyColumn() ([]int, []*timodel.ColumnInfo) {
	infos := make([]*timodel.ColumnInfo, 0)
	index := make([]int, 0)
	tableInfo := e.TableInfo
	columns := e.TableInfo.GetColumns()
	for i, col := range columns {
		if col != nil && tableInfo.ForceGetColumnFlagType(col.ID).IsPrimaryKey() {
			infos = append(infos, col)
			index = append(index, i)
		}
	}
	return index, infos
}<|MERGE_RESOLUTION|>--- conflicted
+++ resolved
@@ -18,12 +18,7 @@
 	"github.com/pingcap/ticdc/pkg/common/columnselector"
 	timodel "github.com/pingcap/tidb/pkg/meta/model"
 	"github.com/pingcap/tidb/pkg/util/chunk"
-<<<<<<< HEAD
-	"github.com/pingcap/tidb/pkg/util/rowcodec"
 	"github.com/pingcap/tiflow/cdc/model"
-=======
-	timodel "github.com/pingcap/tiflow/cdc/model"
->>>>>>> 41bf8923
 	"github.com/pingcap/tiflow/pkg/integrity"
 )
 
@@ -70,70 +65,6 @@
 	return r.Columns
 }
 
-<<<<<<< HEAD
-// GetPreColumns returns the pre columns of the event
-func (r *RowChangedEvent) GetPreColumns() []*common.Column {
-	return r.PreColumns
-}
-
-func (r *RowChangedEvent) ApproximateBytes() int {
-	const sizeOfRowEvent = int(unsafe.Sizeof(*r))
-	const sizeOfTable = int(unsafe.Sizeof(*r.TableInfo))
-	const sizeOfInt = int(unsafe.Sizeof(int(0)))
-	size := sizeOfRowEvent + sizeOfTable + 2*sizeOfInt
-
-	// Size of cols
-	for i := range r.Columns {
-		size += r.Columns[i].ApproximateBytes
-	}
-	// Size of pre cols
-	for i := range r.PreColumns {
-		if r.PreColumns[i] != nil {
-			size += r.PreColumns[i].ApproximateBytes
-		}
-	}
-	return size
-}
-
-func ColumnDatas2Columns(cols []*model.ColumnData, tableInfo *common.TableInfo) []*common.Column {
-	if cols == nil {
-		return nil
-	}
-	columns := make([]*common.Column, len(cols))
-	for i, colData := range cols {
-		if colData == nil {
-			log.Warn("meet nil column data, should not happened in production env",
-				zap.Any("cols", cols),
-				zap.Any("tableInfo", tableInfo))
-			continue
-		}
-		columns[i] = columnData2Column(colData, tableInfo)
-	}
-	return columns
-}
-
-func columnData2Column(col *model.ColumnData, tableInfo *common.TableInfo) *common.Column {
-	colID := col.ColumnID
-	offset, ok := tableInfo.GetColumnsOffset()[colID]
-	if !ok {
-		log.Warn("invalid column id",
-			zap.Int64("columnID", colID),
-			zap.Any("tableInfo", tableInfo))
-	}
-	colInfo := tableInfo.GetColumns()[offset]
-	return &common.Column{
-		Name:      colInfo.Name.O,
-		Type:      colInfo.GetType(),
-		Charset:   colInfo.GetCharset(),
-		Collation: colInfo.GetCollate(),
-		Flag:      *tableInfo.GetColumnsFlag()[colID],
-		Value:     col.Value,
-		Default:   common.GetColumnDefaultValue(colInfo),
-	}
-}
-
-=======
->>>>>>> 41bf8923
 // IsDelete returns true if the row is a delete event
 func (r *RowChangedEvent) IsDelete() bool {
 	return len(r.PreColumns) != 0 && len(r.Columns) == 0
