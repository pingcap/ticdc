--- conflicted
+++ resolved
@@ -28,11 +28,7 @@
 	ClusterID uint64 `msg:"cluster-id"`
 
 	// TODO: fix
-<<<<<<< HEAD
-	DispatcherID DispatcherID `msg:"dispatcher-id"`
-=======
 	DispatcherID string `msg:"dispatcher-id"`
->>>>>>> 6a5567bf
 
 	// Span of this event belongs to.
 	Span *TableSpan `msg:"-"`
