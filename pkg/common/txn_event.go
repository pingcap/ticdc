--- conflicted
+++ resolved
@@ -25,7 +25,6 @@
 	CommitTS Ts `json:"commit_ts"`
 
 	// Just for test now
-<<<<<<< HEAD
 	// Just for test now
 	BlockedTables     *InfluencedTables `json:"blocked_tables"`
 	NeedDroppedTables *InfluencedTables `json:"need_dropped_tables"`
@@ -114,11 +113,6 @@
 		ddlType == model.ActionDropPlacementPolicy || ddlType == model.ActionCreateSchema || ddlType == model.ActionRecoverSchema ||
 		ddlType == model.ActionCreateTables || ddlType == model.ActionRenameTable || ddlType == model.ActionTruncateTable || ddlType == model.ActionCreateTable
 
-=======
-	BlockedTables     *InfluencedTables `json:"blocked_tables"`
-	NeedDroppedTables *InfluencedTables `json:"need_dropped_tables"`
-	NeedAddedTables   []Table           `json:"need_added_tables"`
->>>>>>> 28f31865
 }
 
 // TxnEvent represents all events in the current txn
@@ -242,49 +236,6 @@
 	TableID  int64
 }
 
-<<<<<<< HEAD
-=======
-func (e *TxnEvent) GetBlockedTables() *InfluencedTables {
-	return e.DDLEvent.BlockedTables
-}
-
-func (e *TxnEvent) GetNeedDroppedTables() *InfluencedTables {
-	return e.DDLEvent.NeedDroppedTables
-}
-
-func (e *TxnEvent) GetNeedAddedTables() []Table {
-	return e.DDLEvent.NeedAddedTables
-}
-
-func (e *TxnEvent) IsSyncPointEvent() bool {
-	// TODO
-	return false
-}
-
-func (e *TxnEvent) GetDDLQuery() string {
-	if e.DDLEvent == nil {
-		log.Error("DDLEvent is nil, should not happened in production env", zap.Any("event", e))
-		return ""
-	}
-	return e.DDLEvent.Job.Query
-}
-
-func (e *TxnEvent) GetDDLSchemaName() string {
-	if e.DDLEvent == nil {
-		return "" // 要报错的
-	}
-	return e.DDLEvent.Job.SchemaName
-}
-
-func (e *TxnEvent) GetDDLType() model.ActionType {
-	return e.DDLEvent.Job.Type
-}
-
-func (e *TxnEvent) GetRows() []*RowChangedEvent {
-	return e.Rows
-}
-
->>>>>>> 28f31865
 // ColumnData represents a column value in row changed event
 //
 //msgp:ignore ColumnData
