// Copyright 2025 PingCAP, Inc.
//
// Licensed under the Apache License, Version 2.0 (the "License");
// you may not use this file except in compliance with the License.
// You may obtain a copy of the License at
//
//     http://www.apache.org/licenses/LICENSE-2.0
//
// Unless required by applicable law or agreed to in writing, software
// distributed under the License is distributed on an "AS IS" BASIS,
// See the License for the specific language governing permissions and
// limitations under the License.

package common

import (
	"crypto/sha256"
	"encoding/binary"
	"encoding/json"
	"strings"
	"sync"

	"github.com/pingcap/log"
	"github.com/pingcap/tidb/pkg/meta/model"
	"github.com/pingcap/tidb/pkg/parser/mysql"
	"github.com/pingcap/tidb/pkg/table/tables"
	datumTypes "github.com/pingcap/tidb/pkg/types"
	"github.com/pingcap/tidb/pkg/util/rowcodec"
	"go.uber.org/zap"
)

// hash representation for columnSchema of TableInfo
// Considering sha-256 output is 32 bytes, we use 4 uint64 to represent the hash value.
type Digest struct {
	a uint64
	b uint64
	c uint64
	d uint64
}

func ToDigest(b []byte) Digest {
	return Digest{
		a: binary.BigEndian.Uint64(b[0:8]),
		b: binary.BigEndian.Uint64(b[8:16]),
		c: binary.BigEndian.Uint64(b[16:24]),
		d: binary.BigEndian.Uint64(b[24:32]),
	}
}

func boolToInt(b bool) int {
	if b {
		return 1
	}
	return 0
}

func hashTableInfo(tableInfo *model.TableInfo) Digest {
	sha256Hasher := sha256.New()
	buf := make([]byte, 8)

	// col info
	sha256Hasher.Write([]byte("colInfo"))
	binary.BigEndian.PutUint64(buf, uint64(len(tableInfo.Columns)))
	sha256Hasher.Write(buf)
	for _, col := range tableInfo.Columns {
		// column ID
		binary.BigEndian.PutUint64(buf, uint64(col.ID))
		sha256Hasher.Write(buf)
		// column name
		sha256Hasher.Write([]byte(col.Name.O))
		// column type
		columnType := col.FieldType
		sha256Hasher.Write([]byte{columnType.GetType()})
		binary.BigEndian.PutUint64(buf, uint64(columnType.GetFlag()))
		sha256Hasher.Write(buf)
		binary.BigEndian.PutUint64(buf, uint64(columnType.GetFlen()))
		sha256Hasher.Write(buf)
		binary.BigEndian.PutUint64(buf, uint64(columnType.GetDecimal()))
		sha256Hasher.Write(buf)
		sha256Hasher.Write([]byte(columnType.GetCharset()))
		sha256Hasher.Write([]byte(columnType.GetCollate()))
		elems := columnType.GetElems()
		binary.BigEndian.PutUint64(buf, uint64(len(elems)))
		sha256Hasher.Write(buf)
		for idx, elem := range elems {
			sha256Hasher.Write([]byte(elem))
			binaryLit := columnType.GetElemIsBinaryLit(idx)
			binary.BigEndian.PutUint64(buf, uint64(boolToInt(binaryLit)))
			sha256Hasher.Write(buf)
		}
		binary.BigEndian.PutUint64(buf, uint64(boolToInt(columnType.IsArray())))
		sha256Hasher.Write(buf)
	}
	// idx info
	sha256Hasher.Write([]byte("idxInfo"))
	binary.BigEndian.PutUint64(buf, uint64(len(tableInfo.Indices)))
	for _, idx := range tableInfo.Indices {
		// ID
		binary.BigEndian.PutUint64(buf, uint64(idx.ID))
		sha256Hasher.Write(buf)
		// name
		sha256Hasher.Write([]byte(idx.Name.O))
		// columns offset
		binary.BigEndian.PutUint64(buf, uint64(len(idx.Columns)))
		sha256Hasher.Write(buf)
		for _, col := range idx.Columns {
			binary.BigEndian.PutUint64(buf, uint64(col.Offset))
			sha256Hasher.Write(buf)
		}
		// unique
		binary.BigEndian.PutUint64(buf, uint64(boolToInt(idx.Unique)))
		sha256Hasher.Write(buf)
		// primary
		binary.BigEndian.PutUint64(buf, uint64(boolToInt(idx.Primary)))
		sha256Hasher.Write(buf)
	}
	hash := sha256Hasher.Sum(nil)
	return ToDigest(hash)
}

var (
	once    sync.Once
	storage *SharedColumnSchemaStorage
)

func GetSharedColumnSchemaStorage() *SharedColumnSchemaStorage {
	once.Do(func() {
		storage = &SharedColumnSchemaStorage{
			m: make(map[Digest][]ColumnSchemaWithCount),
		}
	})
	return storage
}

type ColumnSchemaWithCount struct {
	*columnSchema
	count int // reference count
}

func NewColumnSchemaWithCount(columnSchema *columnSchema) *ColumnSchemaWithCount {
	return &ColumnSchemaWithCount{
		columnSchema: columnSchema,
		count:        1,
	}
}

type SharedColumnSchemaStorage struct {
	// For the table have the same column schema, we will use the same columnSchema object to reduce memory usage.
	// we use a map to store the columnSchema object(in ColumnSchemaWithCount),
	// the key is the hash value of the Column Info of the table info.
	// We use SHA-256 to calculate the hash value to reduce the collision probability.
	// However, there may still have some collisions in some cases,
	// so we use a list to store the ColumnSchemaWithCount object with the same hash value.
	// ColumnSchemaWithCount contains the columnSchema and a reference count.
	// The reference count is used to check whether the columnSchema object can be released.
	// If the reference count is 0, we can release the columnSchema object.
	m     map[Digest][]ColumnSchemaWithCount
	mutex sync.Mutex
}

func (s *columnSchema) sameColumnsAndIndices(columns []*model.ColumnInfo, indices []*model.IndexInfo) bool {
	if len(s.Columns) != len(columns) {
		return false
	}

	for i, col := range s.Columns {
		if col.Name.O != columns[i].Name.O {
			return false
		}
		if !col.FieldType.Equal(&columns[i].FieldType) {
			return false
		}
		if col.ID != columns[i].ID {
			return false
		}
		if col.GetDefaultValue() != columns[i].GetDefaultValue() {
			return false
		}
	}

	if len(s.Indices) != len(indices) {
		return false
	}

	for i, idx := range s.Indices {
		if idx.ID != indices[i].ID {
			return false
		}
		if !idx.Name.Equals(indices[i].Name) {
			return false
		}
		if len(idx.Columns) != len(indices[i].Columns) {
			return false
		}
		for j, col := range idx.Columns {
			if col.Offset != indices[i].Columns[j].Offset {
				return false
			}
		}
		if idx.Unique != indices[i].Unique {
			return false
		}
		if idx.Primary != indices[i].Primary {
			return false
		}
	}
	return true
}

func (s *columnSchema) SameWithTableInfo(tableInfo *model.TableInfo) bool {
	return s.sameColumnsAndIndices(tableInfo.Columns, tableInfo.Indices)
}

// compare the item calculated in hashTableInfo
func (s *columnSchema) equal(columnSchema *columnSchema) bool {
	return s.sameColumnsAndIndices(columnSchema.Columns, columnSchema.Indices)
}

func (s *SharedColumnSchemaStorage) incColumnSchemaCount(columnSchema *columnSchema) {
	s.mutex.Lock()
	defer s.mutex.Unlock()

	colSchemas, ok := s.m[columnSchema.Digest]
	if !ok {
		log.Error("inc column schema count failed, column schema not found", zap.Any("columnSchema", columnSchema))
	}
	for idx, colSchemaWithCount := range colSchemas {
		if colSchemaWithCount.columnSchema.equal(columnSchema) {
			s.m[columnSchema.Digest][idx].count++
			return
		}
	}
	if !ok {
		log.Error("inc column schema count failed, column schema not found", zap.Any("columnSchema", columnSchema))
	}
}

// we should get ColumnSchema By GetOrSetColumnSchema.
// For the object which get columnSchema by this function, we need to set finalizer to ask
// when the object is released, we should call tryReleaseColumnSchema to decrease the reference count of the columnSchema object
// to ensure the gc for column schema.
//
//	eg. runtime.SetFinalizer(ti, func(ti *TableInfo) {
//	    	GetSharedColumnSchemaStorage().tryReleaseColumnSchema(ti.ColumnSchema)
//	   })
func (s *SharedColumnSchemaStorage) GetOrSetColumnSchema(tableInfo *model.TableInfo) *columnSchema {
	digest := hashTableInfo(tableInfo)
	s.mutex.Lock()
	defer s.mutex.Unlock()
	colSchemas, ok := s.m[digest]
	if !ok {
		// generate Column Schema
		columnSchema := newColumnSchema(tableInfo, digest)
		SharedColumnSchemaCountGauge.Inc()
		s.m[digest] = make([]ColumnSchemaWithCount, 1)
		s.m[digest][0] = *NewColumnSchemaWithCount(columnSchema)
		return columnSchema
	} else {
		for idx, colSchemaWithCount := range colSchemas {
			// compare tableInfo to check whether the column schema is the same
			if colSchemaWithCount.columnSchema.SameWithTableInfo(tableInfo) {
				s.m[digest][idx].count++
				return colSchemaWithCount.columnSchema
			}
		}
		// not found the same column info, create a new one
		columnSchema := newColumnSchema(tableInfo, digest)
		SharedColumnSchemaCountGauge.Inc()
		s.m[digest] = append(s.m[digest], *NewColumnSchemaWithCount(columnSchema))
		return columnSchema
	}
}

// This function is used after unmarshal, we need to get shared column schema by the unmarshal result to avoid inused-object.
func (s *SharedColumnSchemaStorage) getOrSetColumnSchemaByColumnSchema(columnSchema *columnSchema) *columnSchema {
	digest := columnSchema.Digest
	s.mutex.Lock()
	defer s.mutex.Unlock()
	colSchemas, ok := s.m[digest]
	if !ok {
		s.m[digest] = make([]ColumnSchemaWithCount, 1)
		s.m[digest][0] = *NewColumnSchemaWithCount(columnSchema)
		return columnSchema
	} else {
		for idx, colSchemaWithCount := range colSchemas {
			// compare tableInfo to check whether the column schema is the same
			if colSchemaWithCount.columnSchema.equal(columnSchema) {
				s.m[digest][idx].count++
				return colSchemaWithCount.columnSchema
			}
		}
		// not found the same column info, add a new one
		s.m[digest] = append(s.m[digest], *NewColumnSchemaWithCount(columnSchema))
		return columnSchema
	}
}

// we call this function when each TableInfo is released,
// we decrease the reference count of the columnSchema object,
// if the reference count is 0, we can release the columnSchema object.
// the release of TableInfo will happens in the following scenarios:
//  1. when the ddlEvent sent to event collector by event service, if they are not in the same node, mc will Marshal the ddlEvent to bytes and send to other node.
//     Thus, after Marshal, this ddlEvent is released, the same as the TableInfo.
//  2. when the dispatcher receive the next ddlEvent, it will catch the new tableInfo, and release the old one. Thus the old tableInfo is released.
//  3. when the ddlEvent flushed successfully, the TableInfo is released.
//     However, the tableInfo is shared with dispatcher, and dispatcher always release later, so we don't need to deal here.
//  4. versionedTableInfo gc will release some tableInfo.
func (s *SharedColumnSchemaStorage) tryReleaseColumnSchema(columnSchema *columnSchema) {
	s.mutex.Lock()
	defer s.mutex.Unlock()
	colSchemas, ok := s.m[columnSchema.Digest]
	if !ok {
		log.Warn("try release column schema failed, column schema not found", zap.Any("columnSchema", columnSchema))
		return
	}
	for idx, colSchemaWithCount := range colSchemas {
		if colSchemaWithCount.columnSchema == columnSchema {
			s.m[columnSchema.Digest][idx].count--
			if s.m[columnSchema.Digest][idx].count == 0 {
				// release the columnSchema object
				SharedColumnSchemaCountGauge.Dec()
				s.m[columnSchema.Digest] = append(s.m[columnSchema.Digest][:idx], s.m[columnSchema.Digest][idx+1:]...)
				if len(s.m[columnSchema.Digest]) == 0 {
					delete(s.m, columnSchema.Digest)
				}
			}
		}
	}
}

// columnSchema is used to store the column schema information of tableInfo.
// columnSchema is shared across multiple tableInfos with the same schema, in order to reduce memory usage.
// we make columnSchema as a private struct, in order to avoid other method to directly create a columnSchema object.
// we only want user to get columnSchema by the function we provide, which will increase the reference count of columnSchema.(GetOrSetColumnSchema)
// If user want to copy columnSchema(shaddow copy), they should use Clone method.
type columnSchema struct {
	// digest of the table info
	Digest Digest `json:"digest"`

	// These fields are copied from model.TableInfo.
	// Columns are listed in the order in which they appear in the schema
	Columns []*model.ColumnInfo `json:"cols"`
	Indices []*model.IndexInfo  `json:"index_info"`
	// PKIsHandle is true when primary key is a single integer column.
	PKIsHandle bool `json:"pk_is_handle"`
	// IsCommonHandle is true when clustered index feature is
	// enabled and the primary key is not a single integer column.
	IsCommonHandle bool `json:"is_common_handle"`
	// UpdateTS is used to record the timestamp of updating the table's schema information.
	// These changing schema operations don't include 'truncate table' and 'rename table'.
	UpdateTS uint64 `json:"update_timestamp"`

	// rest fields are generated
	// ColumnID -> offset in model.TableInfo.Columns
	ColumnsOffset map[int64]int `json:"columns_offset"`
	// Column name -> ColumnID
	NameToColID map[string]int64 `json:"name_to_col_id"`

<<<<<<< HEAD
	HasUniqueColumn bool `json:"has_unique_column"`

	ColumnsFlag map[int64]*ColumnFlagType `json:"columns_flag"`

	// the mounter will choose this index to output delete events
	// special value:
	// HandleIndexPKIsHandle(-1) : pk is handle
	// HandleIndexTableIneligible(-2) : the table is not eligible
	HandleIndexID int64 `json:"handle_index_id"`

	// IndexColumns store the offset of the columns in row changed events for
=======
	// ColumnID -> offset in RowChangedEvents.Columns.
	RowColumnsOffset map[int64]int `json:"row_columns_offset"`

	// store handle key column ids
	handleKeyIDs map[int64]struct{}
	// IndexColumnsOffset store the offset of the columns in row changed events for
>>>>>>> a089ddb1
	// unique index and primary key
	// The reason why we need this is that the Indexes in TableInfo
	// will not contain the PK if it is create in statement like:
	// create table t (a int primary key, b int unique key);
	// Every element in first dimension is a index, and the second dimension is the columns offset
	// for example:
	// table has 3 columns: a, b, c
	// pk: a
	// index1: a, b
	// index2: a, c
	// indexColumnsOffset: [[0], [0, 1], [0, 2]]
	IndexColumns [][]int64 `json:"index_columns_offset"`

	PKIndexOffset []int `json:"pk_index_offset"`

	// The following 3 fields, should only be used to decode datum from the raw value bytes, do not abuse those field.
	// RowColInfos extend the model.ColumnInfo with some extra information
	// it's the same length and order with the model.TableInfo.Columns
	RowColInfos    []rowcodec.ColInfo              `json:"row_col_infos"`
	RowColFieldTps map[int64]*datumTypes.FieldType `json:"row_col_field_tps"`
	// only for new row format decoder
	HandleColID []int64 `json:"handle_col_id"`
	// RowColFieldTpsSlice is used to decode chunk ∂ raw value bytes
	RowColFieldTpsSlice []*datumTypes.FieldType `json:"row_col_field_tps_slice"`

	// number of virtual columns
	VirtualColumnCount int `json:"virtual_column_count"`
	// RowColInfosWithoutVirtualCols is the same as rowColInfos, but without virtual columns
	RowColInfosWithoutVirtualCols *[]rowcodec.ColInfo `json:"row_col_infos_without_virtual_cols"`
	// PreSQL is used to restore pre-calculated sqls for insert/update/delete.
	// When use, we just need to fmt.Sprintf(sql, QuotatableName) to get final SQL.
	PreSQLs map[int]string `json:"pre_sqls"`
}

func (s *columnSchema) Marshal() ([]byte, error) {
	return json.Marshal(s)
}

// If you want to copy columnSchema(shaddow copy), you should use Clone method.
// This function will increase the reference count of the columnSchema object.
func (s *columnSchema) Clone() *columnSchema {
	GetSharedColumnSchemaStorage().incColumnSchemaCount(s)
	return s
}

// TODO: we can optimize the method, to first unmarshal part of columnSchema to ensure whether there have a shared column schema.
func unmarshalJsonToColumnSchema(data []byte) (*columnSchema, error) {
	var colSchema columnSchema
	err := json.Unmarshal(data, &colSchema)
	if err != nil {
		return nil, err
	}

	sharedColumnSchema := GetSharedColumnSchemaStorage().getOrSetColumnSchemaByColumnSchema(&colSchema)
	return sharedColumnSchema, nil
}

// newColumnSchema4Decoder should only be used by the codec decoder for the test purpose,
// do not call this method in the TiCDC code.
func newColumnSchema4Decoder(tableInfo *model.TableInfo) *columnSchema {
	return newColumnSchema(tableInfo, Digest{})
}

// make newColumnSchema as a private method, in order to avoid other method to directly create a columnSchema object.
// we only want user to get columnSchema by GetOrSetColumnSchema or Clone method.
func newColumnSchema(tableInfo *model.TableInfo, digest Digest) *columnSchema {
	colSchema := &columnSchema{
<<<<<<< HEAD
		Digest:          digest,
		Columns:         tableInfo.Columns,
		Indices:         tableInfo.Indices,
		PKIsHandle:      tableInfo.PKIsHandle,
		IsCommonHandle:  tableInfo.IsCommonHandle,
		UpdateTS:        tableInfo.UpdateTS,
		HasUniqueColumn: false,
		ColumnsOffset:   make(map[int64]int, len(tableInfo.Columns)),
		NameToColID:     make(map[string]int64, len(tableInfo.Columns)),
		ColumnsFlag:     make(map[int64]*ColumnFlagType, len(tableInfo.Columns)),
		HandleColID:     []int64{-1},
		HandleIndexID:   HandleIndexTableIneligible,
		RowColInfos:     make([]rowcodec.ColInfo, len(tableInfo.Columns)),
		RowColFieldTps:  make(map[int64]*datumTypes.FieldType, len(tableInfo.Columns)),
=======
		Digest:           digest,
		Columns:          tableInfo.Columns,
		Indices:          tableInfo.Indices,
		PKIsHandle:       tableInfo.PKIsHandle,
		IsCommonHandle:   tableInfo.IsCommonHandle,
		UpdateTS:         tableInfo.UpdateTS,
		ColumnsOffset:    make(map[int64]int, len(tableInfo.Columns)),
		NameToColID:      make(map[string]int64, len(tableInfo.Columns)),
		RowColumnsOffset: make(map[int64]int, len(tableInfo.Columns)),
		handleKeyIDs:     make(map[int64]struct{}),
		HandleColID:      []int64{-1},
		RowColInfos:      make([]rowcodec.ColInfo, len(tableInfo.Columns)),
		RowColFieldTps:   make(map[int64]*datumTypes.FieldType, len(tableInfo.Columns)),
		PKIndexOffset:    make([]int, 0),
>>>>>>> a089ddb1
	}

	colSchema.VirtualColumnCount = 0
	for i, col := range colSchema.Columns {
		colSchema.ColumnsOffset[col.ID] = i
		pkIsHandle := false
		if IsColCDCVisible(col) {
			colSchema.NameToColID[col.Name.O] = col.ID
			pkIsHandle = (tableInfo.PKIsHandle && mysql.HasPriKeyFlag(col.GetFlag())) || col.ID == model.ExtraHandleID
			if pkIsHandle {
				// pk is handle
				colSchema.handleKeyIDs[col.ID] = struct{}{}
				colSchema.HandleColID = []int64{col.ID}
<<<<<<< HEAD
				colSchema.HandleIndexID = HandleIndexPKIsHandle
				colSchema.HasUniqueColumn = true
				colSchema.IndexColumns = append(colSchema.IndexColumns, []int64{col.ID})
=======
				colSchema.IndexColumnsOffset = append(colSchema.IndexColumnsOffset, []int{colSchema.RowColumnsOffset[col.ID]})
				colSchema.PKIndexOffset = []int{colSchema.RowColumnsOffset[col.ID]}
>>>>>>> a089ddb1
			} else if tableInfo.IsCommonHandle {
				colSchema.handleKeyIDs[col.ID] = struct{}{}
				colSchema.HandleColID = colSchema.HandleColID[:0]
				pkIdx := tables.FindPrimaryIndex(tableInfo)
				for _, pkCol := range pkIdx.Columns {
					id := tableInfo.Columns[pkCol.Offset].ID
					colSchema.HandleColID = append(colSchema.HandleColID, id)
				}
			}
		} else {
			colSchema.VirtualColumnCount += 1
		}
		colSchema.RowColInfos[i] = rowcodec.ColInfo{
			ID:            col.ID,
			IsPKHandle:    pkIsHandle,
			Ft:            col.FieldType.Clone(),
			VirtualGenCol: !IsColCDCVisible(col),
		}
		colSchema.RowColFieldTps[col.ID] = colSchema.RowColInfos[i].Ft
		colSchema.RowColFieldTpsSlice = append(colSchema.RowColFieldTpsSlice, colSchema.RowColInfos[i].Ft)
	}

<<<<<<< HEAD
	for _, idx := range colSchema.Indices {
		if colSchema.IsIndexUniqueAndNotNull(idx) {
			colSchema.HasUniqueColumn = true
		}
		if idx.Primary || idx.Unique {
			indexColOffset := make([]int64, 0, len(idx.Columns))
			for _, idxCol := range idx.Columns {
				colInfo := colSchema.Columns[idxCol.Offset]
				if IsColCDCVisible(colInfo) {
					indexColOffset = append(indexColOffset, colInfo.ID)
				}
			}
			if len(indexColOffset) > 0 {
				colSchema.IndexColumns = append(colSchema.IndexColumns, indexColOffset)
			}
		}
	}
=======
>>>>>>> a089ddb1
	colSchema.initRowColInfosWithoutVirtualCols()
	colSchema.InitPreSQLs(tableInfo.Name.O)
	colSchema.initIndex(tableInfo.Name.O)
	return colSchema
}

// GetPkColInfo gets the ColumnInfo of pk if exists.
// Make sure PkIsHandle checked before call this method.
func (s *columnSchema) GetPkColInfo() *model.ColumnInfo {
	for _, colInfo := range s.Columns {
		if mysql.HasPriKeyFlag(colInfo.GetFlag()) {
			return colInfo
		}
	}
	return nil
}

// Cols returns the columns of the table in public state.
func (s *columnSchema) Cols() []*model.ColumnInfo {
	publicColumns := make([]*model.ColumnInfo, len(s.Columns))
	maxOffset := -1
	for _, col := range s.Columns {
		if col.State != model.StatePublic {
			continue
		}
		publicColumns[col.Offset] = col
		if maxOffset < col.Offset {
			maxOffset = col.Offset
		}
	}
	return publicColumns[0 : maxOffset+1]
}

// GetPrimaryKey extract the primary key in a table and return `IndexInfo`
// The returned primary key could be explicit or implicit.
// If there is no explicit primary key in table,
// the first UNIQUE INDEX on NOT NULL columns will be the implicit primary key.
// For more information about implicit primary key, see
// https://dev.mysql.com/doc/refman/8.0/en/invisible-indexes.html
func (s *columnSchema) GetPrimaryKey() *model.IndexInfo {
	var implicitPK *model.IndexInfo

	for _, key := range s.Indices {
		if key.Primary {
			// table has explicit primary key
			return key
		}
		// The case index without any columns should never happen, but still do a check here
		if len(key.Columns) == 0 {
			continue
		}
		// find the first unique key with NOT NULL columns
		if implicitPK == nil && key.Unique {
			// ensure all columns in unique key have NOT NULL flag
			allColNotNull := true
			skip := false
			for _, idxCol := range key.Columns {
				col := model.FindColumnInfo(s.Cols(), idxCol.Name.L)
				// This index has a column in DeleteOnly state,
				// or it is expression index (it defined on a hidden column),
				// it can not be implicit PK, go to next index iterator
				if col == nil || col.Hidden {
					skip = true
					break
				}
				if !mysql.HasNotNullFlag(col.GetFlag()) {
					allColNotNull = false
					break
				}
			}
			if skip {
				continue
			}
			if allColNotNull {
				implicitPK = key
			}
		}
	}
	return implicitPK
}

func (s *columnSchema) initRowColInfosWithoutVirtualCols() {
	if s.VirtualColumnCount == 0 {
		s.RowColInfosWithoutVirtualCols = &s.RowColInfos
		return
	}
	colInfos := make([]rowcodec.ColInfo, 0, len(s.RowColInfos)-s.VirtualColumnCount)
	for i, col := range s.Columns {
		if IsColCDCVisible(col) {
			colInfos = append(colInfos, s.RowColInfos[i])
		}
	}
	if len(colInfos) != len(s.RowColInfos)-s.VirtualColumnCount {
		log.Panic("invalid rowColInfosWithoutVirtualCols",
			zap.Int("len(colInfos)", len(colInfos)),
			zap.Int("len(ti.rowColInfos)", len(s.RowColInfos)),
			zap.Int("ti.virtualColumnCount", s.VirtualColumnCount))
	}
	s.RowColInfosWithoutVirtualCols = &colInfos
}

// The handleKey is chosen by the following rules in the order:
// 1. if the table has primary key, it's the handle key.
// 2. If the table has not null unique key, it's the handle key.
// 3. If the table has no primary key and no not null unique key, it has no handleKey.
func (s *columnSchema) initIndex(tableName string) {
	handleIndexOffset := -1
	hasPrimary := len(s.handleKeyIDs) != 0
	for i, idx := range s.Indices {
		if idx.Primary {
			// append index
			indexColOffset := make([]int, 0, len(idx.Columns))
			for _, idxCol := range idx.Columns {
				colInfo := s.Columns[idxCol.Offset]
				if IsColCDCVisible(colInfo) {
					indexColOffset = append(indexColOffset, s.RowColumnsOffset[colInfo.ID])
				}
			}
			if len(indexColOffset) > 0 {
				s.IndexColumnsOffset = append(s.IndexColumnsOffset, indexColOffset)
				s.PKIndexOffset = indexColOffset
			}
			// check handle key with primary key
			if !hasPrimary {
				for _, col := range idx.Columns {
					s.handleKeyIDs[s.Columns[col.Offset].ID] = struct{}{}
				}
				hasPrimary = true
			}
		} else if idx.Unique {
			hasNotNullUK := true
			// append index
			indexColOffset := make([]int, 0, len(idx.Columns))
			for _, idxCol := range idx.Columns {
				colInfo := s.Columns[idxCol.Offset]
				if IsColCDCVisible(colInfo) {
					indexColOffset = append(indexColOffset, s.RowColumnsOffset[colInfo.ID])
				} else {
					hasNotNullUK = false
				}
				if !mysql.HasNotNullFlag(colInfo.GetFlag()) {
					hasNotNullUK = false
				}
			}
			if len(indexColOffset) > 0 {
				s.IndexColumnsOffset = append(s.IndexColumnsOffset, indexColOffset)
			}
			// check handle key with not null unique key
			if hasPrimary || !hasNotNullUK {
				continue
			}
			if handleIndexOffset < 0 {
				handleIndexOffset = i
			} else {
				if len(s.Indices[handleIndexOffset].Columns) > len(s.Indices[i].Columns) ||
					(len(s.Indices[handleIndexOffset].Columns) == len(s.Indices[i].Columns) &&
						s.Indices[handleIndexOffset].ID > s.Indices[i].ID) {
					handleIndexOffset = i
				}
			}
		}
	}
	if handleIndexOffset < 0 {
		log.Info("not find handle index", zap.String("table", tableName), zap.Any("handleKeyIDs", s.handleKeyIDs))
		return
	}
	selectCols := s.Indices[handleIndexOffset].Columns
	for _, col := range selectCols {
		s.handleKeyIDs[s.Columns[col.Offset].ID] = struct{}{}
	}
}

// TryGetCommonPkColumnIds get the IDs of primary key column if the table has common handle.
func TryGetCommonPkColumnIds(tableInfo *TableInfo) []int64 {
	if !tableInfo.columnSchema.IsCommonHandle {
		return nil
	}
	pkIdx := FindPrimaryIndex(tableInfo.columnSchema)
	pkColIDs := make([]int64, 0, len(pkIdx.Columns))
	for _, idxCol := range pkIdx.Columns {
		pkColIDs = append(pkColIDs, tableInfo.columnSchema.Columns[idxCol.Offset].ID)
	}
	return pkColIDs
}

// FindPrimaryIndex uses to find primary index in columnSchema.
func FindPrimaryIndex(columnSchema *columnSchema) *model.IndexInfo {
	var pkIdx *model.IndexInfo
	for _, idx := range columnSchema.Indices {
		if idx.Primary {
			pkIdx = idx
			break
		}
	}
	return pkIdx
}

// PrimaryPrefixColumnIDs get prefix column ids in primary key.
func PrimaryPrefixColumnIDs(tableInfo *TableInfo) (prefixCols []int64) {
	for _, idx := range tableInfo.columnSchema.Indices {
		if !idx.Primary {
			continue
		}
		for _, col := range idx.Columns {
			if col.Length > 0 && tableInfo.columnSchema.Columns[col.Offset].GetFlen() > col.Length {
				prefixCols = append(prefixCols, tableInfo.columnSchema.Columns[col.Offset].ID)
			}
		}
	}
	return
}

func (s *columnSchema) InitPreSQLs(tableName string) {
	// TODO: find better way to hold the preSQLs
	if len(s.Columns) == 0 {
		log.Warn("table has no columns, should be in test mode", zap.String("table", tableName))
		return
	}
	s.PreSQLs = make(map[int]string)
	s.PreSQLs[preSQLInsert] = s.genPreSQLInsert(false, true)
	s.PreSQLs[preSQLReplace] = s.genPreSQLInsert(true, true)
	s.PreSQLs[preSQLUpdate] = s.genPreSQLUpdate()
}

func (s *columnSchema) genPreSQLInsert(isReplace bool, needPlaceHolder bool) string {
	var builder strings.Builder

	if isReplace {
		builder.WriteString("REPLACE INTO %s")
	} else {
		builder.WriteString("INSERT INTO %s")
	}
	builder.WriteString(" (")
	nonGeneratedColumnCount, columnList := s.getColumnList(false)
	builder.WriteString(columnList)
	builder.WriteString(") VALUES ")

	if needPlaceHolder {
		builder.WriteString("(")
		builder.WriteString(placeHolder(nonGeneratedColumnCount))
		builder.WriteString(")")
	}
	return builder.String()
}

func (s *columnSchema) genPreSQLUpdate() string {
	var builder strings.Builder
	builder.WriteString("UPDATE %s")
	builder.WriteString(" SET ")
	_, columnList := s.getColumnList(true)
	builder.WriteString(columnList)
	return builder.String()
}

// placeHolder returns a string with n placeholders separated by commas
// n must be greater or equal than 1, or the function will panic
func placeHolder(n int) string {
	var builder strings.Builder
	builder.Grow((n-1)*2 + 1)
	for i := 0; i < n; i++ {
		if i > 0 {
			builder.WriteString(",")
		}
		builder.WriteString("?")
	}
	return builder.String()
}

// getColumnList returns non-generated columns number and column names
func (s *columnSchema) getColumnList(isUpdate bool) (int, string) {
	var b strings.Builder
	nonGeneratedColumnCount := 0
	for i, col := range s.Columns {
		if col == nil || col.IsGenerated() {
			continue
		}
		nonGeneratedColumnCount++
		if i > 0 {
			b.WriteString(",")
		}
		b.WriteString(QuoteName(col.Name.O))
		if isUpdate {
			b.WriteString(" = ?")
		}
	}
	return nonGeneratedColumnCount, b.String()
}

func (s *columnSchema) getColumnSchemaWithoutVirtualColumns() *columnSchema {
	newColumnSchema := &columnSchema{
		Digest:                        s.Digest,
		Columns:                       s.Columns,
		Indices:                       s.Indices,
		PKIsHandle:                    s.PKIsHandle,
		IsCommonHandle:                s.IsCommonHandle,
		UpdateTS:                      s.UpdateTS,
		ColumnsOffset:                 s.ColumnsOffset,
		NameToColID:                   s.NameToColID,
<<<<<<< HEAD
		HasUniqueColumn:               s.HasUniqueColumn,
		ColumnsFlag:                   s.ColumnsFlag,
		HandleIndexID:                 s.HandleIndexID,
		IndexColumns:                  s.IndexColumns,
=======
		RowColumnsOffset:              s.RowColumnsOffset,
		handleKeyIDs:                  s.handleKeyIDs,
		IndexColumnsOffset:            s.IndexColumnsOffset,
>>>>>>> a089ddb1
		RowColInfos:                   s.RowColInfos,
		RowColFieldTps:                s.RowColFieldTps,
		HandleColID:                   s.HandleColID,
		RowColFieldTpsSlice:           s.RowColFieldTpsSlice,
		VirtualColumnCount:            s.VirtualColumnCount,
		RowColInfosWithoutVirtualCols: s.RowColInfosWithoutVirtualCols,
		PreSQLs:                       s.PreSQLs,
	}
	newColumnSchema.Columns = make([]*model.ColumnInfo, 0, len(s.Columns))
	rowColumnsCurrentOffset := 0
	columnsOffset := make(map[string]int, len(newColumnSchema.Columns))
	for _, srcCol := range newColumnSchema.Columns {
		if !IsColCDCVisible(srcCol) {
			continue
		}
		colInfo := srcCol.Clone()
		colInfo.Offset = rowColumnsCurrentOffset
		newColumnSchema.Columns = append(newColumnSchema.Columns, colInfo)
		columnsOffset[colInfo.Name.O] = rowColumnsCurrentOffset
		rowColumnsCurrentOffset += 1
	}
	// Keep all the index info even if it contains virtual columns for simplicity
	for _, indexInfo := range newColumnSchema.Indices {
		for _, col := range indexInfo.Columns {
			col.Offset = columnsOffset[col.Name.O]
		}
	}
	return newColumnSchema
}<|MERGE_RESOLUTION|>--- conflicted
+++ resolved
@@ -356,26 +356,9 @@
 	// Column name -> ColumnID
 	NameToColID map[string]int64 `json:"name_to_col_id"`
 
-<<<<<<< HEAD
-	HasUniqueColumn bool `json:"has_unique_column"`
-
-	ColumnsFlag map[int64]*ColumnFlagType `json:"columns_flag"`
-
-	// the mounter will choose this index to output delete events
-	// special value:
-	// HandleIndexPKIsHandle(-1) : pk is handle
-	// HandleIndexTableIneligible(-2) : the table is not eligible
-	HandleIndexID int64 `json:"handle_index_id"`
-
-	// IndexColumns store the offset of the columns in row changed events for
-=======
-	// ColumnID -> offset in RowChangedEvents.Columns.
-	RowColumnsOffset map[int64]int `json:"row_columns_offset"`
-
 	// store handle key column ids
 	handleKeyIDs map[int64]struct{}
-	// IndexColumnsOffset store the offset of the columns in row changed events for
->>>>>>> a089ddb1
+	// IndexColumns store the colID of the columns in row changed events for
 	// unique index and primary key
 	// The reason why we need this is that the Indexes in TableInfo
 	// will not contain the PK if it is create in statement like:
@@ -387,9 +370,10 @@
 	// index1: a, b
 	// index2: a, c
 	// indexColumnsOffset: [[0], [0, 1], [0, 2]]
-	IndexColumns [][]int64 `json:"index_columns_offset"`
-
-	PKIndexOffset []int `json:"pk_index_offset"`
+	IndexColumns [][]int64 `json:"index_columns"`
+
+	// PKIndex store the colID of the columns in row changed events for primary key
+	PKIndex []int64 `json:"pk_index"`
 
 	// The following 3 fields, should only be used to decode datum from the raw value bytes, do not abuse those field.
 	// RowColInfos extend the model.ColumnInfo with some extra information
@@ -443,37 +427,19 @@
 // we only want user to get columnSchema by GetOrSetColumnSchema or Clone method.
 func newColumnSchema(tableInfo *model.TableInfo, digest Digest) *columnSchema {
 	colSchema := &columnSchema{
-<<<<<<< HEAD
-		Digest:          digest,
-		Columns:         tableInfo.Columns,
-		Indices:         tableInfo.Indices,
-		PKIsHandle:      tableInfo.PKIsHandle,
-		IsCommonHandle:  tableInfo.IsCommonHandle,
-		UpdateTS:        tableInfo.UpdateTS,
-		HasUniqueColumn: false,
-		ColumnsOffset:   make(map[int64]int, len(tableInfo.Columns)),
-		NameToColID:     make(map[string]int64, len(tableInfo.Columns)),
-		ColumnsFlag:     make(map[int64]*ColumnFlagType, len(tableInfo.Columns)),
-		HandleColID:     []int64{-1},
-		HandleIndexID:   HandleIndexTableIneligible,
-		RowColInfos:     make([]rowcodec.ColInfo, len(tableInfo.Columns)),
-		RowColFieldTps:  make(map[int64]*datumTypes.FieldType, len(tableInfo.Columns)),
-=======
-		Digest:           digest,
-		Columns:          tableInfo.Columns,
-		Indices:          tableInfo.Indices,
-		PKIsHandle:       tableInfo.PKIsHandle,
-		IsCommonHandle:   tableInfo.IsCommonHandle,
-		UpdateTS:         tableInfo.UpdateTS,
-		ColumnsOffset:    make(map[int64]int, len(tableInfo.Columns)),
-		NameToColID:      make(map[string]int64, len(tableInfo.Columns)),
-		RowColumnsOffset: make(map[int64]int, len(tableInfo.Columns)),
-		handleKeyIDs:     make(map[int64]struct{}),
-		HandleColID:      []int64{-1},
-		RowColInfos:      make([]rowcodec.ColInfo, len(tableInfo.Columns)),
-		RowColFieldTps:   make(map[int64]*datumTypes.FieldType, len(tableInfo.Columns)),
-		PKIndexOffset:    make([]int, 0),
->>>>>>> a089ddb1
+		Digest:         digest,
+		Columns:        tableInfo.Columns,
+		Indices:        tableInfo.Indices,
+		PKIsHandle:     tableInfo.PKIsHandle,
+		IsCommonHandle: tableInfo.IsCommonHandle,
+		UpdateTS:       tableInfo.UpdateTS,
+		ColumnsOffset:  make(map[int64]int, len(tableInfo.Columns)),
+		NameToColID:    make(map[string]int64, len(tableInfo.Columns)),
+		handleKeyIDs:   make(map[int64]struct{}),
+		HandleColID:    []int64{-1},
+		RowColInfos:    make([]rowcodec.ColInfo, len(tableInfo.Columns)),
+		RowColFieldTps: make(map[int64]*datumTypes.FieldType, len(tableInfo.Columns)),
+		PKIndex:        make([]int64, 0),
 	}
 
 	colSchema.VirtualColumnCount = 0
@@ -487,14 +453,8 @@
 				// pk is handle
 				colSchema.handleKeyIDs[col.ID] = struct{}{}
 				colSchema.HandleColID = []int64{col.ID}
-<<<<<<< HEAD
-				colSchema.HandleIndexID = HandleIndexPKIsHandle
-				colSchema.HasUniqueColumn = true
 				colSchema.IndexColumns = append(colSchema.IndexColumns, []int64{col.ID})
-=======
-				colSchema.IndexColumnsOffset = append(colSchema.IndexColumnsOffset, []int{colSchema.RowColumnsOffset[col.ID]})
-				colSchema.PKIndexOffset = []int{colSchema.RowColumnsOffset[col.ID]}
->>>>>>> a089ddb1
+				colSchema.PKIndex = []int64{col.ID}
 			} else if tableInfo.IsCommonHandle {
 				colSchema.handleKeyIDs[col.ID] = struct{}{}
 				colSchema.HandleColID = colSchema.HandleColID[:0]
@@ -517,26 +477,6 @@
 		colSchema.RowColFieldTpsSlice = append(colSchema.RowColFieldTpsSlice, colSchema.RowColInfos[i].Ft)
 	}
 
-<<<<<<< HEAD
-	for _, idx := range colSchema.Indices {
-		if colSchema.IsIndexUniqueAndNotNull(idx) {
-			colSchema.HasUniqueColumn = true
-		}
-		if idx.Primary || idx.Unique {
-			indexColOffset := make([]int64, 0, len(idx.Columns))
-			for _, idxCol := range idx.Columns {
-				colInfo := colSchema.Columns[idxCol.Offset]
-				if IsColCDCVisible(colInfo) {
-					indexColOffset = append(indexColOffset, colInfo.ID)
-				}
-			}
-			if len(indexColOffset) > 0 {
-				colSchema.IndexColumns = append(colSchema.IndexColumns, indexColOffset)
-			}
-		}
-	}
-=======
->>>>>>> a089ddb1
 	colSchema.initRowColInfosWithoutVirtualCols()
 	colSchema.InitPreSQLs(tableInfo.Name.O)
 	colSchema.initIndex(tableInfo.Name.O)
@@ -648,16 +588,16 @@
 	for i, idx := range s.Indices {
 		if idx.Primary {
 			// append index
-			indexColOffset := make([]int, 0, len(idx.Columns))
+			indexColOffset := make([]int64, 0, len(idx.Columns))
 			for _, idxCol := range idx.Columns {
 				colInfo := s.Columns[idxCol.Offset]
 				if IsColCDCVisible(colInfo) {
-					indexColOffset = append(indexColOffset, s.RowColumnsOffset[colInfo.ID])
+					indexColOffset = append(indexColOffset, colInfo.ID)
 				}
 			}
 			if len(indexColOffset) > 0 {
-				s.IndexColumnsOffset = append(s.IndexColumnsOffset, indexColOffset)
-				s.PKIndexOffset = indexColOffset
+				s.IndexColumns = append(s.IndexColumns, indexColOffset)
+				s.PKIndex = indexColOffset
 			}
 			// check handle key with primary key
 			if !hasPrimary {
@@ -669,11 +609,11 @@
 		} else if idx.Unique {
 			hasNotNullUK := true
 			// append index
-			indexColOffset := make([]int, 0, len(idx.Columns))
+			indexColOffset := make([]int64, 0, len(idx.Columns))
 			for _, idxCol := range idx.Columns {
 				colInfo := s.Columns[idxCol.Offset]
 				if IsColCDCVisible(colInfo) {
-					indexColOffset = append(indexColOffset, s.RowColumnsOffset[colInfo.ID])
+					indexColOffset = append(indexColOffset, colInfo.ID)
 				} else {
 					hasNotNullUK = false
 				}
@@ -682,7 +622,7 @@
 				}
 			}
 			if len(indexColOffset) > 0 {
-				s.IndexColumnsOffset = append(s.IndexColumnsOffset, indexColOffset)
+				s.IndexColumns = append(s.IndexColumns, indexColOffset)
 			}
 			// check handle key with not null unique key
 			if hasPrimary || !hasNotNullUK {
@@ -835,16 +775,8 @@
 		UpdateTS:                      s.UpdateTS,
 		ColumnsOffset:                 s.ColumnsOffset,
 		NameToColID:                   s.NameToColID,
-<<<<<<< HEAD
-		HasUniqueColumn:               s.HasUniqueColumn,
-		ColumnsFlag:                   s.ColumnsFlag,
-		HandleIndexID:                 s.HandleIndexID,
+		handleKeyIDs:                  s.handleKeyIDs,
 		IndexColumns:                  s.IndexColumns,
-=======
-		RowColumnsOffset:              s.RowColumnsOffset,
-		handleKeyIDs:                  s.handleKeyIDs,
-		IndexColumnsOffset:            s.IndexColumnsOffset,
->>>>>>> a089ddb1
 		RowColInfos:                   s.RowColInfos,
 		RowColFieldTps:                s.RowColFieldTps,
 		HandleColID:                   s.HandleColID,
