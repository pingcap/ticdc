// Copyright 2025 PingCAP, Inc.
//
// Licensed under the Apache License, Version 2.0 (the "License");
// you may not use this file except in compliance with the License.
// You may obtain a copy of the License at
//
//     http://www.apache.org/licenses/LICENSE-2.0
//
// Unless required by applicable law or agreed to in writing, software
// distributed under the License is distributed on an "AS IS" BASIS,
// See the License for the specific language governing permissions and
// limitations under the License.

package common

import (
	"encoding/binary"
	"encoding/json"
	"fmt"
	"runtime"
	"strings"
	"sync"

	"github.com/pingcap/log"
	"github.com/pingcap/tidb/pkg/meta/model"
	"github.com/pingcap/tidb/pkg/types"
	"github.com/pingcap/tidb/pkg/util/rowcodec"
	"github.com/pingcap/tiflow/pkg/util"
	"github.com/tinylib/msgp/msgp"
	"go.uber.org/zap"
)

// ColumnFlagType is for encapsulating the flag operations for different flags.
type ColumnFlagType util.Flag

func (c *ColumnFlagType) Msgsize() int {
	return 8
}

func (c ColumnFlagType) MarshalMsg(b []byte) ([]byte, error) {
	return msgp.AppendUint64(b, uint64(c)), nil
}

func (c *ColumnFlagType) UnmarshalMsg(b []byte) (rest []byte, err error) {
	var value uint64
	value, rest, err = msgp.ReadUint64Bytes(b)
	if err != nil {
		return nil, err
	}
	*c = ColumnFlagType(value)
	return rest, nil
}

func (c ColumnFlagType) EncodeMsg(en *msgp.Writer) error {
	return en.WriteUint64(uint64(c))
}

func (c *ColumnFlagType) DecodeMsg(dc *msgp.Reader) error {
	value, err := dc.ReadUint64()
	if err != nil {
		return err
	}
	*c = ColumnFlagType(value)
	return nil
}

const (
	// BinaryFlag means the column charset is binary
	BinaryFlag ColumnFlagType = 1 << ColumnFlagType(iota)
	// HandleKeyFlag means the column is selected as the handle key
	// The handleKey is chosen by the following rules in the order:
	// 1. if the table has primary key, it's the handle key.
	// 2. If the table has not null unique key, it's the handle key.
	// 3. If the table has no primary key and no not null unique key, it has no handleKey.
	HandleKeyFlag
	// GeneratedColumnFlag means the column is a generated column
	GeneratedColumnFlag
	// PrimaryKeyFlag means the column is primary key
	PrimaryKeyFlag
	// UniqueKeyFlag means the column is unique key
	UniqueKeyFlag
	// MultipleKeyFlag means the column is multiple key
	MultipleKeyFlag
	// NullableFlag means the column is nullable
	NullableFlag
	// UnsignedFlag means the column stores an unsigned integer
	UnsignedFlag
)

func NewColumnFlagType(flag ColumnFlagType) *ColumnFlagType {
	f := ColumnFlagType(flag)
	return &f
}

// SetIsBinary sets BinaryFlag
func (b *ColumnFlagType) SetIsBinary() {
	(*Flag)(b).Add(Flag(BinaryFlag))
}

// UnsetIsBinary unsets BinaryFlag
func (b *ColumnFlagType) UnsetIsBinary() {
	(*Flag)(b).Remove(Flag(BinaryFlag))
}

// IsBinary shows whether BinaryFlag is set
func (b *ColumnFlagType) IsBinary() bool {
	return (*Flag)(b).HasAll(Flag(BinaryFlag))
}

// SetIsHandleKey sets HandleKey
func (b *ColumnFlagType) SetIsHandleKey() {
	(*Flag)(b).Add(Flag(HandleKeyFlag))
}

// UnsetIsHandleKey unsets HandleKey
func (b *ColumnFlagType) UnsetIsHandleKey() {
	(*Flag)(b).Remove(Flag(HandleKeyFlag))
}

// IsHandleKey shows whether HandleKey is set
func (b *ColumnFlagType) IsHandleKey() bool {
	return (*Flag)(b).HasAll(Flag(HandleKeyFlag))
}

// SetIsGeneratedColumn sets GeneratedColumn
func (b *ColumnFlagType) SetIsGeneratedColumn() {
	(*Flag)(b).Add(Flag(GeneratedColumnFlag))
}

// UnsetIsGeneratedColumn unsets GeneratedColumn
func (b *ColumnFlagType) UnsetIsGeneratedColumn() {
	(*Flag)(b).Remove(Flag(GeneratedColumnFlag))
}

// IsGeneratedColumn shows whether GeneratedColumn is set
func (b *ColumnFlagType) IsGeneratedColumn() bool {
	return (*Flag)(b).HasAll(Flag(GeneratedColumnFlag))
}

// SetIsPrimaryKey sets PrimaryKeyFlag
func (b *ColumnFlagType) SetIsPrimaryKey() {
	(*Flag)(b).Add(Flag(PrimaryKeyFlag))
}

// UnsetIsPrimaryKey unsets PrimaryKeyFlag
func (b *ColumnFlagType) UnsetIsPrimaryKey() {
	(*Flag)(b).Remove(Flag(PrimaryKeyFlag))
}

// IsPrimaryKey shows whether PrimaryKeyFlag is set
func (b *ColumnFlagType) IsPrimaryKey() bool {
	return (*Flag)(b).HasAll(Flag(PrimaryKeyFlag))
}

// SetIsUniqueKey sets UniqueKeyFlag
func (b *ColumnFlagType) SetIsUniqueKey() {
	(*Flag)(b).Add(Flag(UniqueKeyFlag))
}

// UnsetIsUniqueKey unsets UniqueKeyFlag
func (b *ColumnFlagType) UnsetIsUniqueKey() {
	(*Flag)(b).Remove(Flag(UniqueKeyFlag))
}

// IsUniqueKey shows whether UniqueKeyFlag is set
func (b *ColumnFlagType) IsUniqueKey() bool {
	return (*Flag)(b).HasAll(Flag(UniqueKeyFlag))
}

// IsMultipleKey shows whether MultipleKeyFlag is set
func (b *ColumnFlagType) IsMultipleKey() bool {
	return (*Flag)(b).HasAll(Flag(MultipleKeyFlag))
}

// SetIsMultipleKey sets MultipleKeyFlag
func (b *ColumnFlagType) SetIsMultipleKey() {
	(*Flag)(b).Add(Flag(MultipleKeyFlag))
}

// UnsetIsMultipleKey unsets MultipleKeyFlag
func (b *ColumnFlagType) UnsetIsMultipleKey() {
	(*Flag)(b).Remove(Flag(MultipleKeyFlag))
}

// IsNullable shows whether NullableFlag is set
func (b *ColumnFlagType) IsNullable() bool {
	return (*Flag)(b).HasAll(Flag(NullableFlag))
}

// SetIsNullable sets NullableFlag
func (b *ColumnFlagType) SetIsNullable() {
	(*Flag)(b).Add(Flag(NullableFlag))
}

// UnsetIsNullable unsets NullableFlag
func (b *ColumnFlagType) UnsetIsNullable() {
	(*Flag)(b).Remove(Flag(NullableFlag))
}

// IsUnsigned shows whether UnsignedFlag is set
func (b *ColumnFlagType) IsUnsigned() bool {
	return (*Flag)(b).HasAll(Flag(UnsignedFlag))
}

// SetIsUnsigned sets UnsignedFlag
func (b *ColumnFlagType) SetIsUnsigned() {
	(*Flag)(b).Add(Flag(UnsignedFlag))
}

// UnsetIsUnsigned unsets UnsignedFlag
func (b *ColumnFlagType) UnsetIsUnsigned() {
	(*Flag)(b).Remove(Flag(UnsignedFlag))
}

// QuoteSchema quotes a full table name
func QuoteSchema(schema string, table string) string {
	var builder strings.Builder
	builder.WriteString("`")
	builder.WriteString(EscapeName(schema))
	builder.WriteString("`.`")
	builder.WriteString(EscapeName(table))
	builder.WriteString("`")
	return builder.String()
}

// QuoteName wraps a name with "`"
func QuoteName(name string) string {
	return "`" + EscapeName(name) + "`"
}

// EscapeName replaces all "`" in name with double "`"
func EscapeName(name string) string {
	return strings.Replace(name, "`", "``", -1)
}

const (
	// HandleIndexPKIsHandle represents that the handle index is the pk and the pk is the handle
	HandleIndexPKIsHandle = -1
	// HandleIndexTableIneligible represents that the table is ineligible
	HandleIndexTableIneligible = -2
)

const (
	preSQLInsert = iota
	preSQLReplace
	preSQLUpdate
	preSQLDelete
)

// TableInfo provides meta data describing a DB table.
type TableInfo struct {
	SchemaID int64 `json:"schema-id"`
	// NOTICE: We probably store the logical ID inside TableName,
	// not the physical ID.
	// For normal table, there is only one ID, which is the physical ID.
	// AKA TIDB_TABLE_ID.
	// For partitioned table, there are two kinds of ID:
	// 1. TIDB_PARTITION_ID is the physical ID of the partition.
	// 2. TIDB_TABLE_ID is the logical ID of the table.
	// In general, we always use the physical ID to represent a table, but we
	// record the logical ID from the DDL event(job.BinlogInfo.TableInfo).
	// So be careful when using the TableInfo.
	TableName TableName `json:"table-name"`
	Charset   string    `json:"charset"`
	Collate   string    `json:"collate"`
	Comment   string    `json:"comment"`

	columnSchema *columnSchema `json:"-"`

	preSQLs struct {
		mutex         sync.Mutex
		isInitialized bool
		m             [4]string
	} `json:"-"`
}

func (ti *TableInfo) InitPrivateFields() {
	if ti == nil {
		return
	}

	ti.preSQLs.mutex.Lock()
	defer ti.preSQLs.mutex.Unlock()
	if ti.preSQLs.isInitialized {
		return
	}

	ti.TableName.quotedName = ti.TableName.QuoteString()
	ti.preSQLs.m[preSQLInsert] = fmt.Sprintf(ti.columnSchema.PreSQLs[preSQLInsert], ti.TableName.QuoteString())
	ti.preSQLs.m[preSQLReplace] = fmt.Sprintf(ti.columnSchema.PreSQLs[preSQLReplace], ti.TableName.QuoteString())
	ti.preSQLs.m[preSQLUpdate] = fmt.Sprintf(ti.columnSchema.PreSQLs[preSQLUpdate], ti.TableName.QuoteString())
	ti.preSQLs.isInitialized = true
}

func (ti *TableInfo) Marshal() ([]byte, error) {
	// otherField | columnSchemaData | columnSchemaDataSize
	data, err := json.Marshal(ti)
	if err != nil {
		return nil, err
	}
	columnSchemaData, err := ti.columnSchema.Marshal()
	if err != nil {
		return nil, err
	}
	columnSchemaDataSize := len(columnSchemaData)
	sizeByte := make([]byte, 8)
	binary.BigEndian.PutUint64(sizeByte, uint64(columnSchemaDataSize))
	data = append(data, columnSchemaData...)
	data = append(data, sizeByte...)
	return data, nil
}

func UnmarshalJSONToTableInfo(data []byte) (*TableInfo, error) {
	// otherField | columnSchemaData | columnSchemaDataSize
	ti := &TableInfo{}
	var err error
	var columnSchemaDataSize uint64
	columnSchemaDataSizeValue := data[len(data)-8:]
	columnSchemaDataSize = binary.BigEndian.Uint64(columnSchemaDataSizeValue)

	columnSchemaData := data[len(data)-8-int(columnSchemaDataSize) : len(data)-8]
	restData := data[:len(data)-8-int(columnSchemaDataSize)]

	err = json.Unmarshal(restData, ti)
	if err != nil {
		return nil, err
	}

	ti.columnSchema, err = unmarshalJsonToColumnSchema(columnSchemaData)
	if err != nil {
		return nil, err
	}

	// when this tableInfo is released, we need to cut down the reference count of the columnSchema
	// This function should be appear when tableInfo is created as a pair.
	runtime.SetFinalizer(ti, func(ti *TableInfo) {
		GetSharedColumnSchemaStorage().tryReleaseColumnSchema(ti.columnSchema)
	})
	return ti, nil
}

func (ti *TableInfo) ShadowCopyColumnSchema() *columnSchema {
	return ti.columnSchema.Clone()
}

func (ti *TableInfo) GetColumns() []*model.ColumnInfo {
	return ti.columnSchema.Columns
}

func (ti *TableInfo) GetIndices() []*model.IndexInfo {
	return ti.columnSchema.Indices
}

func (ti *TableInfo) GetColumnsOffset() map[int64]int {
	return ti.columnSchema.ColumnsOffset
}

func (ti *TableInfo) GetIndexColumnsOffset() [][]int {
	return ti.columnSchema.IndexColumnsOffset
}

func (ti *TableInfo) PKIsHandle() bool {
	return ti.columnSchema.PKIsHandle
}

func (ti *TableInfo) GetPKIndexOffset() []int {
	return ti.columnSchema.PKIndexOffset
}

func (ti *TableInfo) UpdateTS() uint64 {
	return ti.columnSchema.UpdateTS
}

func (ti *TableInfo) GetColumnsFlag() map[int64]*ColumnFlagType {
	return ti.columnSchema.ColumnsFlag
}

func (ti *TableInfo) GetPreInsertSQL() string {
	if ti.preSQLs.m[preSQLInsert] == "" {
		log.Panic("preSQLs[preSQLInsert] is not initialized")
	}
	return ti.preSQLs.m[preSQLInsert]
}

func (ti *TableInfo) GetPreReplaceSQL() string {
	if ti.preSQLs.m[preSQLReplace] == "" {
		log.Panic("preSQLs[preSQLReplace] is not initialized")
	}
	return ti.preSQLs.m[preSQLReplace]
}

func (ti *TableInfo) GetPreUpdateSQL() string {
	if ti.preSQLs.m[preSQLUpdate] == "" {
		log.Panic("preSQLs[preSQLUpdate] is not initialized")
	}
	return ti.preSQLs.m[preSQLUpdate]
}

// GetColumnInfo returns the column info by ID
func (ti *TableInfo) GetColumnInfo(colID int64) (info *model.ColumnInfo, exist bool) {
	colOffset, exist := ti.columnSchema.ColumnsOffset[colID]
	if !exist {
		return nil, false
	}
	return ti.columnSchema.Columns[colOffset], true
}

// ForceGetColumnInfo return the column info by ID
// Caller must ensure `colID` exists
func (ti *TableInfo) ForceGetColumnInfo(colID int64) *model.ColumnInfo {
	colInfo, ok := ti.GetColumnInfo(colID)
	if !ok {
		log.Panic("invalid column id", zap.Int64("columnID", colID))
	}
	return colInfo
}

// ForceGetColumnFlagType return the column flag type by ID
// Caller must ensure `colID` exists
func (ti *TableInfo) ForceGetColumnFlagType(colID int64) *ColumnFlagType {
	flag, ok := ti.columnSchema.ColumnsFlag[colID]
	if !ok {
		log.Panic("invalid column id", zap.Int64("columnID", colID))
	}
	return flag
}

// ForceGetColumnName return the column name by ID
// Caller must ensure `colID` exists
func (ti *TableInfo) ForceGetColumnName(colID int64) string {
	return ti.ForceGetColumnInfo(colID).Name.O
}

// ForceGetColumnIDByName return column ID by column name
// Caller must ensure `colID` exists
func (ti *TableInfo) ForceGetColumnIDByName(name string) int64 {
	colID, ok := ti.columnSchema.NameToColID[name]
	if !ok {
		log.Panic("invalid column name", zap.String("column", name))
	}
	return colID
}

// GetSchemaName returns the schema name of the table
func (ti *TableInfo) GetSchemaName() string {
	return ti.TableName.Schema
}

// GetTableName returns the table name of the table
func (ti *TableInfo) GetTableName() string {
	return ti.TableName.Table
}

// GetSchemaNamePtr returns the pointer to the schema name of the table
func (ti *TableInfo) GetSchemaNamePtr() *string {
	return &ti.TableName.Schema
}

// GetTableNamePtr returns the pointer to the table name of the table
func (ti *TableInfo) GetTableNamePtr() *string {
	return &ti.TableName.Table
}

// IsPartitionTable returns whether the table is partition table
func (ti *TableInfo) IsPartitionTable() bool {
	return ti.TableName.IsPartition
}

// GetRowColInfos returns all column infos for rowcodec
func (ti *TableInfo) GetRowColInfos() ([]int64, map[int64]*types.FieldType, []rowcodec.ColInfo) {
	return ti.columnSchema.HandleColID, ti.columnSchema.RowColFieldTps, ti.columnSchema.RowColInfos
}

// GetFieldSlice returns the field types of all columns
func (ti *TableInfo) GetFieldSlice() []*types.FieldType {
	return ti.columnSchema.RowColFieldTpsSlice
}

// GetColInfosForRowChangedEvent return column infos for non-virtual columns
// The column order in the result is the same as the order in its corresponding RowChangedEvent
func (ti *TableInfo) GetColInfosForRowChangedEvent() []rowcodec.ColInfo {
	return *ti.columnSchema.RowColInfosWithoutVirtualCols
}

func (ti *TableInfo) GetColumnFlags() map[int64]*ColumnFlagType {
	return ti.columnSchema.ColumnsFlag
}

// IsColCDCVisible returns whether the col is visible for CDC
func IsColCDCVisible(col *model.ColumnInfo) bool {
	// this column is a virtual generated column
	if col.IsGenerated() && !col.GeneratedStored {
		return false
	}
	return true
}

// HasVirtualColumns returns whether the table has virtual columns
func (ti *TableInfo) HasVirtualColumns() bool {
	return ti.columnSchema.VirtualColumnCount > 0
}

// GetIndex return the corresponding index by the given name.
func (ti *TableInfo) GetIndex(name string) *model.IndexInfo {
	for _, index := range ti.columnSchema.Indices {
		if index != nil && index.Name.O == name {
			return index
		}
	}
	return nil
}

// IndexByName returns the index columns and offsets of the corresponding index by name
func (ti *TableInfo) IndexByName(name string) ([]string, []int, bool) {
	index := ti.GetIndex(name)
	if index == nil {
		return nil, nil, false
	}
	names := make([]string, 0, len(index.Columns))
	offset := make([]int, 0, len(index.Columns))
	for _, col := range index.Columns {
		names = append(names, col.Name.O)
		offset = append(offset, col.Offset)
	}
	return names, offset, true
}

// OffsetsByNames returns the column offsets of the corresponding columns by names
// If any column does not exist, return false
func (ti *TableInfo) OffsetsByNames(names []string) ([]int, bool) {
	// todo: optimize it
	columnOffsets := make(map[string]int, len(ti.columnSchema.Columns))
	for _, col := range ti.columnSchema.Columns {
		if col != nil {
			columnOffsets[col.Name.O] = col.Offset
		}
	}

	result := make([]int, 0, len(names))
	for _, col := range names {
		offset, ok := columnOffsets[col]
		if !ok {
			return nil, false
		}
		result = append(result, offset)
	}

	return result, true
}

func (ti *TableInfo) HasHandleKey() bool {
	return ti.columnSchema.GetPkColInfo() != nil
}

func (ti *TableInfo) GetPkColInfo() *model.ColumnInfo {
	return ti.columnSchema.GetPkColInfo()
}

// GetPrimaryKeyColumnNames returns the primary key column names
func (ti *TableInfo) GetPrimaryKeyColumnNames() []string {
	var result []string
	if ti.columnSchema.PKIsHandle {
		result = append(result, ti.columnSchema.GetPkColInfo().Name.O)
		return result
	}

	indexInfo := ti.columnSchema.GetPrimaryKey()
	if indexInfo != nil {
		for _, col := range indexInfo.Columns {
			result = append(result, col.Name.O)
		}
	}
	return result
}

<<<<<<< HEAD
func NewTableInfo(schemaName string, tableName string, tableID int64, isPartition bool, columnSchema *columnSchema, charset, collate, comment string) *TableInfo {
	ti := &TableInfo{
		Charset: charset,
		Collate: collate,
		Comment: comment,
=======
func newTableInfo(schema, table string, tableID int64, isPartition bool, columnSchema *columnSchema) *TableInfo {
	ti := &TableInfo{
		SchemaID: tableID,
>>>>>>> 4e506534
		TableName: TableName{
			Schema:      schema,
			Table:       table,
			TableID:     tableID,
			IsPartition: isPartition,
			quotedName:  QuoteSchema(schema, table),
		},
		columnSchema: columnSchema,
	}
	return ti
}

func NewTableInfo(schemaName string, tableName string, tableID int64, isPartition bool, columnSchema *columnSchema) *TableInfo {
	ti := newTableInfo(schemaName, tableName, tableID, isPartition, columnSchema)

	// when this tableInfo is released, we need to cut down the reference count of the columnSchema
	// This function should be appeared when tableInfo is created as a pair.
	runtime.SetFinalizer(ti, func(ti *TableInfo) {
		GetSharedColumnSchemaStorage().tryReleaseColumnSchema(ti.columnSchema)
	})

	return ti
}

// WrapTableInfo creates a TableInfo from a model.TableInfo
func WrapTableInfo(schemaName string, info *model.TableInfo) *TableInfo {
	// search column schema object
	sharedColumnSchemaStorage := GetSharedColumnSchemaStorage()
	columnSchema := sharedColumnSchemaStorage.GetOrSetColumnSchema(info)
	return NewTableInfo(schemaName, info.Name.O, info.ID, info.GetPartitionInfo() != nil, columnSchema, info.Charset, info.Collate, info.Comment)
}

// NewTableInfo4Decoder is only used by the codec decoder for the test purpose,
// do not call this method on the production code.
func NewTableInfo4Decoder(schema string, tableInfo *model.TableInfo) *TableInfo {
	cs := newColumnSchema4Decoder(tableInfo)
	return newTableInfo(schema, tableInfo.Name.O, tableInfo.ID, tableInfo.GetPartitionInfo() != nil, cs)
}

// GetColumnDefaultValue returns the default definition of a column.
func GetColumnDefaultValue(col *model.ColumnInfo) interface{} {
	defaultValue := col.GetDefaultValue()
	if defaultValue == nil {
		defaultValue = col.GetOriginDefaultValue()
	}
	defaultDatum := types.NewDatum(defaultValue)
	return defaultDatum.GetValue()
}

// BuildTiDBTableInfoWithoutVirtualColumns build a TableInfo without virual columns from the source table info
func BuildTiDBTableInfoWithoutVirtualColumns(source *TableInfo) *TableInfo {
	newColumnSchema := source.columnSchema.getColumnSchemaWithoutVirtualColumns()
	tableInfo := &TableInfo{
		TableName:    source.TableName,
		columnSchema: newColumnSchema,
	}

	tableInfo.InitPrivateFields()
	return tableInfo
}<|MERGE_RESOLUTION|>--- conflicted
+++ resolved
@@ -573,17 +573,9 @@
 	return result
 }
 
-<<<<<<< HEAD
-func NewTableInfo(schemaName string, tableName string, tableID int64, isPartition bool, columnSchema *columnSchema, charset, collate, comment string) *TableInfo {
-	ti := &TableInfo{
-		Charset: charset,
-		Collate: collate,
-		Comment: comment,
-=======
 func newTableInfo(schema, table string, tableID int64, isPartition bool, columnSchema *columnSchema) *TableInfo {
 	ti := &TableInfo{
 		SchemaID: tableID,
->>>>>>> 4e506534
 		TableName: TableName{
 			Schema:      schema,
 			Table:       table,
@@ -596,8 +588,11 @@
 	return ti
 }
 
-func NewTableInfo(schemaName string, tableName string, tableID int64, isPartition bool, columnSchema *columnSchema) *TableInfo {
+func NewTableInfo(schemaName string, tableName string, tableID int64, isPartition bool, columnSchema *columnSchema, charset, collate, comment string) *TableInfo {
 	ti := newTableInfo(schemaName, tableName, tableID, isPartition, columnSchema)
+	ti.Charset = charset
+	ti.Collate = collate
+	ti.Comment = comment
 
 	// when this tableInfo is released, we need to cut down the reference count of the columnSchema
 	// This function should be appeared when tableInfo is created as a pair.
