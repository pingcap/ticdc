// Copyright 2025 PingCAP, Inc.
//
// Licensed under the Apache License, Version 2.0 (the "License");
// you may not use this file except in compliance with the License.
// You may obtain a copy of the License at
//
//     http://www.apache.org/licenses/LICENSE-2.0
//
// Unless required by applicable law or agreed to in writing, software
// distributed under the License is distributed on an "AS IS" BASIS,
// See the License for the specific language governing permissions and
// limitations under the License.

package common

import (
	"encoding/binary"
	"encoding/json"
	"fmt"
	"runtime"
	"strings"
	"sync"

	"github.com/pingcap/log"
	"github.com/pingcap/tidb/pkg/meta/model"
	"github.com/pingcap/tidb/pkg/types"
	"github.com/pingcap/tidb/pkg/util/rowcodec"
	"go.uber.org/zap"
)

// QuoteSchema quotes a full table name
func QuoteSchema(schema string, table string) string {
	var builder strings.Builder
	builder.WriteString("`")
	builder.WriteString(EscapeName(schema))
	builder.WriteString("`.`")
	builder.WriteString(EscapeName(table))
	builder.WriteString("`")
	return builder.String()
}

// QuoteName wraps a name with "`"
func QuoteName(name string) string {
	return "`" + EscapeName(name) + "`"
}

// EscapeName replaces all "`" in name with double "`"
func EscapeName(name string) string {
	return strings.Replace(name, "`", "``", -1)
}

const (
	// HandleIndexPKIsHandle represents that the handle index is the pk and the pk is the handle
	HandleIndexPKIsHandle = -1
	// HandleIndexTableIneligible represents that the table is ineligible
	HandleIndexTableIneligible = -2
)

const (
	preSQLInsert = iota
	preSQLReplace
	preSQLUpdate
	preSQLDelete
)

// TableInfo provides meta data describing a DB table.
type TableInfo struct {
	// NOTICE: We probably store the logical ID inside TableName,
	// not the physical ID.
	// For normal table, there is only one ID, which is the physical ID.
	// AKA TIDB_TABLE_ID.
	// For partitioned table, there are two kinds of ID:
	// 1. TIDB_PARTITION_ID is the physical ID of the partition.
	// 2. TIDB_TABLE_ID is the logical ID of the table.
	// In general, we always use the physical ID to represent a table, but we
	// record the logical ID from the DDL event(job.BinlogInfo.TableInfo).
	// So be careful when using the TableInfo.
	TableName TableName `json:"table-name"`
	Charset   string    `json:"charset"`
	Collate   string    `json:"collate"`
	Comment   string    `json:"comment"`

	columnSchema *columnSchema `json:"-"`

	View *model.ViewInfo `json:"view"`

	Sequence *model.SequenceInfo `json:"sequence"`

	preSQLs struct {
		mutex         sync.Mutex
		isInitialized bool
		m             [4]string
	} `json:"-"`
}

func (ti *TableInfo) InitPrivateFields() {
	if ti == nil {
		return
	}

	ti.preSQLs.mutex.Lock()
	defer ti.preSQLs.mutex.Unlock()
	if ti.preSQLs.isInitialized {
		return
	}

	ti.TableName.quotedName = ti.TableName.QuoteString()
	ti.preSQLs.m[preSQLInsert] = fmt.Sprintf(ti.columnSchema.PreSQLs[preSQLInsert], ti.TableName.QuoteString())
	ti.preSQLs.m[preSQLReplace] = fmt.Sprintf(ti.columnSchema.PreSQLs[preSQLReplace], ti.TableName.QuoteString())
	ti.preSQLs.m[preSQLUpdate] = fmt.Sprintf(ti.columnSchema.PreSQLs[preSQLUpdate], ti.TableName.QuoteString())
	ti.preSQLs.isInitialized = true
}

func (ti *TableInfo) Marshal() ([]byte, error) {
	// otherField | columnSchemaData | columnSchemaDataSize
	data, err := json.Marshal(ti)
	if err != nil {
		return nil, err
	}
	columnSchemaData, err := ti.columnSchema.Marshal()
	if err != nil {
		return nil, err
	}
	columnSchemaDataSize := len(columnSchemaData)
	sizeByte := make([]byte, 8)
	binary.BigEndian.PutUint64(sizeByte, uint64(columnSchemaDataSize))
	data = append(data, columnSchemaData...)
	data = append(data, sizeByte...)
	return data, nil
}

func UnmarshalJSONToTableInfo(data []byte) (*TableInfo, error) {
	// otherField | columnSchemaData | columnSchemaDataSize
	ti := &TableInfo{}
	var err error
	var columnSchemaDataSize uint64
	columnSchemaDataSizeValue := data[len(data)-8:]
	columnSchemaDataSize = binary.BigEndian.Uint64(columnSchemaDataSizeValue)

	columnSchemaData := data[len(data)-8-int(columnSchemaDataSize) : len(data)-8]
	restData := data[:len(data)-8-int(columnSchemaDataSize)]

	err = json.Unmarshal(restData, ti)
	if err != nil {
		return nil, err
	}

	ti.columnSchema, err = unmarshalJsonToColumnSchema(columnSchemaData)
	if err != nil {
		return nil, err
	}

	// when this tableInfo is released, we need to cut down the reference count of the columnSchema
	// This function should be appear when tableInfo is created as a pair.
	runtime.SetFinalizer(ti, func(ti *TableInfo) {
		GetSharedColumnSchemaStorage().tryReleaseColumnSchema(ti.columnSchema)
	})
	return ti, nil
}

func (ti *TableInfo) ShadowCopyColumnSchema() *columnSchema {
	return ti.columnSchema.Clone()
}

func (ti *TableInfo) GetColumns() []*model.ColumnInfo {
	return ti.columnSchema.Columns
}

func (ti *TableInfo) GetIndices() []*model.IndexInfo {
	return ti.columnSchema.Indices
}

// GetRowColumnsOffset return offset with visible column
func (ti *TableInfo) GetRowColumnsOffset() map[int64]int {
	return ti.columnSchema.RowColumnsOffset
}

func (ti *TableInfo) GetIndexColumns() [][]int64 {
	return ti.columnSchema.IndexColumns
}

func (ti *TableInfo) PKIsHandle() bool {
	return ti.columnSchema.PKIsHandle
}

func (ti *TableInfo) GetPKIndex() []int64 {
	return ti.columnSchema.PKIndex
}

func (ti *TableInfo) UpdateTS() uint64 {
	return ti.columnSchema.UpdateTS
}

func (ti *TableInfo) GetPreInsertSQL() string {
	if ti.preSQLs.m[preSQLInsert] == "" {
		log.Panic("preSQLs[preSQLInsert] is not initialized")
	}
	return ti.preSQLs.m[preSQLInsert]
}

func (ti *TableInfo) GetPreReplaceSQL() string {
	if ti.preSQLs.m[preSQLReplace] == "" {
		log.Panic("preSQLs[preSQLReplace] is not initialized")
	}
	return ti.preSQLs.m[preSQLReplace]
}

func (ti *TableInfo) GetPreUpdateSQL() string {
	if ti.preSQLs.m[preSQLUpdate] == "" {
		log.Panic("preSQLs[preSQLUpdate] is not initialized")
	}
	return ti.preSQLs.m[preSQLUpdate]
}

// GetColumnInfo returns the column info by ID
func (ti *TableInfo) GetColumnInfo(colID int64) (info *model.ColumnInfo, exist bool) {
	colOffset, exist := ti.columnSchema.ColumnsOffset[colID]
	if !exist {
		return nil, false
	}
	return ti.columnSchema.Columns[colOffset], true
}

// ForceGetColumnInfo return the column info by ID
// Caller must ensure `colID` exists
func (ti *TableInfo) ForceGetColumnInfo(colID int64) *model.ColumnInfo {
	colInfo, ok := ti.GetColumnInfo(colID)
	if !ok {
		log.Panic("invalid column id", zap.Int64("columnID", colID))
	}
	return colInfo
}

// ForceGetColumnFlagType return the column flag type by ID
// Caller must ensure `colID` exists
func (ti *TableInfo) ForceGetColumnFlagType(colID int64) uint {
	info, exist := ti.GetColumnInfo(colID)
	if !exist {
		log.Panic("invalid column id", zap.Int64("columnID", colID))
	}
	return info.GetFlag()
}

// ForceGetColumnName return the column name by ID
// Caller must ensure `colID` exists
func (ti *TableInfo) ForceGetColumnName(colID int64) string {
	return ti.ForceGetColumnInfo(colID).Name.O
}

// ForceGetColumnIDByName return column ID by column name
// Caller must ensure `colID` exists
func (ti *TableInfo) ForceGetColumnIDByName(name string) int64 {
	colID, ok := ti.columnSchema.NameToColID[name]
	if !ok {
		log.Panic("invalid column name", zap.String("column", name))
	}
	return colID
}

func (ti *TableInfo) MustGetColumnOffsetByID(id int64) int {
	offset, ok := ti.columnSchema.ColumnsOffset[id]
	if !ok {
		log.Panic("invalid column id", zap.Int64("columnID", id))
	}
	return offset
}

// GetSchemaName returns the schema name of the table
func (ti *TableInfo) GetSchemaName() string {
	return ti.TableName.Schema
}

// GetTableName returns the table name of the table
func (ti *TableInfo) GetTableName() string {
	return ti.TableName.Table
}

// GetSchemaNamePtr returns the pointer to the schema name of the table
func (ti *TableInfo) GetSchemaNamePtr() *string {
	return &ti.TableName.Schema
}

// GetTableNamePtr returns the pointer to the table name of the table
func (ti *TableInfo) GetTableNamePtr() *string {
	return &ti.TableName.Table
}

// IsPartitionTable returns whether the table is partition table
func (ti *TableInfo) IsPartitionTable() bool {
	return ti.TableName.IsPartition
}

// IsView checks if TableInfo is a view.
func (t *TableInfo) IsView() bool {
	return t.View != nil
}

// IsSequence checks if TableInfo is a sequence.
func (t *TableInfo) IsSequence() bool {
	return t.Sequence != nil
}

// GetRowColInfos returns all column infos for rowcodec
func (ti *TableInfo) GetRowColInfos() ([]int64, map[int64]*types.FieldType, []rowcodec.ColInfo) {
	return ti.columnSchema.HandleColID, ti.columnSchema.RowColFieldTps, ti.columnSchema.RowColInfos
}

// GetFieldSlice returns the field types of all columns
func (ti *TableInfo) GetFieldSlice() []*types.FieldType {
	return ti.columnSchema.RowColFieldTpsSlice
}

// GetColInfosForRowChangedEvent return column infos for non-virtual columns
// The column order in the result is the same as the order in its corresponding RowChangedEvent
func (ti *TableInfo) GetColInfosForRowChangedEvent() []rowcodec.ColInfo {
	return *ti.columnSchema.RowColInfosWithoutVirtualCols
}

// IsColCDCVisible returns whether the col is visible for CDC
func IsColCDCVisible(col *model.ColumnInfo) bool {
	// this column is a virtual generated column
	if col.IsGenerated() && !col.GeneratedStored {
		return false
	}
	return true
}

// HasVirtualColumns returns whether the table has virtual columns
func (ti *TableInfo) HasVirtualColumns() bool {
	return ti.columnSchema.VirtualColumnCount > 0
}

// GetIndex return the corresponding index by the given name.
func (ti *TableInfo) GetIndex(name string) *model.IndexInfo {
	for _, index := range ti.columnSchema.Indices {
		if index != nil && index.Name.L == strings.ToLower(name) {
			return index
		}
	}
	return nil
}

// IndexByName returns the index columns and offsets of the corresponding index by name
// Column is not case-sensitive on any platform, nor are column aliases.
// So we always match in lowercase.
// See also: https://dev.mysql.com/doc/refman/5.7/en/identifier-case-sensitivity.html
func (ti *TableInfo) IndexByName(name string) ([]string, []int, bool) {
	index := ti.GetIndex(name)
	if index == nil {
		return nil, nil, false
	}
	names := make([]string, 0, len(index.Columns))
	offset := make([]int, 0, len(index.Columns))
	for _, col := range index.Columns {
		names = append(names, col.Name.L)
		offset = append(offset, col.Offset)
	}
	return names, offset, true
}

// OffsetsByNames returns the column offsets of the corresponding columns by names
// If any column does not exist, return false
// Column is not case-sensitive on any platform, nor are column aliases.
// So we always match in lowercase.
// See also: https://dev.mysql.com/doc/refman/5.7/en/identifier-case-sensitivity.html
func (ti *TableInfo) OffsetsByNames(names []string) ([]int, bool) {
	// todo: optimize it
	columnOffsets := make(map[string]int, len(ti.columnSchema.Columns))
	for _, col := range ti.columnSchema.Columns {
		if col != nil {
			columnOffsets[col.Name.L] = ti.MustGetColumnOffsetByID(col.ID)
		}
	}

	result := make([]int, 0, len(names))
	for _, col := range names {
		offset, ok := columnOffsets[strings.ToLower(col)]
		if !ok {
			return nil, false
		}
		result = append(result, offset)
	}

	return result, true
}

func (ti *TableInfo) HasPrimaryKey() bool {
	return ti.columnSchema.GetPkColInfo() != nil
}

func (ti *TableInfo) GetPkColInfo() *model.ColumnInfo {
	return ti.columnSchema.GetPkColInfo()
}

// GetPrimaryKeyColumnNames returns the primary key column names
func (ti *TableInfo) GetPrimaryKeyColumnNames() []string {
	var result []string
	if ti.columnSchema.PKIsHandle {
		result = append(result, ti.columnSchema.GetPkColInfo().Name.O)
		return result
	}

	indexInfo := ti.columnSchema.GetPrimaryKey()
	if indexInfo != nil {
		for _, col := range indexInfo.Columns {
			result = append(result, col.Name.O)
		}
	}
	return result
}

// IsHandleKey shows whether the column is selected as the handle key
func (ti *TableInfo) IsHandleKey(colID int64) bool {
	_, ok := ti.columnSchema.handleKeyIDs[colID]
	return ok
}

<<<<<<< HEAD
func newTableInfo(schema, table string, tableID int64, isPartition bool, columnSchema *columnSchema) *TableInfo {
	return &TableInfo{
=======
func newTableInfo(schema string, table string, tableID int64, isPartition bool, columnSchema *columnSchema, tableInfo *model.TableInfo) *TableInfo {
	ti := &TableInfo{
>>>>>>> a83079c8
		TableName: TableName{
			Schema:      schema,
			Table:       table,
			TableID:     tableID,
			IsPartition: isPartition,
			quotedName:  QuoteSchema(schema, table),
		},
		columnSchema: columnSchema,
		View:         tableInfo.View,
		Sequence:     tableInfo.Sequence,
		Charset:      tableInfo.Charset,
		Collate:      tableInfo.Collate,
		Comment:      tableInfo.Comment,
	}
}

func NewTableInfo(schemaName string, tableName string, tableID int64, isPartition bool, columnSchema *columnSchema, tableInfo *model.TableInfo) *TableInfo {
	ti := newTableInfo(schemaName, tableName, tableID, isPartition, columnSchema, tableInfo)

	// when this tableInfo is released, we need to cut down the reference count of the columnSchema
	// This function should be appeared when tableInfo is created as a pair.
	runtime.SetFinalizer(ti, func(ti *TableInfo) {
		GetSharedColumnSchemaStorage().tryReleaseColumnSchema(ti.columnSchema)
	})

	return ti
}

// WrapTableInfo creates a TableInfo from a model.TableInfo
func WrapTableInfo(schemaName string, info *model.TableInfo) *TableInfo {
	// search column schema object
	sharedColumnSchemaStorage := GetSharedColumnSchemaStorage()
	columnSchema := sharedColumnSchemaStorage.GetOrSetColumnSchema(info)
	return NewTableInfo(schemaName, info.Name.O, info.ID, info.GetPartitionInfo() != nil, columnSchema, info)
}

// NewTableInfo4Decoder is only used by the codec decoder for the test purpose,
// do not call this method on the production code.
func NewTableInfo4Decoder(schema string, tableInfo *model.TableInfo) *TableInfo {
	cs := newColumnSchema4Decoder(tableInfo)
	return newTableInfo(schema, tableInfo.Name.O, tableInfo.ID, tableInfo.GetPartitionInfo() != nil, cs, tableInfo)
}

// BuildTiDBTableInfoWithoutVirtualColumns build a TableInfo without virual columns from the source table info
func BuildTiDBTableInfoWithoutVirtualColumns(source *TableInfo) *TableInfo {
	newColumnSchema := source.columnSchema.getColumnSchemaWithoutVirtualColumns()
	tableInfo := &TableInfo{
		TableName:    source.TableName,
		columnSchema: newColumnSchema,
	}

	tableInfo.InitPrivateFields()
	return tableInfo
}<|MERGE_RESOLUTION|>--- conflicted
+++ resolved
@@ -415,13 +415,8 @@
 	return ok
 }
 
-<<<<<<< HEAD
-func newTableInfo(schema, table string, tableID int64, isPartition bool, columnSchema *columnSchema) *TableInfo {
+func newTableInfo(schema string, table string, tableID int64, isPartition bool, columnSchema *columnSchema, tableInfo *model.TableInfo) *TableInfo {
 	return &TableInfo{
-=======
-func newTableInfo(schema string, table string, tableID int64, isPartition bool, columnSchema *columnSchema, tableInfo *model.TableInfo) *TableInfo {
-	ti := &TableInfo{
->>>>>>> a83079c8
 		TableName: TableName{
 			Schema:      schema,
 			Table:       table,
