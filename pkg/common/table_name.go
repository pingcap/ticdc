--- conflicted
+++ resolved
@@ -15,19 +15,12 @@
 
 import (
 	"fmt"
-<<<<<<< HEAD
-	"sync"
-
-	"github.com/pingcap/log"
-=======
->>>>>>> 7dcc0076
 )
 
 //go:generate msgp
 
 // TableName represents name of a table, includes table name and schema name.
 type TableName struct {
-	mu          sync.RWMutex
 	Schema      string `toml:"db-name" msg:"db-name"`
 	Table       string `toml:"tbl-name" msg:"tbl-name"`
 	TableID     int64  `toml:"tbl-id" msg:"tbl-id"`
@@ -36,42 +29,25 @@
 
 // String implements fmt.Stringer interface.
 func (t TableName) String() string {
-	t.mu.RLock()
-	defer t.mu.RUnlock()
 	return fmt.Sprintf("%s.%s", t.Schema, t.Table)
 }
 
 // QuoteString returns quoted full table name
 func (t TableName) QuoteString() string {
-<<<<<<< HEAD
-	t.mu.RLock()
-	defer t.mu.RUnlock()
-	if t.quotedName == "" {
-		log.Panic("quotedName is not initialized")
-	}
-	return t.quotedName
-=======
 	return QuoteSchema(t.Schema, t.Table)
->>>>>>> 7dcc0076
 }
 
 // GetSchema returns schema name.
 func (t *TableName) GetSchema() string {
-	t.mu.RLock()
-	defer t.mu.RUnlock()
 	return t.Schema
 }
 
 // GetTable returns table name.
 func (t *TableName) GetTable() string {
-	t.mu.RLock()
-	defer t.mu.RUnlock()
 	return t.Table
 }
 
 // GetTableID returns table ID.
 func (t *TableName) GetTableID() int64 {
-	t.mu.RLock()
-	defer t.mu.RUnlock()
 	return t.TableID
 }