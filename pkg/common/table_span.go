// Copyright 2024 PingCAP, Inc.
//
// Licensed under the Apache License, Version 2.0 (the "License");
// you may not use this file except in compliance with the License.
// You may obtain a copy of the License at
//
//     http://www.apache.org/licenses/LICENSE-2.0
//
// Unless required by applicable law or agreed to in writing, software
// distributed under the License is distributed on an "AS IS" BASIS,
// See the License for the specific language governing permissions and
// limitations under the License.

package common

import (
	"bytes"
	"fmt"

	"github.com/pingcap/ticdc/heartbeatpb"
)

type DataRange struct {
	ClusterID uint64
	Span      *heartbeatpb.TableSpan
	StartTs   uint64
	EndTs     uint64
}

func NewDataRange(clusterID uint64, span *heartbeatpb.TableSpan, startTs, endTs uint64) *DataRange {
	return &DataRange{
		ClusterID: clusterID,
		Span:      span,
		StartTs:   startTs,
		EndTs:     endTs,
	}
}

func (d *DataRange) GetStartTs() uint64 {
	return d.StartTs
}

func (d *DataRange) GetEndTs() uint64 {
	return d.EndTs
}

func (d *DataRange) String() string {
	return fmt.Sprintf("span: %s, startTs: %d, endTs: %d", d.Span.String(), d.StartTs, d.EndTs)
}

func (d *DataRange) Equal(other *DataRange) bool {
	return d.Span.Equal(other.Span) && d.StartTs == other.StartTs && d.EndTs == other.EndTs
}

// Merge merges two DataRange, if the two DataRange have different Span, return nil.
// Otherwise, return the merged DataRange.
// The merged DataRange has the same Span, and the startTs is the minimum of the two DataRange,
// and the endTs is the maximum of the two DataRange.
func (d *DataRange) Merge(other *DataRange) *DataRange {
	if other == nil {
		return d
	}
	if !d.Span.Equal(other.Span) {
		return nil
	}
	if d.StartTs > other.StartTs {
		d.StartTs = other.StartTs
	}
	if d.EndTs < other.EndTs {
		d.EndTs = other.EndTs
	}
	return d
}

<<<<<<< HEAD
// IsTableSpanAdjacent checks if the two table spans are adjacent.
// The two table spans are adjacent if they are for the same table and the end key of the previous span is the same as the start key of the current span.
func IsTableSpanAdjacent(prev *heartbeatpb.TableSpan, current *heartbeatpb.TableSpan) bool {
	if prev.TableID != current.TableID {
		return false
	}
	if bytes.Equal(prev.EndKey, current.StartKey) {
		return true
	}
	return false
=======
// DDLSpanSchemaID is the special schema id for DDL
var DDLSpanSchemaID int64 = 0

// DDLSpan is the special span for Table Trigger Event Dispatcher
var DDLSpan = &heartbeatpb.TableSpan{
	TableID:  0,
	StartKey: TableIDToComparableSpan(0).StartKey,
	EndKey:   TableIDToComparableSpan(0).EndKey,
}

func LessTableSpan(t1, t2 *heartbeatpb.TableSpan) bool {
	return t1.Less(t2)
>>>>>>> 9e68bfea
}<|MERGE_RESOLUTION|>--- conflicted
+++ resolved
@@ -72,7 +72,6 @@
 	return d
 }
 
-<<<<<<< HEAD
 // IsTableSpanAdjacent checks if the two table spans are adjacent.
 // The two table spans are adjacent if they are for the same table and the end key of the previous span is the same as the start key of the current span.
 func IsTableSpanAdjacent(prev *heartbeatpb.TableSpan, current *heartbeatpb.TableSpan) bool {
@@ -83,7 +82,8 @@
 		return true
 	}
 	return false
-=======
+}
+
 // DDLSpanSchemaID is the special schema id for DDL
 var DDLSpanSchemaID int64 = 0
 
@@ -96,5 +96,4 @@
 
 func LessTableSpan(t1, t2 *heartbeatpb.TableSpan) bool {
 	return t1.Less(t2)
->>>>>>> 9e68bfea
 }