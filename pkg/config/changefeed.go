--- conflicted
+++ resolved
@@ -277,11 +277,8 @@
 		MemoryQuota:        info.Config.MemoryQuota,
 		Epoch:              info.Epoch,
 		BDRMode:            util.GetOrZero(info.Config.BDRMode),
-<<<<<<< HEAD
 		Consistent:         info.Config.Consistent,
-=======
 		TimeZone:           GetGlobalServerConfig().TZ,
->>>>>>> 15a17a94
 		// other fields are not necessary for dispatcherManager
 	}
 }
