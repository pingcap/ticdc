// Copyright 2022 PingCAP, Inc.
//
// Licensed under the Apache License, Version 2.0 (the "License");
// you may not use this file except in compliance with the License.
// You may obtain a copy of the License at
//
//     http://www.apache.org/licenses/LICENSE-2.0
//
// Unless required by applicable law or agreed to in writing, software
// distributed under the License is distributed on an "AS IS" BASIS,
// See the License for the specific language governing permissions and
// limitations under the License.

package config

import (
	"errors"
	"net/url"
	"time"

	"github.com/pingcap/log"
	cerror "github.com/pingcap/ticdc/pkg/errors"
	"github.com/pingcap/ticdc/pkg/util"
	"go.uber.org/zap"
)

const (
	// MinWriteKeyThreshold is the minimum allowed value for WriteKeyThreshold
	MinWriteKeyThreshold = 10485760 // 10MB
)

// ChangefeedSchedulerConfig is per changefeed scheduler settings.
type ChangefeedSchedulerConfig struct {
	// EnableTableAcrossNodes set true to split one table to multiple spans and
	// distribute to multiple TiCDC nodes.
	EnableTableAcrossNodes *bool `toml:"enable-table-across-nodes" json:"enable-table-across-nodes,omitempty"`
	// RegionThreshold is the region count threshold of splitting a table.
	RegionThreshold *int `toml:"region-threshold" json:"region-threshold,omitempty"`
	// RegionCountPerSpan is the maximax region count for each span when first splitted by RegionCountSpliiter
	RegionCountPerSpan *int `toml:"region-count-per-span" json:"region-count-per-span,omitempty"`
	// WriteKeyThreshold is the written keys threshold of splitting a table.
	WriteKeyThreshold *int `toml:"write-key-threshold" json:"write-key-threshold,omitempty"`
	// SchedulingTaskCountPerNode is the upper limit for scheduling tasks each node.
	SchedulingTaskCountPerNode *int `toml:"scheduling-task-count-per-node" json:"scheduling-task-count-per-node,omitempty"`
	// EnableSplittableCheck controls whether to check if a table is splittable before splitting.
	// If true, only tables with primary key and no unique key can be split.
	// If false, all tables can be split without checking.
	// For MySQL downstream, this is always set to true for data consistency.
<<<<<<< HEAD
	EnableSplittableCheck *bool `toml:"enable-splittable-check" json:"enable-splittable-check,omitempty"`

=======
	EnableSplittableCheck bool `toml:"enable-splittable-check" json:"enable-splittable-check"`
	// ForceSplit controls whether to skip the splittable table check for MySQL downstream.
	// If true, the splittable table check will be skipped even if the downstream is MySQL.
	// This is useful for advanced users who are aware of the risks of splitting unsplittable tables.
	// Default value is false.
	ForceSplit bool `toml:"force-split" json:"force-split"`
>>>>>>> 09eab78e
	// These config is used for adjust the frequency of balancing traffic.
	// BalanceScoreThreshold is the score threshold for balancing traffic. Larger value means less frequent balancing.
	// Default value is 20
	BalanceScoreThreshold *int `toml:"balance-score-threshold" json:"balance-score-threshold,omitempty"`
	// MinTrafficPercentage is the minimum traffic percentage for balancing traffic. Larger value means less frequent balancing.
	// MinTrafficPercentage must be less then 1. Default value is 0.8
	MinTrafficPercentage *float64 `toml:"min-traffic-percentage" json:"min-traffic-percentage,omitempty"`
	// MaxTrafficPercentage is the maximum traffic percentage for balancing traffic. Less value means less frequent balancing.
	// MaxTrafficPercentage must be greater then 1. Default value is 1.25
	MaxTrafficPercentage *float64 `toml:"max-traffic-percentage" json:"max-traffic-percentage,omitempty"`
}

// FillMissingWithDefaults copies default values into invalid or zero fields.
func (c *ChangefeedSchedulerConfig) FillMissingWithDefaults(defaultCfg *ChangefeedSchedulerConfig) {
	if c == nil || defaultCfg == nil {
		return
	}
	if util.GetOrZero(c.RegionThreshold) <= 0 {
		c.RegionThreshold = defaultCfg.RegionThreshold
	}
	if util.GetOrZero(c.RegionCountPerSpan) <= 0 {
		c.RegionCountPerSpan = defaultCfg.RegionCountPerSpan
	}
	if util.GetOrZero(c.WriteKeyThreshold) < 0 {
		c.WriteKeyThreshold = defaultCfg.WriteKeyThreshold
	}
	if util.GetOrZero(c.SchedulingTaskCountPerNode) <= 0 {
		c.SchedulingTaskCountPerNode = defaultCfg.SchedulingTaskCountPerNode
	}
	if util.GetOrZero(c.BalanceScoreThreshold) <= 0 {
		c.BalanceScoreThreshold = defaultCfg.BalanceScoreThreshold
	}
	if util.GetOrZero(c.MinTrafficPercentage) <= 0 || util.GetOrZero(c.MinTrafficPercentage) >= 1 {
		c.MinTrafficPercentage = defaultCfg.MinTrafficPercentage
	}
	if util.GetOrZero(c.MaxTrafficPercentage) <= 1 {
		c.MaxTrafficPercentage = defaultCfg.MaxTrafficPercentage
	}
}

// Validate validates the config.
func (c *ChangefeedSchedulerConfig) ValidateAndAdjust(sinkURI *url.URL) error {
	if !util.GetOrZero(c.EnableTableAcrossNodes) {
		return nil
	}
	if util.GetOrZero(c.RegionThreshold) < 0 {
		return errors.New("region-threshold must be larger than 0")
	}
	if util.GetOrZero(c.WriteKeyThreshold) < 0 {
		return errors.New("write-key-threshold must be larger than 0")
	}

	// Validate and adjust WriteKeyThreshold if it's too small
	if util.GetOrZero(c.WriteKeyThreshold) > 0 && util.GetOrZero(c.WriteKeyThreshold) < MinWriteKeyThreshold {
		log.Warn("WriteKeyThreshold is set too small, adjusting to minimum recommended value",
			zap.Int("configuredValue", util.GetOrZero(c.WriteKeyThreshold)),
			zap.Int("adjustedValue", MinWriteKeyThreshold),
			zap.String("reason", "small values may cause performance issues and frequent table splitting"))
		c.WriteKeyThreshold = util.AddressOf(MinWriteKeyThreshold)
	}
	if util.GetOrZero(c.SchedulingTaskCountPerNode) < 0 {
		return errors.New("scheduling-task-count-per-node must be larger than 0")
	}
	if util.GetOrZero(c.RegionCountPerSpan) <= 0 {
		return errors.New("region-count-per-span must be larger than 0")
	}

	if util.GetOrZero(c.BalanceScoreThreshold) <= 0 {
		return errors.New("balance-score-threshold must be larger than 0")
	}

	if util.GetOrZero(c.MinTrafficPercentage) <= 0 || util.GetOrZero(c.MinTrafficPercentage) >= 1 {
		return errors.New("min-traffic-percentage must be between 0 and 1")
	}

	if util.GetOrZero(c.MaxTrafficPercentage) <= 1 {
		return errors.New("max-traffic-percentage must be greater than 1")
	}

<<<<<<< HEAD
	if IsMySQLCompatibleScheme(sinkURI.Scheme) {
		c.EnableSplittableCheck = util.AddressOf(true)
=======
	if IsMySQLCompatibleScheme(sinkURI.Scheme) && !c.ForceSplit {
		c.EnableSplittableCheck = true
	} else if c.ForceSplit {
		c.EnableSplittableCheck = false
>>>>>>> 09eab78e
	}
	return nil
}

// SchedulerConfig configs TiCDC scheduler.
type SchedulerConfig struct {
	// HeartbeatTick is the number of owner tick to initial a heartbeat to captures.
	HeartbeatTick int `toml:"heartbeat-tick" json:"heartbeat-tick"`
	// CollectStatsTick is the number of owner tick to collect stats.
	CollectStatsTick int `toml:"collect-stats-tick" json:"collect-stats-tick"`
	// MaxTaskConcurrency the maximum of concurrent running schedule tasks.
	MaxTaskConcurrency int `toml:"max-task-concurrency" json:"max-task-concurrency"`
	// CheckBalanceInterval the interval of balance tables between each capture.
	CheckBalanceInterval TomlDuration `toml:"check-balance-interval" json:"check-balance-interval"`
	// AddTableBatchSize is the batch size of adding tables on each tick,
	// used by the `BasicScheduler`.
	// When the new owner in power, other captures may not online yet, there might have hundreds of
	// tables need to be dispatched, add tables in a batch way to prevent suddenly resource usage
	// spikes, also wait for other captures join the cluster
	// When there are only 2 captures, and a large number of tables, this can be helpful to prevent
	// oom caused by all tables dispatched to only one capture.
	AddTableBatchSize int `toml:"add-table-batch-size" json:"add-table-batch-size"`

	// ChangefeedSettings is setting by changefeed.
	ChangefeedSettings *ChangefeedSchedulerConfig `toml:"-" json:"-"`
}

// NewDefaultSchedulerConfig return the default scheduler configuration.
func NewDefaultSchedulerConfig() *SchedulerConfig {
	return &SchedulerConfig{
		HeartbeatTick: 2,
		// By default, owner ticks every 50ms, we want to low the frequency of
		// collecting stats to reduce memory allocation and CPU usage.
		CollectStatsTick:     200, // 200 * 50ms = 10s.
		MaxTaskConcurrency:   10,
		CheckBalanceInterval: TomlDuration(15 * time.Second),
		AddTableBatchSize:    10000,
	}
}

// ValidateAndAdjust verifies that each parameter is valid.
func (c *SchedulerConfig) ValidateAndAdjust() error {
	if c.HeartbeatTick <= 0 {
		return cerror.ErrInvalidServerOption.GenWithStackByArgs(
			"heartbeat-tick must be larger than 0")
	}
	if c.CollectStatsTick <= 0 {
		return cerror.ErrInvalidServerOption.GenWithStackByArgs(
			"collect-stats-tick must be larger than 0")
	}
	if c.MaxTaskConcurrency <= 0 {
		return cerror.ErrInvalidServerOption.GenWithStackByArgs(
			"max-task-concurrency must be larger than 0")
	}
	if time.Duration(c.CheckBalanceInterval) <= time.Second {
		return cerror.ErrInvalidServerOption.GenWithStackByArgs(
			"check-balance-interval must be larger than 1s")
	}
	if c.AddTableBatchSize <= 0 {
		return cerror.ErrInvalidServerOption.GenWithStackByArgs(
			"add-table-batch-size must be large than 0")
	}
	return nil
}<|MERGE_RESOLUTION|>--- conflicted
+++ resolved
@@ -46,17 +46,12 @@
 	// If true, only tables with primary key and no unique key can be split.
 	// If false, all tables can be split without checking.
 	// For MySQL downstream, this is always set to true for data consistency.
-<<<<<<< HEAD
-	EnableSplittableCheck *bool `toml:"enable-splittable-check" json:"enable-splittable-check,omitempty"`
-
-=======
-	EnableSplittableCheck bool `toml:"enable-splittable-check" json:"enable-splittable-check"`
+	EnableSplittableCheck *bool `toml:"enable-splittable-check" json:"enable-splittable-check"`
 	// ForceSplit controls whether to skip the splittable table check for MySQL downstream.
 	// If true, the splittable table check will be skipped even if the downstream is MySQL.
 	// This is useful for advanced users who are aware of the risks of splitting unsplittable tables.
 	// Default value is false.
-	ForceSplit bool `toml:"force-split" json:"force-split"`
->>>>>>> 09eab78e
+	ForceSplit *bool `toml:"force-split" json:"force-split"`
 	// These config is used for adjust the frequency of balancing traffic.
 	// BalanceScoreThreshold is the score threshold for balancing traffic. Larger value means less frequent balancing.
 	// Default value is 20
@@ -136,15 +131,11 @@
 		return errors.New("max-traffic-percentage must be greater than 1")
 	}
 
-<<<<<<< HEAD
-	if IsMySQLCompatibleScheme(sinkURI.Scheme) {
+	forceSplit := util.GetOrZero(c.ForceSplit)
+	if IsMySQLCompatibleScheme(sinkURI.Scheme) && !forceSplit {
 		c.EnableSplittableCheck = util.AddressOf(true)
-=======
-	if IsMySQLCompatibleScheme(sinkURI.Scheme) && !c.ForceSplit {
-		c.EnableSplittableCheck = true
-	} else if c.ForceSplit {
-		c.EnableSplittableCheck = false
->>>>>>> 09eab78e
+	} else if forceSplit {
+		c.EnableSplittableCheck = util.AddressOf(false)
 	}
 	return nil
 }
