// Copyright 2024 PingCAP, Inc.
//
// Licensed under the Apache License, Version 2.0 (the "License");
// you may not use this file except in compliance with the License.
// You may obtain a copy of the License at
//
//     http://www.apache.org/licenses/LICENSE-2.0
//
// Unless required by applicable law or agreed to in writing, software
// distributed under the License is distributed on an "AS IS" BASIS,
// See the License for the specific language governing permissions and
// limitations under the License.

package replica

import (
	"fmt"
	"strconv"
	"strings"

	"github.com/pingcap/log"
	"github.com/pingcap/ticdc/pkg/node"
	"go.uber.org/zap"
)

type ReplicationID interface {
	comparable
	String() string
}

// Replication is the interface for the replication task
type Replication[T ReplicationID] interface {
	comparable
	// GetID returns the id of the replication task
	GetID() T
	// GetGroupID returns the group id of the replication task
	GetGroupID() GroupID
	// GetNodeID returns the node id this task is scheduled to
	GetNodeID() node.ID
	// SetNodeID sets the node id this task is scheduled to
	SetNodeID(node.ID)
	// ShouldRun returns true if the task should run
	ShouldRun() bool
}

// ScheduleGroup define the querying interface for scheduling information.
// Notice: all methods are thread-safe.
type ScheduleGroup[T ReplicationID, R Replication[T]] interface {
	GetAbsentSize() int
	GetAbsent() []R
	GetSchedulingSize() int
	GetScheduling() []R
	GetReplicatingSize() int
	GetReplicating() []R

	// group scheduler interface
	GetGroups() []GroupID
	GetGroupSize() int
	GetAbsentByGroup(groupID GroupID, batch int) []R
	GetSchedulingByGroup(groupID GroupID) []R
	GetReplicatingByGroup(groupID GroupID) []R
	GetTaskSizeByGroup(groupID GroupID) int
	GetGroupStat() string

	IsReplicating(replica R) bool

	// node scheduler interface
	GetTaskByNodeID(id node.ID) []R
	GetTaskSizeByNodeID(id node.ID) int
	GetTaskSizePerNode() map[node.ID]int
	GetTaskSizePerNodeByGroup(groupID GroupID) map[node.ID]int
	GetScheduleTaskSizePerNodeByGroup(groupID GroupID) map[node.ID]int

	GetGroupChecker(groupID GroupID) GroupChecker[T, R]
	GetCheckerStat() string
}

// ReplicationDB is responsible for managing the scheduling state of replication tasks.
//  1. It provides the interface for the scheduler to query the scheduling information.
//  2. It provides the interface for `Add/Remove“ replication tasks and update the scheduling state.
//  3. It maintains the scheduling group information internally.
type ReplicationDB[T ReplicationID, R Replication[T]] interface {
	ScheduleGroup[T, R]

	// The flowing methods are NOT thread-safe
	GetReplicatingWithoutLock() []R
	GetSchedulingWithoutLock() []R
	AddAbsentWithoutLock(task R)
	AddReplicatingWithoutLock(task R)

	MarkAbsentWithoutLock(task R)
	MarkSchedulingWithoutLock(task R)
	MarkReplicatingWithoutLock(task R)

	BindReplicaToNodeWithoutLock(old, new node.ID, task R)
	RemoveReplicaWithoutLock(task R)
	AddSchedulingReplicaWithoutLock(replica R, targetNodeID node.ID)
}

func NewReplicationDB[T ReplicationID, R Replication[T]](
	id string, withRLock func(action func()), newChecker func(GroupID) GroupChecker[T, R],
) ReplicationDB[T, R] {
	r := &replicationDB[T, R]{
		id:         id,
		taskGroups: make(map[GroupID]*replicationGroup[T, R]),
		withRLock:  withRLock,
		newChecker: newChecker,
	}
	r.taskGroups[DefaultGroupID] = newReplicationGroup(id, DefaultGroupID, r.newChecker(DefaultGroupID))
	return r
}

type replicationDB[T ReplicationID, R Replication[T]] struct {
	id         string
	withRLock  func(action func())
	newChecker func(GroupID) GroupChecker[T, R]
	taskGroups map[GroupID]*replicationGroup[T, R]
}

func (db *replicationDB[T, R]) GetGroups() []GroupID {
	groups := make([]GroupID, 0, db.GetGroupSize())
	db.withRLock(func() {
		for id := range db.taskGroups {
			groups = append(groups, id)
		}
	})
	return groups
}

func (db *replicationDB[T, R]) GetGroupSize() int {
	count := 0
	db.withRLock(func() {
		count = len(db.taskGroups)
	})
	return count
}

func (db *replicationDB[T, R]) GetGroupsWithoutLock() []GroupID {
	groups := make([]GroupID, 0, len(db.taskGroups))
	for id := range db.taskGroups {
		groups = append(groups, id)
	}
	return groups
}

func (db *replicationDB[T, R]) GetGroupChecker(groupID GroupID) (ret GroupChecker[T, R]) {
	db.withRLock(func() {
		ret = db.mustGetGroup(groupID).checker
	})
	return
}

func (db *replicationDB[T, R]) GetAbsent() []R {
	absent := make([]R, 0)
	db.withRLock(func() {
		for _, g := range db.taskGroups {
			absent = append(absent, g.GetAbsent()...)
		}
	})
	return absent
}

func (db *replicationDB[T, R]) GetAbsentSize() int {
	size := 0
	db.withRLock(func() {
		for _, g := range db.taskGroups {
			size += g.GetAbsentSize()
		}
	})
	return size
}

func (db *replicationDB[T, R]) GetAbsentByGroup(id GroupID, batch int) []R {
	buffer := make([]R, 0, batch)
	db.withRLock(func() {
		g := db.mustGetGroup(id)
		for _, stm := range g.GetAbsent() {
			buffer = append(buffer, stm)
			if len(buffer) >= batch {
				break
			}
		}
	})
	return buffer
}

func (db *replicationDB[T, R]) GetSchedulingByGroup(id GroupID) (ret []R) {
	db.withRLock(func() {
		g := db.mustGetGroup(id)
		ret = g.GetScheduling()
	})
	return
}

// GetReplicating returns the replicating spans
func (db *replicationDB[T, R]) GetReplicating() (ret []R) {
	db.withRLock(func() {
		ret = db.GetReplicatingWithoutLock()
	})
	return
}

func (db *replicationDB[T, R]) GetTaskSizeByGroup(id GroupID) (size int) {
	db.withRLock(func() {
		g := db.mustGetGroup(id)
		size = g.GetSize()
	})
	return
}

func (db *replicationDB[T, R]) GetReplicatingWithoutLock() (ret []R) {
	for _, g := range db.taskGroups {
		ret = append(ret, g.GetReplicating()...)
	}
	return
}

func (db *replicationDB[T, R]) GetReplicatingSize() int {
	size := 0
	db.withRLock(func() {
		for _, g := range db.taskGroups {
			size += g.GetReplicatingSize()
		}
	})
	return size
}

func (db *replicationDB[T, R]) GetReplicatingByGroup(id GroupID) (ret []R) {
	db.withRLock(func() {
		g := db.mustGetGroup(id)
		ret = g.GetReplicating()
	})
	return
}

func (db *replicationDB[T, R]) GetScheduling() (ret []R) {
	db.withRLock(func() {
		ret = db.GetSchedulingWithoutLock()
	})
	return
}

func (db *replicationDB[T, R]) GetSchedulingWithoutLock() (ret []R) {
	for _, g := range db.taskGroups {
		ret = append(ret, g.GetScheduling()...)
	}
	return
}

func (db *replicationDB[T, R]) GetSchedulingSize() int {
	size := 0
	for _, g := range db.taskGroups {
		size += g.GetSchedulingSize()
	}
	return size
}

// GetTaskSizePerNode returns the size of the task per node
func (db *replicationDB[T, R]) GetTaskSizePerNode() (sizeMap map[node.ID]int) {
	sizeMap = make(map[node.ID]int)
	db.withRLock(func() {
		for _, g := range db.taskGroups {
			for nodeID, tasks := range g.GetNodeTasks() {
				sizeMap[nodeID] += len(tasks)
			}
		}
	})
	return
}

func (db *replicationDB[T, R]) GetTaskByNodeID(id node.ID) (ret []R) {
	db.withRLock(func() {
		for _, g := range db.taskGroups {
			for _, value := range g.GetNodeTasks()[id] {
				ret = append(ret, value)
			}
		}
	})
	return
}

func (db *replicationDB[T, R]) GetTaskSizeByNodeID(id node.ID) (size int) {
	db.withRLock(func() {
		for _, g := range db.taskGroups {
			size += g.GetTaskSizeByNodeID(id)
		}
	})
	return
}

func (db *replicationDB[T, R]) GetScheduleTaskSizePerNodeByGroup(id GroupID) (sizeMap map[node.ID]int) {
	db.withRLock(func() {
		sizeMap = db.getScheduleTaskSizePerNodeByGroup(id)
	})
	return
}

func (db *replicationDB[T, R]) getScheduleTaskSizePerNodeByGroup(id GroupID) (sizeMap map[node.ID]int) {
	sizeMap = make(map[node.ID]int)
	replicationGroup := db.mustGetGroup(id)
	for nodeID, tasks := range replicationGroup.GetNodeTasks() {
		count := 0
		for taskID := range tasks {
			if replicationGroup.scheduling.Find(taskID) {
				count++
			}
		}
		sizeMap[nodeID] = count
	}
	return
}

func (db *replicationDB[T, R]) GetTaskSizePerNodeByGroup(id GroupID) (sizeMap map[node.ID]int) {
	db.withRLock(func() {
		sizeMap = db.getTaskSizePerNodeByGroup(id)
	})
	return
}

func (db *replicationDB[T, R]) getTaskSizePerNodeByGroup(id GroupID) (sizeMap map[node.ID]int) {
	sizeMap = make(map[node.ID]int)
	for nodeID, tasks := range db.mustGetGroup(id).GetNodeTasks() {
		sizeMap[nodeID] = len(tasks)
	}
	return
}

func (db *replicationDB[T, R]) GetGroupStat() string {
	distribute := strings.Builder{}
	db.withRLock(func() {
		total := 0
		for _, group := range db.GetGroupsWithoutLock() {
			if total > 0 {
				distribute.WriteString(" ")
			}
			distribute.WriteString(GetGroupName(group))
			distribute.WriteString(": [")
			for nodeID, size := range db.getTaskSizePerNodeByGroup(group) {
				distribute.WriteString(nodeID.String())
				distribute.WriteString("->")
				distribute.WriteString(strconv.Itoa(size))
				distribute.WriteString("; ")
			}
			distribute.WriteString("]")
			total++
		}
	})
	return distribute.String()
}

func (db *replicationDB[T, R]) GetCheckerStat() string {
	stat := strings.Builder{}
	db.withRLock(func() {
		total := 0
		for groupID, group := range db.taskGroups {
			if total > 0 {
				stat.WriteString(" ")
			}
			stat.WriteString(GetGroupName(groupID))
			stat.WriteString(fmt.Sprintf("(%s)", group.checker.Name()))
			stat.WriteString(": [")
			stat.WriteString(group.checker.Stat())
			stat.WriteString("] ")
			total++
		}
	})
	return stat.String()
}

func (db *replicationDB[T, R]) getOrCreateGroup(task R) *replicationGroup[T, R] {
	groupID := task.GetGroupID()
	g, ok := db.taskGroups[groupID]
	if !ok {
		checker := db.newChecker(groupID)
		g = newReplicationGroup(db.id, groupID, checker)
		db.taskGroups[groupID] = g
		log.Info("scheduler: add new task group", zap.String("schedulerID", db.id),
			zap.String("group", GetGroupName(groupID)),
<<<<<<< HEAD
			zap.Stringer("groupType", GroupType(groupID>>56)))
=======
			zap.Int64("groupID", int64(groupID)))
>>>>>>> 233b8513
	}
	return g
}

func (db *replicationDB[T, R]) maybeRemoveGroup(g *replicationGroup[T, R]) {
	if g.groupID == DefaultGroupID || !g.IsEmpty() {
		return
	}
	delete(db.taskGroups, g.groupID)
	log.Info("scheduler: remove task group", zap.String("schedulerID", db.id),
		zap.String("group", GetGroupName(g.groupID)),
		zap.Stringer("groupType", GroupType(g.groupID>>56)))
	zap.Int64("groupID", int64(g.groupID))
}

func (db *replicationDB[T, R]) mustGetGroup(groupID GroupID) *replicationGroup[T, R] {
	g, ok := db.taskGroups[groupID]
	if !ok {
		log.Panic("group not found", zap.String("group", GetGroupName(groupID)))
	}
	return g
}

func (db *replicationDB[T, R]) AddReplicatingWithoutLock(task R) {
	g := db.getOrCreateGroup(task)
	g.AddReplicatingReplica(task)
}

func (db *replicationDB[T, R]) AddAbsentWithoutLock(task R) {
	g := db.getOrCreateGroup(task)
	g.AddAbsentReplica(task)
}

func (db *replicationDB[T, R]) MarkAbsentWithoutLock(task R) {
	g := db.mustGetGroup(task.GetGroupID())
	g.MarkReplicaAbsent(task)
}

func (db *replicationDB[T, R]) MarkSchedulingWithoutLock(task R) {
	g := db.mustGetGroup(task.GetGroupID())
	g.MarkReplicaScheduling(task)
}

func (db *replicationDB[T, R]) MarkReplicatingWithoutLock(task R) {
	g := db.mustGetGroup(task.GetGroupID())
	g.MarkReplicaReplicating(task)
}

func (db *replicationDB[T, R]) BindReplicaToNodeWithoutLock(old, new node.ID, replica R) {
	g := db.mustGetGroup(replica.GetGroupID())
	g.BindReplicaToNode(old, new, replica)
}

func (db *replicationDB[T, R]) RemoveReplicaWithoutLock(replica R) {
	g := db.mustGetGroup(replica.GetGroupID())
	g.RemoveReplica(replica)
	db.maybeRemoveGroup(g)
}

func (db *replicationDB[T, R]) AddSchedulingReplicaWithoutLock(replica R, targetNodeID node.ID) {
	g := db.mustGetGroup(replica.GetGroupID())
	g.AddSchedulingReplica(replica, targetNodeID)
}

func (db *replicationDB[T, R]) IsReplicating(replica R) bool {
	var ret bool
	db.withRLock(func() {
		g := db.mustGetGroup(replica.GetGroupID())
		ret = g.IsReplicating(replica)
	})
	return ret
}<|MERGE_RESOLUTION|>--- conflicted
+++ resolved
@@ -376,11 +376,7 @@
 		db.taskGroups[groupID] = g
 		log.Info("scheduler: add new task group", zap.String("schedulerID", db.id),
 			zap.String("group", GetGroupName(groupID)),
-<<<<<<< HEAD
-			zap.Stringer("groupType", GroupType(groupID>>56)))
-=======
 			zap.Int64("groupID", int64(groupID)))
->>>>>>> 233b8513
 	}
 	return g
 }
