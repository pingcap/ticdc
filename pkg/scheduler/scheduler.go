// Copyright 2024 PingCAP, Inc.
//
// Licensed under the Apache License, Version 2.0 (the "License");
// you may not use this file except in compliance with the License.
// You may obtain a copy of the License at
//
//     http://www.apache.org/licenses/LICENSE-2.0
//
// Unless required by applicable law or agreed to in writing, software
// distributed under the License is distributed on an "AS IS" BASIS,
// See the License for the specific language governing permissions and
// limitations under the License.

package scheduler

import (
	"time"

	"github.com/pingcap/ticdc/utils/threadpool"
)

const DefaultCheckInterval = time.Second * 120

const (
<<<<<<< HEAD
	BasicScheduler       = "basic-scheduler"
	BalanceScheduler     = "balance-scheduler"
	SplitScheduler       = "split-scheduler"
	RedoBasicScheduler   = "redo-basic-scheduler"
	RedoBalanceScheduler = "redo-balance-scheduler"
	RedoSplitScheduler   = "redo-split-scheduler"
=======
	BasicScheduler        = "basic-scheduler"
	BalanceScheduler      = "balance-scheduler"
	BalanceSplitScheduler = "balance-split-scheduler"
>>>>>>> 8e4744dc
)

type Scheduler interface {
	threadpool.Task
	Name() string
}

// Controller manages a set of schedulers that generate operators for scheduling tasks.
// These operators handle two main tasks:
// 1. Creating add operators for scheduled tasks
// 2. Creating move operators for rebalancing scheduled tasks
// Currently, balancing is based solely on how many tasks are scheduled in each node.
type Controller struct {
	schedulers map[string]Scheduler
}

func NewController(schedulers map[string]Scheduler) *Controller {
	if schedulers[BasicScheduler] == nil {
		panic("basic scheduler is required")
	}
	return &Controller{
		schedulers: schedulers,
	}
}

func (sm *Controller) Start(taskPool threadpool.ThreadPool) (handles []*threadpool.TaskHandle) {
	redoBasicScheduler, ok := sm.schedulers[RedoBasicScheduler]
	if ok {
		handles = append(handles, taskPool.Submit(redoBasicScheduler, time.Now()))
	}
	basicScheduler := sm.schedulers[BasicScheduler]
	handles = append(handles, taskPool.Submit(basicScheduler, time.Now()))
	checkerSchedulers := []Scheduler{}
	for _, scheduler := range sm.schedulers {
		if scheduler.Name() != BasicScheduler && scheduler.Name() != RedoBasicScheduler {
			checkerSchedulers = append(checkerSchedulers, scheduler)
		}
	}

	handles = append(handles, taskPool.SubmitFunc(
		// Run all checker schedulers in a single goroutine since these schedulers are
		// not critical and a slight delay in their execution is acceptable.
		func() time.Time {
			next := time.Now().Add(DefaultCheckInterval)
			for _, scheduler := range checkerSchedulers {
				nextCheckTime := scheduler.Execute()
				if next.After(nextCheckTime) {
					next = nextCheckTime
				}
			}
			return next
		},
		time.Now(),
	))
	return handles
}

func (sm *Controller) GetSchedulers() (s []Scheduler) {
	for _, scheduler := range sm.schedulers {
		s = append(s, scheduler)
	}
	return s
}

func (sm *Controller) GetScheduler(name string) Scheduler {
	return sm.schedulers[name]
}<|MERGE_RESOLUTION|>--- conflicted
+++ resolved
@@ -22,18 +22,12 @@
 const DefaultCheckInterval = time.Second * 120
 
 const (
-<<<<<<< HEAD
-	BasicScheduler       = "basic-scheduler"
-	BalanceScheduler     = "balance-scheduler"
-	SplitScheduler       = "split-scheduler"
-	RedoBasicScheduler   = "redo-basic-scheduler"
-	RedoBalanceScheduler = "redo-balance-scheduler"
-	RedoSplitScheduler   = "redo-split-scheduler"
-=======
-	BasicScheduler        = "basic-scheduler"
-	BalanceScheduler      = "balance-scheduler"
-	BalanceSplitScheduler = "balance-split-scheduler"
->>>>>>> 8e4744dc
+	BasicScheduler            = "basic-scheduler"
+	BalanceScheduler          = "balance-scheduler"
+	BalanceSplitScheduler     = "balance-split-scheduler"
+	RedoBasicScheduler        = "redo-basic-scheduler"
+	RedoBalanceScheduler      = "redo-balance-scheduler"
+	RedoBalanceSplitScheduler = "redo-balance-split-scheduler"
 )
 
 type Scheduler interface {
