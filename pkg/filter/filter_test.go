// Copyright 2025 PingCAP, Inc.
//
// Licensed under the Apache License, Version 2.0 (the "License");
// you may not use this file except in compliance with the License.
// You may obtain a copy of the License at
//
//     http://www.apache.org/licenses/LICENSE-2.0
//
// Unless required by applicable law or agreed to in writing, software
// distributed under the License is distributed on an "AS IS" BASIS,
// See the License for the specific language governing permissions and
// limitations under the License.

package filter

import (
	"testing"
	"time"

	"github.com/pingcap/ticdc/eventpb"
	bf "github.com/pingcap/ticdc/pkg/binlog-filter"
	"github.com/pingcap/ticdc/pkg/common"
	"github.com/pingcap/ticdc/pkg/config"
	"github.com/pingcap/tidb/pkg/meta/model"
	"github.com/pingcap/tidb/pkg/parser/ast"
	"github.com/pingcap/tidb/pkg/parser/mysql"
	"github.com/pingcap/tidb/pkg/types"
	"github.com/pingcap/tidb/pkg/util/chunk"
	"github.com/stretchr/testify/require"
)

// Helper to create a model.ColumnInfo
func newColumnInfo(id int64, name string, tp byte, flag uint) *model.ColumnInfo {
	ft := types.NewFieldType(tp)
	ft.AddFlag(flag)
	return &model.ColumnInfo{
		ID:        id,
		Name:      ast.NewCIStr(name),
		FieldType: *ft,
		State:     model.StatePublic,
		Version:   model.CurrLatestColumnInfoVersion,
	}
}

// Helper to create a common.TableInfo for testing
func mustNewCommonTableInfo(schema, table string, cols []*model.ColumnInfo, indices []*model.IndexInfo) *common.TableInfo {
	ti := &model.TableInfo{
		ID:      time.Now().UnixNano(),
		Name:    ast.NewCIStr(table),
		Columns: cols,
		Indices: indices,
		State:   model.StatePublic,
		Charset: "utf8mb4",
		Collate: "utf8mb4_bin",
	}

	for i, col := range ti.Columns {
		col.Offset = i
	}

	for _, col := range ti.Columns {
		if mysql.HasPriKeyFlag(col.GetFlag()) {
			ti.PKIsHandle = true
			break
		}
	}
	return common.WrapTableInfo(schema, ti)
}

// mustNewModelTableInfo is a helper to create a model.TableInfo for testing.
func mustNewModelTableInfo(table string, cols []*model.ColumnInfo, indices []*model.IndexInfo) *model.TableInfo {
	ti := &model.TableInfo{
		ID:      time.Now().UnixNano(),
		Name:    ast.NewCIStr(table),
		Columns: cols,
		Indices: indices,
		State:   model.StatePublic,
		Charset: "utf8mb4",
		Collate: "utf8mb4_bin",
	}

	for i, col := range ti.Columns {
		col.Offset = i
	}

	for _, col := range ti.Columns {
		if mysql.HasPriKeyFlag(col.GetFlag()) {
			ti.PKIsHandle = true
			break
		}
	}
	return ti
}

// datumsToChunkRow converts datums to a chunk.Row for testing.
// Note: This is a simplified helper for testing purposes. A real implementation might exist in a helper package.
func datumsToChunkRow(datums []types.Datum, ti *common.TableInfo) chunk.Row {
	fieldTypes := make([]*types.FieldType, len(ti.GetColumns()))
	for i, col := range ti.GetColumns() {
		fieldTypes[i] = &col.FieldType
	}
	chk := chunk.NewChunkWithCapacity(fieldTypes, 1)
	for i, d := range datums {
		chk.AppendDatum(i, &d)
	}
	return chk.GetRow(0)
}

func TestShouldUseDefaultRules(t *testing.T) {
	t.Parallel()

	filter, err := NewFilter(config.NewDefaultFilterConfig(), "", false, false)
	require.Nil(t, err)
	require.True(t, filter.ShouldIgnoreTable("information_schema", "", nil))
	require.True(t, filter.ShouldIgnoreTable("information_schema", "statistics", nil))
	require.True(t, filter.ShouldIgnoreTable("performance_schema", "", nil))
	require.True(t, filter.ShouldIgnoreTable(TiDBWorkloadSchema, "hist_snapshots", nil))
	require.False(t, filter.ShouldIgnoreTable("metric_schema", "query_duration", nil))
	require.False(t, filter.ShouldIgnoreTable("sns", "user", nil))
	require.True(t, filter.ShouldIgnoreTable("tidb_cdc", "repl_mark_a_a", nil))
	require.True(t, filter.ShouldIgnoreTable("lightning_task_info", "conflict_records", nil))
}

func TestShouldUseCustomRules(t *testing.T) {
	t.Parallel()

	filter, err := NewFilter(&config.FilterConfig{
		Rules: []string{"sns.*", "ecom.*", "!sns.log", "!ecom.test"},
	}, "", false, false)
	require.Nil(t, err)
	require.True(t, filter.ShouldIgnoreTable("other", "", nil))
	require.True(t, filter.ShouldIgnoreTable("other", "what", nil))
	require.False(t, filter.ShouldIgnoreTable("sns", "", nil))
	require.False(t, filter.ShouldIgnoreTable("ecom", "order", nil))
	require.False(t, filter.ShouldIgnoreTable("ecom", "order", nil))
	require.True(t, filter.ShouldIgnoreTable("ecom", "test", nil))
	require.True(t, filter.ShouldIgnoreTable("sns", "log", nil))
	require.True(t, filter.ShouldIgnoreTable("information_schema", "", nil))

	filter, err = NewFilter(&config.FilterConfig{
		// 1. match all schema and table
		// 2. do not match test.season
		// 3. match all table of schema school
		// 4. do not match table school.teacher
		Rules: []string{"*.*", "!test.season", "school.*", "!school.teacher"},
	}, "", false, false)
	require.True(t, filter.ShouldIgnoreTable("test", "season", nil))
	require.False(t, filter.ShouldIgnoreTable("other", "", nil))
	require.False(t, filter.ShouldIgnoreTable("school", "student", nil))
	require.True(t, filter.ShouldIgnoreTable("school", "teacher", nil))
	require.Nil(t, err)

	filter, err = NewFilter(&config.FilterConfig{
		// 1. match all schema and table
		// 2. do not match test.season
		// 3. match all table of schema school
		// 4. do not match table school.teacher
		Rules: []string{"*.*", "!test.t1", "!test.t2"},
	}, "", false, false)
	require.False(t, filter.ShouldIgnoreTable("test", "season", nil))
	require.True(t, filter.ShouldIgnoreTable("test", "t1", nil))
	require.True(t, filter.ShouldIgnoreTable("test", "t2", nil))
	require.Nil(t, err)
}

func TestShouldIgnoreTable(t *testing.T) {
	t.Parallel()

	cases := []struct {
		name      string
		rules     []string
		schema    string
		table     string
		shouldBeA bool // A stands for accept
	}{
		{
			name: "Replicate all tables",
			rules: []string{
				"*.*",
			},
			schema: "test", table: "t1", shouldBeA: true,
		},
		{
			name: "Replicate all tables in test1",
			rules: []string{
				"test1.*",
			},
			schema: "test1", table: "t1", shouldBeA: true,
		},
		{
			name: "Replicate all tables in test1, but input is test2",
			rules: []string{
				"test1.*",
			},
			schema: "test2", table: "t1", shouldBeA: false,
		},
		{
			name: "Replicate all tables except scm1.tbl2",
			rules: []string{
				"*.*",
				"!scm1.tbl2",
			},
			schema: "scm1", table: "tbl2", shouldBeA: false,
		},
		{
			name: "Replicate all tables except scm1.tbl2, but input is scm1.tbl1",
			rules: []string{
				"*.*",
				"!scm1.tbl2",
			},
			schema: "scm1", table: "tbl1", shouldBeA: true,
		},
		{
			name: "Only replicate tables scm1.tbl2 and scm1.tbl3",
			rules: []string{
				"scm1.tbl2",
				"scm1.tbl3",
			},
			schema: "scm1", table: "tbl2", shouldBeA: true,
		},
		{
			name: "Only replicate tables scm1.tbl2 and scm1.tbl3, but input is scm1.tbl1",
			rules: []string{
				"scm1.tbl2",
				"scm1.tbl3",
			},
			schema: "scm1", table: "tbl1", shouldBeA: false,
		},
		{
			name: "Replicate tables whose names start with tidb_ in scm1",
			rules: []string{
				"scm1.tidb_*",
			},
			schema: "scm1", table: "tidb_t1", shouldBeA: true,
		},
		{
			name: "Replicate tables whose names start with tidb_ in scm1, but input is scm1.t1",
			rules: []string{
				"scm1.tidb_*",
			},
			schema: "scm1", table: "t1", shouldBeA: false,
		},
		{
			name:   "Ignore system schemas",
			rules:  []string{"*.*"},
			schema: "mysql", table: "users", shouldBeA: false,
		},
	}

	for _, c := range cases {
		t.Run(c.name, func(t *testing.T) {
			cfg := &config.FilterConfig{
				Rules: c.rules,
			}
			f, err := NewFilter(cfg, "UTC", false, false)
			require.NoError(t, err)
			require.Equal(t, !c.shouldBeA, f.ShouldIgnoreTable(c.schema, c.table, nil))
		})
	}

	// Test case insensitive
	cfg := &config.FilterConfig{Rules: []string{"TEST.*"}}
	f, err := NewFilter(cfg, "UTC", false, false) // case-insensitive
	require.NoError(t, err)
	require.False(t, f.ShouldIgnoreTable("test", "t1", nil))
	require.False(t, f.ShouldIgnoreTable("Test", "t1", nil))

	f, err = NewFilter(cfg, "UTC", true, false) // case-sensitive
	require.NoError(t, err)
	require.True(t, f.ShouldIgnoreTable("test", "t1", nil))
	require.False(t, f.ShouldIgnoreTable("TEST", "t1", nil))
}

func TestShouldDiscardDDL(t *testing.T) {
	t.Parallel()

	cfg := &config.FilterConfig{
		Rules:            []string{"test.*"},
		IgnoreTxnStartTs: []uint64{100},
	}

	f, err := NewFilter(cfg, "UTC", false, false)
	require.NoError(t, err)

	// DDL not in whitelist, should discard.
	require.True(t, f.ShouldDiscardDDL("test", "t", model.ActionAlterCacheTable, nil, 0))

	// DDL for a table that doesn't match the rule, should discard.
	require.True(t, f.ShouldDiscardDDL("otherdb", "t1", model.ActionCreateTable, nil, 0))

	// DDL (create table) matches IgnoreTxnStartTs, should discard.
	require.True(t, f.ShouldDiscardDDL("test", "t1", model.ActionCreateTable, nil, 100))

	// DDL (create table) does not match any discard rule, should not discard.
	require.False(t, f.ShouldDiscardDDL("test", "t1", model.ActionCreateTable, nil, 0))

	// DDL on system schema, should discard.
	require.True(t, f.ShouldDiscardDDL("mysql", "t1", model.ActionCreateTable, nil, 0))
}

func TestShouldIgnoreDDL(t *testing.T) {
	t.Parallel()

	cfg := &config.FilterConfig{
		Rules: []string{"test.*"},
		EventFilters: []*config.EventFilterRule{
			{
				Matcher:     []string{"test.t1"},
				IgnoreEvent: []bf.EventType{bf.DropTable},
			},
			{
				Matcher:   []string{"test.t2"},
				IgnoreSQL: []string{"^DROP"},
			},
		},
	}

	f, err := NewFilter(cfg, "UTC", false, false)
	require.NoError(t, err)

	// DDL matches an event filter rule (drop table), should ignore.
	ignore, err := f.ShouldIgnoreDDL("test", "t1", "DROP TABLE t1", model.ActionDropTable)
	require.NoError(t, err)
	require.True(t, ignore)

	// DDL (create table) does not match event filter, should not ignore.
	ignore, err = f.ShouldIgnoreDDL("test", "t1", "CREATE TABLE t1(id int)", model.ActionCreateTable)
	require.NoError(t, err)
	require.False(t, ignore)

	// DDL matches an SQL regex rule, should ignore.
	ignore, err = f.ShouldIgnoreDDL("test", "t2", "DROP TABLE t2", model.ActionDropTable)
	require.NoError(t, err)
	require.True(t, ignore)

	// DDL does not match any rule, should not ignore.
	ignore, err = f.ShouldIgnoreDDL("test", "t3", "CREATE TABLE t3(id int)", model.ActionCreateTable)
	require.NoError(t, err)
	require.False(t, ignore)
}

func TestShouldIgnoreDML(t *testing.T) {
	t.Parallel()
	cfg := &config.FilterConfig{
		// Rules allow test.t1, test.t2, test.t3
		Rules:            []string{"test.*", "!test.t4"},
		IgnoreTxnStartTs: []uint64{100},
		EventFilters: []*config.EventFilterRule{
			{ // Rule 1: ignore insert on t2
				Matcher:     []string{"test.t2"},
				IgnoreEvent: []bf.EventType{bf.InsertEvent},
			},
			{ // Rule 2: ignore delete on t3
				Matcher:     []string{"test.t3"},
				IgnoreEvent: []bf.EventType{bf.DeleteEvent},
			},
		},
	}
	f, err := NewFilter(cfg, "UTC", false, false)
	require.NoError(t, err)

	ti1 := mustNewCommonTableInfo("test", "t1", []*model.ColumnInfo{newColumnInfo(1, "id", mysql.TypeLong, mysql.PriKeyFlag)}, nil)
	ti2 := mustNewCommonTableInfo("test", "t2", []*model.ColumnInfo{newColumnInfo(1, "id", mysql.TypeLong, mysql.PriKeyFlag)}, nil)
	ti3 := mustNewCommonTableInfo("test", "T3", []*model.ColumnInfo{newColumnInfo(1, "id", mysql.TypeLong, mysql.PriKeyFlag)}, nil)
	ti4 := mustNewCommonTableInfo("test", "t4", []*model.ColumnInfo{newColumnInfo(1, "id", mysql.TypeLong, mysql.PriKeyFlag)}, nil)

	// Dummy row data for cases where it doesn't affect logic but is required by function signature.
	dummyRowData := datumsToChunkRow(types.MakeDatums(int64(1)), ti1)
	emptyRow := chunk.Row{}

	// Case 1: DML on `test.t4`, should be ignored by table filter (highest precedence).
	ignore, err := f.ShouldIgnoreDML(common.RowTypeInsert, emptyRow, dummyRowData, ti4, 0)
	require.NoError(t, err)
	require.True(t, ignore, "Should be ignored by table filter")

	// Case 2: INSERT on `test.t2`, should be ignored by SQL event filter (second precedence).
	ignore, err = f.ShouldIgnoreDML(common.RowTypeInsert, emptyRow, dummyRowData, ti2, 0)
	require.NoError(t, err)
	require.True(t, ignore, "Should be ignored by SQL event filter")

	// Case 3: UPDATE on `test.t2`, should pass SQL event filter.
	updatePreRow := datumsToChunkRow(types.MakeDatums(int64(1)), ti2)
	updateRow := datumsToChunkRow(types.MakeDatums(int64(2)), ti2)
	ignore, err = f.ShouldIgnoreDML(common.RowTypeUpdate, updatePreRow, updateRow, ti2, 0)
	require.NoError(t, err)
	require.False(t, ignore, "Should pass SQL event filter as no expression is configured")

	// Case 4: DML on `test.t1`, should pass all filters.
	insertRow := datumsToChunkRow(types.MakeDatums(int64(1)), ti1)
	ignore, err = f.ShouldIgnoreDML(common.RowTypeInsert, emptyRow, insertRow, ti1, 0)
	require.NoError(t, err)
	require.False(t, ignore, "Should pass all filters")

	// Case 5: DELETE on `test.t3`, should be ignored by SQL event filter.
	deleteRow := datumsToChunkRow(types.MakeDatums(int64(1)), ti3)
<<<<<<< HEAD
	ignore, err = f.ShouldIgnoreDML(common.RowTypeDelete, deleteRow, emptyRow, ti3)
=======
	ignore, err = f.ShouldIgnoreDML(common.RowTypeDelete, deleteRow, emptyRow, ti3, 0)
>>>>>>> 90c51ff9
	require.NoError(t, err)
	require.True(t, ignore, "Should be ignored by SQL event filter")
}

func TestShouldIgnoreDMLCaseSensitivity(t *testing.T) {
	t.Parallel()

	cfg := &config.FilterConfig{
		Rules: []string{"test.*"},
		EventFilters: []*config.EventFilterRule{
			{
				Matcher:     []string{"test.T2"}, // Uppercase T
				IgnoreEvent: []bf.EventType{bf.InsertEvent},
			},
		},
	}

	ti2Lower := mustNewCommonTableInfo("test", "t2", []*model.ColumnInfo{newColumnInfo(1, "id", mysql.TypeLong, mysql.PriKeyFlag)}, nil)
	ti2Upper := mustNewCommonTableInfo("test", "T2", []*model.ColumnInfo{newColumnInfo(1, "id", mysql.TypeLong, mysql.PriKeyFlag)}, nil)
	rowData := datumsToChunkRow(types.MakeDatums(int64(1)), ti2Lower)
	emptyRow := chunk.Row{}

	cases := []struct {
		name          string
		caseSensitive bool
		tableInfo     *common.TableInfo
		shouldIgnore  bool
		msg           string
	}{
		{"sensitive_lowercase_miss", true, ti2Lower, false, "Case-sensitive: DML on 'test.t2' should not be ignored by rule for 'test.T2'"},
		{"sensitive_uppercase_hit", true, ti2Upper, true, "Case-sensitive: DML on 'test.T2' should be ignored by rule for 'test.T2'"},
		{"insensitive_lowercase_hit", false, ti2Lower, true, "Case-insensitive: DML on 'test.t2' should be ignored by rule for 'test.T2'"},
		{"insensitive_uppercase_hit", false, ti2Upper, true, "Case-insensitive: DML on 'test.T2' should be ignored by rule for 'test.T2'"},
	}

	for _, tc := range cases {
		t.Run(tc.name, func(t *testing.T) {
			f, err := NewFilter(cfg, "UTC", tc.caseSensitive, false)
			require.NoError(t, err)
<<<<<<< HEAD
			ignore, err := f.ShouldIgnoreDML(common.RowTypeInsert, emptyRow, rowData, tc.tableInfo)
=======
			ignore, err := f.ShouldIgnoreDML(common.RowTypeInsert, emptyRow, rowData, tc.tableInfo, 0)
>>>>>>> 90c51ff9
			require.NoError(t, err)
			require.Equal(t, tc.shouldIgnore, ignore, tc.msg)
		})
	}
}

func TestShouldIgnoreDDLCaseSensitivity(t *testing.T) {
	t.Parallel()

	cfg := &config.FilterConfig{
		Rules: []string{"test.*"},
		EventFilters: []*config.EventFilterRule{
			{
				Matcher:     []string{"test.T1"}, // Uppercase T
				IgnoreEvent: []bf.EventType{bf.DropTable},
			},
		},
	}

	cases := []struct {
		name          string
		caseSensitive bool
		schema        string
		table         string
		query         string
		shouldIgnore  bool
		msg           string
	}{
		{"sensitive_lowercase_miss", true, "test", "t1", "DROP TABLE t1", false, "Case-sensitive: DDL on 'test.t1' should not be ignored by rule for 'test.T1'"},
		{"sensitive_uppercase_hit", true, "test", "T1", "DROP TABLE T1", true, "Case-sensitive: DDL on 'test.T1' should be ignored by rule for 'test.T1'"},
		{"insensitive_lowercase_hit", false, "test", "t1", "DROP TABLE t1", true, "Case-insensitive: DDL on 'test.t1' should be ignored by rule for 'test.T1'"},
		{"insensitive_uppercase_hit", false, "test", "T1", "DROP TABLE T1", true, "Case-insensitive: DDL on 'test.T1' should be ignored by rule for 'test.T1'"},
	}

	for _, tc := range cases {
		t.Run(tc.name, func(t *testing.T) {
			f, err := NewFilter(cfg, "UTC", tc.caseSensitive, false)
			require.NoError(t, err)
<<<<<<< HEAD
			ignore, err := f.ShouldIgnoreDDL(tc.schema, tc.table, tc.query, model.ActionDropTable, nil)
=======
			ignore, err := f.ShouldIgnoreDDL(tc.schema, tc.table, tc.query, model.ActionDropTable)
>>>>>>> 90c51ff9
			require.NoError(t, err)
			require.Equal(t, tc.shouldIgnore, ignore, tc.msg)
		})
	}
<<<<<<< HEAD
=======
}

func TestShouldIgnoreStartTs(t *testing.T) {
	tests := []struct {
		name     string
		ignoreTs []uint64
		ts       uint64
		want     bool
	}{
		{
			name:     "empty ignore list",
			ignoreTs: []uint64{},
			ts:       123,
			want:     false,
		},
		{
			name:     "ts in ignore list",
			ignoreTs: []uint64{100, 200, 300},
			ts:       200,
			want:     true,
		},
		{
			name:     "ts not in ignore list",
			ignoreTs: []uint64{100, 200, 300},
			ts:       400,
			want:     false,
		},
		{
			name:     "single element equal",
			ignoreTs: []uint64{999},
			ts:       999,
			want:     true,
		},
		{
			name:     "single element not equal",
			ignoreTs: []uint64{999},
			ts:       1000,
			want:     false,
		},
	}

	for _, tt := range tests {
		t.Run(tt.name, func(t *testing.T) {
			f := &filter{ignoreTxnStartTs: tt.ignoreTs}
			got := f.shouldIgnoreStartTs(tt.ts)
			if got != tt.want {
				t.Errorf("shouldIgnoreStartTs(%d) = %v, want %v", tt.ts, got, tt.want)
			}
		})
	}
>>>>>>> 90c51ff9
}

func TestIsAllowedDDL(t *testing.T) {
	require.Len(t, ddlWhiteListMap, 38)
	type testCase struct {
		model.ActionType
		allowed bool
	}
	testCases := make([]testCase, 0, len(ddlWhiteListMap))
	for ddlType := range ddlWhiteListMap {
		testCases = append(testCases, testCase{ddlType, true})
	}
	testCases = append(testCases, testCase{model.ActionAddForeignKey, false})
	testCases = append(testCases, testCase{model.ActionDropForeignKey, false})
	testCases = append(testCases, testCase{model.ActionCreateSequence, false})
	testCases = append(testCases, testCase{model.ActionAlterSequence, false})
	testCases = append(testCases, testCase{model.ActionDropSequence, false})
	for _, tc := range testCases {
		require.Equal(t, tc.allowed, isAllowedDDL(tc.ActionType), "%#v", tc)
	}
}

func TestIsSchemaDDL(t *testing.T) {
	cases := []struct {
		actionType model.ActionType
		isSchema   bool
	}{
		{model.ActionCreateSchema, true},
		{model.ActionDropSchema, true},
		{model.ActionModifySchemaCharsetAndCollate, true},
		{model.ActionCreateTable, false},
		{model.ActionDropTable, false},
		{model.ActionTruncateTable, false},
		{model.ActionAddColumn, false},
	}
	for _, tc := range cases {
		require.Equal(t, tc.isSchema, IsSchemaDDL(tc.actionType), "%#v", tc)
	}
}

// Helper functions to create test configurations
func createTestFilterConfig() *eventpb.FilterConfig {
	return &eventpb.FilterConfig{
		CaseSensitive:  false,
		ForceReplicate: false,
		FilterConfig: &eventpb.InnerFilterConfig{
			Rules:            []string{"*.*"},
			IgnoreTxnStartTs: []uint64{},
			EventFilters:     []*eventpb.EventFilterRule{},
		},
	}
}

func createTestFilterConfigWithRules(rules []string) *eventpb.FilterConfig {
	cfg := createTestFilterConfig()
	cfg.FilterConfig.Rules = rules
	return cfg
}

func createTestFilterConfigWithEventFilters(eventFilters []*eventpb.EventFilterRule) *eventpb.FilterConfig {
	cfg := createTestFilterConfig()
	cfg.FilterConfig.EventFilters = eventFilters
	return cfg
}

func createTestEventFilterRule() *eventpb.EventFilterRule {
	return &eventpb.EventFilterRule{
		Matcher:                  []string{"test.*"},
		IgnoreEvent:              []string{},
		IgnoreSql:                []string{},
		IgnoreInsertValueExpr:    "",
		IgnoreUpdateNewValueExpr: "",
		IgnoreUpdateOldValueExpr: "",
		IgnoreDeleteValueExpr:    "",
	}
}

func createTestChangeFeedID(name string) common.ChangeFeedID {
	return common.NewChangeFeedIDWithName(name, common.DefaultKeyspace)
}

// Helper functions to verify filter instances
func assertFilterInstancesEqual(t *testing.T, filter1, filter2 Filter) {
	// Use pointer comparison to verify they are the same instance
	require.Equal(t, filter1, filter2, "Filter instances should be the same")
}

func assertFilterInstancesDifferent(t *testing.T, filter1, filter2 Filter) {
	// Use pointer comparison to verify they are different instances
	require.NotEqual(t, filter1, filter2, "Filter instances should be different")
}

func TestSharedFilterStorage_SameConfigSharesFilter(t *testing.T) {
	storage := &SharedFilterStorage{
		m: make(map[common.ChangeFeedID]FilterWithConfig),
	}

	changeFeedID := createTestChangeFeedID("test-changefeed")
	cfg := createTestFilterConfig()
	timeZone := "UTC"

	// First call - should create new filter
	filter1, err := storage.GetOrSetFilter(changeFeedID, cfg, timeZone)
	require.NoError(t, err)
	require.NotNil(t, filter1)

	// Second call with same config - should return same filter
	filter2, err := storage.GetOrSetFilter(changeFeedID, cfg, timeZone)
	require.NoError(t, err)
	require.NotNil(t, filter2)

	// Verify both calls return the same filter instance
	assertFilterInstancesEqual(t, filter1, filter2)
}

func TestSharedFilterStorage_SameConfigContentSharesFilter(t *testing.T) {
	storage := &SharedFilterStorage{
		m: make(map[common.ChangeFeedID]FilterWithConfig),
	}

	changeFeedID := createTestChangeFeedID("test-changefeed")
	cfg1 := createTestFilterConfig()
	cfg2 := createTestFilterConfig() // Create separate config object with same content
	timeZone := "UTC"

	// First call - should create new filter
	filter1, err := storage.GetOrSetFilter(changeFeedID, cfg1, timeZone)
	require.NoError(t, err)
	require.NotNil(t, filter1)

	// Second call with different config object but same content - should return same filter
	filter2, err := storage.GetOrSetFilter(changeFeedID, cfg2, timeZone)
	require.NoError(t, err)
	require.NotNil(t, filter2)

	// Verify both calls return the same filter instance due to content equality
	assertFilterInstancesEqual(t, filter1, filter2)
}

func TestSharedFilterStorage_DifferentConfigCreatesNewFilter(t *testing.T) {
	storage := &SharedFilterStorage{
		m: make(map[common.ChangeFeedID]FilterWithConfig),
	}

	changeFeedID := createTestChangeFeedID("test-changefeed")
	cfg1 := createTestFilterConfig()
	cfg2 := createTestFilterConfig()
	cfg2.CaseSensitive = true // Different configuration
	timeZone := "UTC"

	// First call with cfg1
	filter1, err := storage.GetOrSetFilter(changeFeedID, cfg1, timeZone)
	require.NoError(t, err)
	require.NotNil(t, filter1)

	// Second call with cfg2 - should create new filter
	filter2, err := storage.GetOrSetFilter(changeFeedID, cfg2, timeZone)
	require.NoError(t, err)
	require.NotNil(t, filter2)

	// Verify both calls return different filter instances
	assertFilterInstancesDifferent(t, filter1, filter2)
}

func TestSharedFilterStorage_DifferentChangeFeedIDCreatesIndependentFilter(t *testing.T) {
	storage := &SharedFilterStorage{
		m: make(map[common.ChangeFeedID]FilterWithConfig),
	}

	changeFeedID1 := createTestChangeFeedID("test-changefeed-1")
	changeFeedID2 := createTestChangeFeedID("test-changefeed-2")
	cfg1 := createTestFilterConfig()
	cfg2 := createTestFilterConfigWithRules([]string{"test.*"}) // Create different config content
	timeZone := "UTC"

	// Call with different changeFeedID and different config objects with different content
	filter1, err := storage.GetOrSetFilter(changeFeedID1, cfg1, timeZone)
	require.NoError(t, err)
	require.NotNil(t, filter1)

	filter2, err := storage.GetOrSetFilter(changeFeedID2, cfg2, timeZone)
	require.NoError(t, err)
	require.NotNil(t, filter2)

	// Verify different changeFeedID with different config content creates different filter instances
	assertFilterInstancesDifferent(t, filter1, filter2)
}

func TestSharedFilterStorage_CaseSensitiveFieldDifference(t *testing.T) {
	storage := &SharedFilterStorage{
		m: make(map[common.ChangeFeedID]FilterWithConfig),
	}

	changeFeedID := createTestChangeFeedID("test-changefeed")
	cfg1 := createTestFilterConfig()
	cfg2 := createTestFilterConfig()
	cfg2.CaseSensitive = true
	timeZone := "UTC"

	filter1, err := storage.GetOrSetFilter(changeFeedID, cfg1, timeZone)
	require.NoError(t, err)

	filter2, err := storage.GetOrSetFilter(changeFeedID, cfg2, timeZone)
	require.NoError(t, err)

	assertFilterInstancesDifferent(t, filter1, filter2)
}

func TestSharedFilterStorage_ForceReplicateFieldDifference(t *testing.T) {
	storage := &SharedFilterStorage{
		m: make(map[common.ChangeFeedID]FilterWithConfig),
	}

	changeFeedID := createTestChangeFeedID("test-changefeed")
	cfg1 := createTestFilterConfig()
	cfg2 := createTestFilterConfig()
	cfg2.ForceReplicate = true
	timeZone := "UTC"

	filter1, err := storage.GetOrSetFilter(changeFeedID, cfg1, timeZone)
	require.NoError(t, err)

	filter2, err := storage.GetOrSetFilter(changeFeedID, cfg2, timeZone)
	require.NoError(t, err)

	assertFilterInstancesDifferent(t, filter1, filter2)
}

func TestSharedFilterStorage_RulesFieldDifference(t *testing.T) {
	storage := &SharedFilterStorage{
		m: make(map[common.ChangeFeedID]FilterWithConfig),
	}

	changeFeedID := createTestChangeFeedID("test-changefeed")
	cfg1 := createTestFilterConfigWithRules([]string{"*.*"})
	cfg2 := createTestFilterConfigWithRules([]string{"test.*"})
	timeZone := "UTC"

	filter1, err := storage.GetOrSetFilter(changeFeedID, cfg1, timeZone)
	require.NoError(t, err)

	filter2, err := storage.GetOrSetFilter(changeFeedID, cfg2, timeZone)
	require.NoError(t, err)

	assertFilterInstancesDifferent(t, filter1, filter2)
}

func TestSharedFilterStorage_IgnoreTxnStartTsFieldDifference(t *testing.T) {
	storage := &SharedFilterStorage{
		m: make(map[common.ChangeFeedID]FilterWithConfig),
	}

	changeFeedID := createTestChangeFeedID("test-changefeed")
	cfg1 := createTestFilterConfig()
	cfg2 := createTestFilterConfig()
	cfg2.FilterConfig.IgnoreTxnStartTs = []uint64{123456}
	timeZone := "UTC"

	filter1, err := storage.GetOrSetFilter(changeFeedID, cfg1, timeZone)
	require.NoError(t, err)

	filter2, err := storage.GetOrSetFilter(changeFeedID, cfg2, timeZone)
	require.NoError(t, err)

	assertFilterInstancesDifferent(t, filter1, filter2)
}

func TestSharedFilterStorage_EventFiltersFieldDifference(t *testing.T) {
	storage := &SharedFilterStorage{
		m: make(map[common.ChangeFeedID]FilterWithConfig),
	}

	changeFeedID := createTestChangeFeedID("test-changefeed")
	cfg1 := createTestFilterConfig()
	cfg2 := createTestFilterConfigWithEventFilters([]*eventpb.EventFilterRule{createTestEventFilterRule()})
	timeZone := "UTC"

	filter1, err := storage.GetOrSetFilter(changeFeedID, cfg1, timeZone)
	require.NoError(t, err)

	filter2, err := storage.GetOrSetFilter(changeFeedID, cfg2, timeZone)
	require.NoError(t, err)

	assertFilterInstancesDifferent(t, filter1, filter2)
}

func TestSharedFilterStorage_ComplexEventFiltersDifference(t *testing.T) {
	storage := &SharedFilterStorage{
		m: make(map[common.ChangeFeedID]FilterWithConfig),
	}

	changeFeedID := createTestChangeFeedID("test-changefeed")
	timeZone := "UTC"

	// Create first config with one event filter
	eventFilter1 := createTestEventFilterRule()
	eventFilter1.Matcher = []string{"test1.*"}
	cfg1 := createTestFilterConfigWithEventFilters([]*eventpb.EventFilterRule{eventFilter1})

	// Create second config with different event filter
	eventFilter2 := createTestEventFilterRule()
	eventFilter2.Matcher = []string{"test2.*"}
	cfg2 := createTestFilterConfigWithEventFilters([]*eventpb.EventFilterRule{eventFilter2})

	filter1, err := storage.GetOrSetFilter(changeFeedID, cfg1, timeZone)
	require.NoError(t, err)

	filter2, err := storage.GetOrSetFilter(changeFeedID, cfg2, timeZone)
	require.NoError(t, err)

	assertFilterInstancesDifferent(t, filter1, filter2)
}

func TestSharedFilterStorage_EmptyConfigTest(t *testing.T) {
	storage := &SharedFilterStorage{
		m: make(map[common.ChangeFeedID]FilterWithConfig),
	}

	changeFeedID := createTestChangeFeedID("test-changefeed")
	cfg := &eventpb.FilterConfig{
		CaseSensitive:  false,
		ForceReplicate: false,
		FilterConfig: &eventpb.InnerFilterConfig{
			Rules:            []string{},
			IgnoreTxnStartTs: []uint64{},
			EventFilters:     []*eventpb.EventFilterRule{},
		},
	}
	timeZone := "UTC"

	filter, err := storage.GetOrSetFilter(changeFeedID, cfg, timeZone)
	require.NoError(t, err)
	require.NotNil(t, filter)
}

func TestSharedFilterStorage_ConcurrentAccessTest(t *testing.T) {
	storage := &SharedFilterStorage{
		m: make(map[common.ChangeFeedID]FilterWithConfig),
	}

	changeFeedID := createTestChangeFeedID("test-changefeed")
	cfg := createTestFilterConfig()
	timeZone := "UTC"

	// Test concurrent access with same config
	done := make(chan bool, 2)
	var filter1, filter2 Filter
	var err1, err2 error

	go func() {
		filter1, err1 = storage.GetOrSetFilter(changeFeedID, cfg, timeZone)
		done <- true
	}()

	go func() {
		filter2, err2 = storage.GetOrSetFilter(changeFeedID, cfg, timeZone)
		done <- true
	}()

	// Wait for both goroutines to complete
	<-done
	<-done

	require.NoError(t, err1)
	require.NoError(t, err2)
	require.NotNil(t, filter1)
	require.NotNil(t, filter2)

	// Both should return the same filter instance due to sharing
	assertFilterInstancesEqual(t, filter1, filter2)
}

func TestSharedFilterStorage_TimeZoneDifference(t *testing.T) {
	storage := &SharedFilterStorage{
		m: make(map[common.ChangeFeedID]FilterWithConfig),
	}

	changeFeedID := createTestChangeFeedID("test-changefeed")
	// Create config with expression filters to make timezone difference more apparent
	cfg := createTestFilterConfigWithEventFilters([]*eventpb.EventFilterRule{
		{
			Matcher:                  []string{"test.*"},
			IgnoreEvent:              []string{},
			IgnoreSql:                []string{},
			IgnoreInsertValueExpr:    "id > 1000",
			IgnoreUpdateNewValueExpr: "",
			IgnoreUpdateOldValueExpr: "",
			IgnoreDeleteValueExpr:    "",
		},
	})
	timeZone1 := "UTC"
	timeZone2 := "Asia/Shanghai"

	// First call with UTC timezone
	filter1, err := storage.GetOrSetFilter(changeFeedID, cfg, timeZone1)
	require.NoError(t, err)
	require.NotNil(t, filter1)

	// Second call with different timezone - should create new filter
	filter2, err := storage.GetOrSetFilter(changeFeedID, cfg, timeZone2)
	require.NoError(t, err)
	require.NotNil(t, filter2)

	// Verify different timezone creates different filter instances
	assertFilterInstancesDifferent(t, filter1, filter2)
}<|MERGE_RESOLUTION|>--- conflicted
+++ resolved
@@ -393,11 +393,7 @@
 
 	// Case 5: DELETE on `test.t3`, should be ignored by SQL event filter.
 	deleteRow := datumsToChunkRow(types.MakeDatums(int64(1)), ti3)
-<<<<<<< HEAD
-	ignore, err = f.ShouldIgnoreDML(common.RowTypeDelete, deleteRow, emptyRow, ti3)
-=======
 	ignore, err = f.ShouldIgnoreDML(common.RowTypeDelete, deleteRow, emptyRow, ti3, 0)
->>>>>>> 90c51ff9
 	require.NoError(t, err)
 	require.True(t, ignore, "Should be ignored by SQL event filter")
 }
@@ -437,11 +433,7 @@
 		t.Run(tc.name, func(t *testing.T) {
 			f, err := NewFilter(cfg, "UTC", tc.caseSensitive, false)
 			require.NoError(t, err)
-<<<<<<< HEAD
-			ignore, err := f.ShouldIgnoreDML(common.RowTypeInsert, emptyRow, rowData, tc.tableInfo)
-=======
 			ignore, err := f.ShouldIgnoreDML(common.RowTypeInsert, emptyRow, rowData, tc.tableInfo, 0)
->>>>>>> 90c51ff9
 			require.NoError(t, err)
 			require.Equal(t, tc.shouldIgnore, ignore, tc.msg)
 		})
@@ -480,17 +472,11 @@
 		t.Run(tc.name, func(t *testing.T) {
 			f, err := NewFilter(cfg, "UTC", tc.caseSensitive, false)
 			require.NoError(t, err)
-<<<<<<< HEAD
-			ignore, err := f.ShouldIgnoreDDL(tc.schema, tc.table, tc.query, model.ActionDropTable, nil)
-=======
 			ignore, err := f.ShouldIgnoreDDL(tc.schema, tc.table, tc.query, model.ActionDropTable)
->>>>>>> 90c51ff9
 			require.NoError(t, err)
 			require.Equal(t, tc.shouldIgnore, ignore, tc.msg)
 		})
 	}
-<<<<<<< HEAD
-=======
 }
 
 func TestShouldIgnoreStartTs(t *testing.T) {
@@ -541,7 +527,6 @@
 			}
 		})
 	}
->>>>>>> 90c51ff9
 }
 
 func TestIsAllowedDDL(t *testing.T) {
