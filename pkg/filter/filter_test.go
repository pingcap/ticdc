// Copyright 2025 PingCAP, Inc.
//
// Licensed under the Apache License, Version 2.0 (the "License");
// you may not use this file except in compliance with the License.
// You may obtain a copy of the License at
//
//     http://www.apache.org/licenses/LICENSE-2.0
//
// Unless required by applicable law or agreed to in writing, software
// distributed under the License is distributed on an "AS IS" BASIS,
// See the License for the specific language governing permissions and
// limitations under the License.

package filter

import (
	"testing"
	"time"

<<<<<<< HEAD
	bf "github.com/pingcap/ticdc/pkg/binlog-filter"
=======
	"github.com/pingcap/ticdc/eventpb"
>>>>>>> 7e29ebb7
	"github.com/pingcap/ticdc/pkg/common"
	"github.com/pingcap/ticdc/pkg/config"
	"github.com/pingcap/tidb/pkg/meta/model"
	"github.com/pingcap/tidb/pkg/parser/ast"
	"github.com/pingcap/tidb/pkg/parser/mysql"
	"github.com/pingcap/tidb/pkg/types"
	"github.com/pingcap/tidb/pkg/util/chunk"
	"github.com/stretchr/testify/require"
)

// Helper to create a model.ColumnInfo
func newColumnInfo(id int64, name string, tp byte, flag uint) *model.ColumnInfo {
	ft := types.NewFieldType(tp)
	ft.AddFlag(flag)
	return &model.ColumnInfo{
		ID:        id,
		Name:      ast.NewCIStr(name),
		FieldType: *ft,
		State:     model.StatePublic,
		Version:   model.CurrLatestColumnInfoVersion,
	}
}

// Helper to create a model.IndexInfo
func newIndexInfo(name string, cols []*model.IndexColumn, isPrimary, isUnique bool) *model.IndexInfo {
	return &model.IndexInfo{
		Name:    ast.NewCIStr(name),
		Columns: cols,
		Primary: isPrimary,
		Unique:  isUnique,
		State:   model.StatePublic,
	}
}

// Helper to create a common.TableInfo for testing
func mustNewCommonTableInfo(schema, table string, cols []*model.ColumnInfo, indices []*model.IndexInfo) *common.TableInfo {
	ti := &model.TableInfo{
		ID:      time.Now().UnixNano(),
		Name:    ast.NewCIStr(table),
		Columns: cols,
		Indices: indices,
		State:   model.StatePublic,
		Charset: "utf8mb4",
		Collate: "utf8mb4_bin",
	}

	for i, col := range ti.Columns {
		col.Offset = i
	}

	for _, col := range ti.Columns {
		if mysql.HasPriKeyFlag(col.GetFlag()) {
			ti.PKIsHandle = true
			break
		}
	}
	return common.WrapTableInfo(schema, ti)
}

// mustNewModelTableInfo is a helper to create a model.TableInfo for testing.
func mustNewModelTableInfo(table string, cols []*model.ColumnInfo, indices []*model.IndexInfo) *model.TableInfo {
	ti := &model.TableInfo{
		ID:      time.Now().UnixNano(),
		Name:    ast.NewCIStr(table),
		Columns: cols,
		Indices: indices,
		State:   model.StatePublic,
		Charset: "utf8mb4",
		Collate: "utf8mb4_bin",
	}

	for i, col := range ti.Columns {
		col.Offset = i
	}

	for _, col := range ti.Columns {
		if mysql.HasPriKeyFlag(col.GetFlag()) {
			ti.PKIsHandle = true
			break
		}
	}
	return ti
}

// datumsToChunkRow converts datums to a chunk.Row for testing.
// Note: This is a simplified helper for testing purposes. A real implementation might exist in a helper package.
func datumsToChunkRow(datums []types.Datum, ti *common.TableInfo) chunk.Row {
	fieldTypes := make([]*types.FieldType, len(ti.GetColumns()))
	for i, col := range ti.GetColumns() {
		fieldTypes[i] = &col.FieldType
	}
	chk := chunk.NewChunkWithCapacity(fieldTypes, 1)
	for i, d := range datums {
		chk.AppendDatum(i, &d)
	}
	return chk.GetRow(0)
}

func TestShouldUseDefaultRules(t *testing.T) {
	t.Parallel()

	filter, err := NewFilter(config.NewDefaultFilterConfig(), "", false, false)
	require.Nil(t, err)
	require.True(t, filter.ShouldIgnoreTable("information_schema", "", nil))
	require.True(t, filter.ShouldIgnoreTable("information_schema", "statistics", nil))
	require.True(t, filter.ShouldIgnoreTable("performance_schema", "", nil))
	require.True(t, filter.ShouldIgnoreTable(TiDBWorkloadSchema, "hist_snapshots", nil))
	require.False(t, filter.ShouldIgnoreTable("metric_schema", "query_duration", nil))
	require.False(t, filter.ShouldIgnoreTable("sns", "user", nil))
	require.True(t, filter.ShouldIgnoreTable("tidb_cdc", "repl_mark_a_a", nil))
	require.True(t, filter.ShouldIgnoreTable("lightning_task_info", "conflict_records", nil))
}

func TestShouldUseCustomRules(t *testing.T) {
	t.Parallel()

	filter, err := NewFilter(&config.FilterConfig{
		Rules: []string{"sns.*", "ecom.*", "!sns.log", "!ecom.test"},
	}, "", false, false)
	require.Nil(t, err)
<<<<<<< HEAD
	require.True(t, filter.ShouldIgnoreTable("other", "", nil))
	require.True(t, filter.ShouldIgnoreTable("other", "what", nil))
	require.False(t, filter.ShouldIgnoreTable("sns", "", nil))
	require.False(t, filter.ShouldIgnoreTable("ecom", "order", nil))
	require.False(t, filter.ShouldIgnoreTable("ecom", "order", nil))
	require.True(t, filter.ShouldIgnoreTable("ecom", "test", nil))
	require.True(t, filter.ShouldIgnoreTable("sns", "log", nil))
	require.True(t, filter.ShouldIgnoreTable("information_schema", "", nil))

	filter, err = NewFilter(&config.FilterConfig{
		// 1. match all schema and table
		// 2. do not match test.season
		// 3. match all table of schema school
		// 4. do not match table school.teacher
		Rules: []string{"*.*", "!test.season", "school.*", "!school.teacher"},
	}, "", false, false)
	require.True(t, filter.ShouldIgnoreTable("test", "season", nil))
	require.False(t, filter.ShouldIgnoreTable("other", "", nil))
	require.False(t, filter.ShouldIgnoreTable("school", "student", nil))
	require.True(t, filter.ShouldIgnoreTable("school", "teacher", nil))
	require.Nil(t, err)

	filter, err = NewFilter(&config.FilterConfig{
		// 1. match all schema and table
		// 2. do not match test.season
		// 3. match all table of schema school
		// 4. do not match table school.teacher
		Rules: []string{"*.*", "!test.t1", "!test.t2"},
	}, "", false, false)
	require.False(t, filter.ShouldIgnoreTable("test", "season", nil))
	require.True(t, filter.ShouldIgnoreTable("test", "t1", nil))
	require.True(t, filter.ShouldIgnoreTable("test", "t2", nil))
	require.Nil(t, err)
}

func TestIsEligible(t *testing.T) {
	t.Parallel()

	// 1. Table with PK
	tiWithPK := mustNewModelTableInfo("t1",
		[]*model.ColumnInfo{
			newColumnInfo(1, "id", mysql.TypeLong, mysql.PriKeyFlag),
		}, nil)

	// 2. Table with UK on not-null column
	tiWithUK := mustNewModelTableInfo("t2",
		[]*model.ColumnInfo{
			newColumnInfo(1, "id", mysql.TypeLong, mysql.NotNullFlag),
		},
		[]*model.IndexInfo{
			newIndexInfo("uk_id", []*model.IndexColumn{{Name: ast.NewCIStr("id"), Offset: 0}}, false, true),
		})

	// 3. Table with UK on nullable column (ineligible)
	tiWithNullableUK := mustNewModelTableInfo("t3",
		[]*model.ColumnInfo{
			newColumnInfo(1, "id", mysql.TypeLong, 0),
		},
		[]*model.IndexInfo{
			newIndexInfo("uk_id", []*model.IndexColumn{{Name: ast.NewCIStr("id"), Offset: 0}}, false, true),
		})

	// 4. Table with no PK or UK (ineligible)
	tiNoKey := mustNewModelTableInfo("t4",
		[]*model.ColumnInfo{
			newColumnInfo(1, "id", mysql.TypeLong, 0),
		}, nil)

	// 5. View (eligible)
	tiView := mustNewModelTableInfo("v1", nil, nil)
	tiView.View = &model.ViewInfo{}

	// 6. Sequence (ineligible)
	tiSeq := mustNewModelTableInfo("s1", nil, nil)
	tiSeq.Sequence = &model.SequenceInfo{}

	cfg := config.NewDefaultFilterConfig()
	// test with forceReplicate = false
	f, err := NewFilter(cfg, "UTC", true, false)
	require.NoError(t, err)
	filterImpl := f.(*filter)
	require.True(t, filterImpl.IsEligible(tiWithPK))
	require.True(t, filterImpl.IsEligible(tiWithUK))
	require.False(t, filterImpl.IsEligible(tiWithNullableUK))
	require.False(t, filterImpl.IsEligible(tiNoKey))
	require.True(t, filterImpl.IsEligible(tiView))
	require.False(t, filterImpl.IsEligible(tiSeq))

	// test with forceReplicate = true
	f, err = NewFilter(cfg, "UTC", true, true)
	require.NoError(t, err)
	filterImpl = f.(*filter)
	require.True(t, filterImpl.IsEligible(tiWithPK))
	require.True(t, filterImpl.IsEligible(tiWithUK))
	require.True(t, filterImpl.IsEligible(tiWithNullableUK))
	require.True(t, filterImpl.IsEligible(tiNoKey))
	require.True(t, filterImpl.IsEligible(tiView))
	require.False(t, filterImpl.IsEligible(tiSeq), "Sequence should always be ineligible")
}

func TestShouldIgnoreTable(t *testing.T) {
	t.Parallel()

	cases := []struct {
		name      string
		rules     []string
		schema    string
		table     string
		shouldBeA bool // A stands for accept
	}{
		{
			name: "Replicate all tables",
			rules: []string{
				"*.*",
			},
			schema: "test", table: "t1", shouldBeA: true,
		},
		{
			name: "Replicate all tables in test1",
			rules: []string{
				"test1.*",
			},
			schema: "test1", table: "t1", shouldBeA: true,
		},
		{
			name: "Replicate all tables in test1, but input is test2",
			rules: []string{
				"test1.*",
			},
			schema: "test2", table: "t1", shouldBeA: false,
		},
		{
			name: "Replicate all tables except scm1.tbl2",
			rules: []string{
				"*.*",
				"!scm1.tbl2",
			},
			schema: "scm1", table: "tbl2", shouldBeA: false,
		},
		{
			name: "Replicate all tables except scm1.tbl2, but input is scm1.tbl1",
			rules: []string{
				"*.*",
				"!scm1.tbl2",
			},
			schema: "scm1", table: "tbl1", shouldBeA: true,
		},
		{
			name: "Only replicate tables scm1.tbl2 and scm1.tbl3",
			rules: []string{
				"scm1.tbl2",
				"scm1.tbl3",
			},
			schema: "scm1", table: "tbl2", shouldBeA: true,
		},
		{
			name: "Only replicate tables scm1.tbl2 and scm1.tbl3, but input is scm1.tbl1",
			rules: []string{
				"scm1.tbl2",
				"scm1.tbl3",
			},
			schema: "scm1", table: "tbl1", shouldBeA: false,
		},
		{
			name: "Replicate tables whose names start with tidb_ in scm1",
			rules: []string{
				"scm1.tidb_*",
			},
			schema: "scm1", table: "tidb_t1", shouldBeA: true,
		},
		{
			name: "Replicate tables whose names start with tidb_ in scm1, but input is scm1.t1",
			rules: []string{
				"scm1.tidb_*",
			},
			schema: "scm1", table: "t1", shouldBeA: false,
		},
		{
			name:   "Ignore system schemas",
			rules:  []string{"*.*"},
			schema: "mysql", table: "users", shouldBeA: false,
		},
	}

	for _, c := range cases {
		t.Run(c.name, func(t *testing.T) {
			cfg := &config.FilterConfig{
				Rules: c.rules,
			}
			f, err := NewFilter(cfg, "UTC", false, false)
			require.NoError(t, err)
			require.Equal(t, !c.shouldBeA, f.ShouldIgnoreTable(c.schema, c.table, nil))
		})
	}

	// Test case insensitive
	cfg := &config.FilterConfig{Rules: []string{"TEST.*"}}
	f, err := NewFilter(cfg, "UTC", false, false) // case-insensitive
	require.NoError(t, err)
	require.False(t, f.ShouldIgnoreTable("test", "t1", nil))
	require.False(t, f.ShouldIgnoreTable("Test", "t1", nil))

	f, err = NewFilter(cfg, "UTC", true, false) // case-sensitive
	require.NoError(t, err)
	require.True(t, f.ShouldIgnoreTable("test", "t1", nil))
	require.False(t, f.ShouldIgnoreTable("TEST", "t1", nil))
}

func TestShouldIgnoreDDL(t *testing.T) {
	t.Parallel()

	cfg := &config.FilterConfig{
		Rules: []string{"test.*"},
		EventFilters: []*config.EventFilterRule{
			{
				Matcher:     []string{"test.t1"},
				IgnoreEvent: []bf.EventType{bf.DropTable},
			},
			{
				Matcher:   []string{"test.t2"},
				IgnoreSQL: []string{"^DROP"},
			},
		},
	}

	f, err := NewFilter(cfg, "UTC", false, false)
	require.NoError(t, err)

	// DDL not in whitelist, should ignore
	ignore, err := f.ShouldIgnoreDDL("test", "t", "ALTER TABLE t CACHE", model.ActionAlterCacheTable, nil)
	require.NoError(t, err)
	require.True(t, ignore)

	// DDL for a table that doesn't match the rule, should ignore
	ignore, err = f.ShouldIgnoreDDL("otherdb", "t1", "CREATE TABLE t1(id int)", model.ActionCreateTable, nil)
	require.NoError(t, err)
	require.True(t, ignore)

	// DDL matches an event filter rule (drop table), should ignore
	ignore, err = f.ShouldIgnoreDDL("test", "t1", "DROP TABLE t1", model.ActionDropTable, nil)
	require.NoError(t, err)
	require.True(t, ignore)

	// DDL (create table) does not match event filter, should not ignore
	ignore, err = f.ShouldIgnoreDDL("test", "t1", "CREATE TABLE t1(id int)", model.ActionCreateTable, nil)
	require.NoError(t, err)
	require.False(t, ignore)

	// DDL matches an SQL regex rule, should ignore
	ignore, err = f.ShouldIgnoreDDL("test", "t2", "DROP TABLE t2", model.ActionDropTable, nil)
	require.NoError(t, err)
	require.True(t, ignore)

	// DDL does not match any rule, should not ignore
	ignore, err = f.ShouldIgnoreDDL("test", "t3", "CREATE TABLE t3(id int)", model.ActionCreateTable, nil)
	require.NoError(t, err)
	require.False(t, ignore)
}

func TestShouldIgnoreDML(t *testing.T) {
	t.Parallel()
	cfg := &config.FilterConfig{
		// Rules allow test.t1, test.t2, test.t3
		Rules: []string{"test.*", "!test.t4"},
		EventFilters: []*config.EventFilterRule{
			{ // Rule 1: ignore insert on t2
				Matcher:     []string{"test.t2"},
				IgnoreEvent: []bf.EventType{bf.InsertEvent},
			},
			{ // Rule 2: ignore insert on t3 where id > 10
				Matcher:               []string{"test.t3"},
				IgnoreInsertValueExpr: "id > 10",
			},
		},
	}
	f, err := NewFilter(cfg, "UTC", false, false)
	require.NoError(t, err)

	ti1 := mustNewCommonTableInfo("test", "t1", []*model.ColumnInfo{newColumnInfo(1, "id", mysql.TypeLong, mysql.PriKeyFlag)}, nil)
	ti2 := mustNewCommonTableInfo("test", "t2", []*model.ColumnInfo{newColumnInfo(1, "id", mysql.TypeLong, mysql.PriKeyFlag)}, nil)
	ti4 := mustNewCommonTableInfo("test", "t4", []*model.ColumnInfo{newColumnInfo(1, "id", mysql.TypeLong, mysql.PriKeyFlag)}, nil)

	// Dummy row data for cases where it doesn't affect logic but is required by function signature.
	dummyRowData := datumsToChunkRow(types.MakeDatums(int64(1)), ti1)
	emptyRow := chunk.Row{}

	// Case 1: DML on `test.t4`, should be ignored by table filter (highest precedence).
	ignore, err := f.ShouldIgnoreDML(common.RowTypeInsert, emptyRow, dummyRowData, ti4)
	require.NoError(t, err)
	require.True(t, ignore, "Should be ignored by table filter")

	// Case 2: INSERT on `test.t2`, should be ignored by SQL event filter (second precedence).
	ignore, err = f.ShouldIgnoreDML(common.RowTypeInsert, emptyRow, dummyRowData, ti2)
	require.NoError(t, err)
	require.True(t, ignore, "Should be ignored by SQL event filter")

	// Case 3: UPDATE on `test.t2`, should pass SQL event filter.
	updatePreRow := datumsToChunkRow(types.MakeDatums(int64(1)), ti2)
	updateRow := datumsToChunkRow(types.MakeDatums(int64(2)), ti2)
	ignore, err = f.ShouldIgnoreDML(common.RowTypeUpdate, updatePreRow, updateRow, ti2)
	require.NoError(t, err)
	require.False(t, ignore, "Should pass SQL event filter as no expression is configured")

	// Case 4: DML on `test.t1`, should pass all filters.
	insertRow := datumsToChunkRow(types.MakeDatums(int64(1)), ti1)
	ignore, err = f.ShouldIgnoreDML(common.RowTypeInsert, emptyRow, insertRow, ti1)
	require.NoError(t, err)
	require.False(t, ignore, "Should pass all filters")
}

func TestIsAllowedDDL(t *testing.T) {
	require.Len(t, ddlWhiteListMap, 38)
	type testCase struct {
		model.ActionType
		allowed bool
	}
	testCases := make([]testCase, 0, len(ddlWhiteListMap))
	for ddlType := range ddlWhiteListMap {
		testCases = append(testCases, testCase{ddlType, true})
	}
	testCases = append(testCases, testCase{model.ActionAddForeignKey, false})
	testCases = append(testCases, testCase{model.ActionDropForeignKey, false})
	testCases = append(testCases, testCase{model.ActionCreateSequence, false})
	testCases = append(testCases, testCase{model.ActionAlterSequence, false})
	testCases = append(testCases, testCase{model.ActionDropSequence, false})
	for _, tc := range testCases {
		require.Equal(t, tc.allowed, isAllowedDDL(tc.ActionType), "%#v", tc)
	}
}

func TestIsSchemaDDL(t *testing.T) {
	cases := []struct {
		actionType model.ActionType
		isSchema   bool
	}{
		{model.ActionCreateSchema, true},
		{model.ActionDropSchema, true},
		{model.ActionModifySchemaCharsetAndCollate, true},
		{model.ActionCreateTable, false},
		{model.ActionDropTable, false},
		{model.ActionTruncateTable, false},
		{model.ActionAddColumn, false},
	}
	for _, tc := range cases {
		require.Equal(t, tc.isSchema, IsSchemaDDL(tc.actionType), "%#v", tc)
	}
=======
	ok := ft.ShouldIgnoreSchema(TiDBWorkloadSchema)
	require.True(t, ok)
}

// Helper functions to create test configurations
func createTestFilterConfig() *eventpb.FilterConfig {
	return &eventpb.FilterConfig{
		CaseSensitive:  false,
		ForceReplicate: false,
		FilterConfig: &eventpb.InnerFilterConfig{
			Rules:            []string{"*.*"},
			IgnoreTxnStartTs: []uint64{},
			EventFilters:     []*eventpb.EventFilterRule{},
		},
	}
}

func createTestFilterConfigWithRules(rules []string) *eventpb.FilterConfig {
	cfg := createTestFilterConfig()
	cfg.FilterConfig.Rules = rules
	return cfg
}

func createTestFilterConfigWithEventFilters(eventFilters []*eventpb.EventFilterRule) *eventpb.FilterConfig {
	cfg := createTestFilterConfig()
	cfg.FilterConfig.EventFilters = eventFilters
	return cfg
}

func createTestEventFilterRule() *eventpb.EventFilterRule {
	return &eventpb.EventFilterRule{
		Matcher:                  []string{"test.*"},
		IgnoreEvent:              []string{},
		IgnoreSql:                []string{},
		IgnoreInsertValueExpr:    "",
		IgnoreUpdateNewValueExpr: "",
		IgnoreUpdateOldValueExpr: "",
		IgnoreDeleteValueExpr:    "",
	}
}

func createTestChangeFeedID(name string) common.ChangeFeedID {
	return common.NewChangeFeedIDWithName(name)
}

// Helper functions to verify filter instances
func assertFilterInstancesEqual(t *testing.T, filter1, filter2 Filter) {
	// Use pointer comparison to verify they are the same instance
	require.Equal(t, filter1, filter2, "Filter instances should be the same")
}

func assertFilterInstancesDifferent(t *testing.T, filter1, filter2 Filter) {
	// Use pointer comparison to verify they are different instances
	require.NotEqual(t, filter1, filter2, "Filter instances should be different")
}

func TestSharedFilterStorage_SameConfigSharesFilter(t *testing.T) {
	storage := &SharedFilterStorage{
		m: make(map[common.ChangeFeedID]FilterWithConfig),
	}

	changeFeedID := createTestChangeFeedID("test-changefeed")
	cfg := createTestFilterConfig()
	timeZone := "UTC"

	// First call - should create new filter
	filter1, err := storage.GetOrSetFilter(changeFeedID, cfg, timeZone)
	require.NoError(t, err)
	require.NotNil(t, filter1)

	// Second call with same config - should return same filter
	filter2, err := storage.GetOrSetFilter(changeFeedID, cfg, timeZone)
	require.NoError(t, err)
	require.NotNil(t, filter2)

	// Verify both calls return the same filter instance
	assertFilterInstancesEqual(t, filter1, filter2)
}

func TestSharedFilterStorage_SameConfigContentSharesFilter(t *testing.T) {
	storage := &SharedFilterStorage{
		m: make(map[common.ChangeFeedID]FilterWithConfig),
	}

	changeFeedID := createTestChangeFeedID("test-changefeed")
	cfg1 := createTestFilterConfig()
	cfg2 := createTestFilterConfig() // Create separate config object with same content
	timeZone := "UTC"

	// First call - should create new filter
	filter1, err := storage.GetOrSetFilter(changeFeedID, cfg1, timeZone)
	require.NoError(t, err)
	require.NotNil(t, filter1)

	// Second call with different config object but same content - should return same filter
	filter2, err := storage.GetOrSetFilter(changeFeedID, cfg2, timeZone)
	require.NoError(t, err)
	require.NotNil(t, filter2)

	// Verify both calls return the same filter instance due to content equality
	assertFilterInstancesEqual(t, filter1, filter2)
}

func TestSharedFilterStorage_DifferentConfigCreatesNewFilter(t *testing.T) {
	storage := &SharedFilterStorage{
		m: make(map[common.ChangeFeedID]FilterWithConfig),
	}

	changeFeedID := createTestChangeFeedID("test-changefeed")
	cfg1 := createTestFilterConfig()
	cfg2 := createTestFilterConfig()
	cfg2.CaseSensitive = true // Different configuration
	timeZone := "UTC"

	// First call with cfg1
	filter1, err := storage.GetOrSetFilter(changeFeedID, cfg1, timeZone)
	require.NoError(t, err)
	require.NotNil(t, filter1)

	// Second call with cfg2 - should create new filter
	filter2, err := storage.GetOrSetFilter(changeFeedID, cfg2, timeZone)
	require.NoError(t, err)
	require.NotNil(t, filter2)

	// Verify both calls return different filter instances
	assertFilterInstancesDifferent(t, filter1, filter2)
}

func TestSharedFilterStorage_DifferentChangeFeedIDCreatesIndependentFilter(t *testing.T) {
	storage := &SharedFilterStorage{
		m: make(map[common.ChangeFeedID]FilterWithConfig),
	}

	changeFeedID1 := createTestChangeFeedID("test-changefeed-1")
	changeFeedID2 := createTestChangeFeedID("test-changefeed-2")
	cfg1 := createTestFilterConfig()
	cfg2 := createTestFilterConfigWithRules([]string{"test.*"}) // Create different config content
	timeZone := "UTC"

	// Call with different changeFeedID and different config objects with different content
	filter1, err := storage.GetOrSetFilter(changeFeedID1, cfg1, timeZone)
	require.NoError(t, err)
	require.NotNil(t, filter1)

	filter2, err := storage.GetOrSetFilter(changeFeedID2, cfg2, timeZone)
	require.NoError(t, err)
	require.NotNil(t, filter2)

	// Verify different changeFeedID with different config content creates different filter instances
	assertFilterInstancesDifferent(t, filter1, filter2)
}

func TestSharedFilterStorage_CaseSensitiveFieldDifference(t *testing.T) {
	storage := &SharedFilterStorage{
		m: make(map[common.ChangeFeedID]FilterWithConfig),
	}

	changeFeedID := createTestChangeFeedID("test-changefeed")
	cfg1 := createTestFilterConfig()
	cfg2 := createTestFilterConfig()
	cfg2.CaseSensitive = true
	timeZone := "UTC"

	filter1, err := storage.GetOrSetFilter(changeFeedID, cfg1, timeZone)
	require.NoError(t, err)

	filter2, err := storage.GetOrSetFilter(changeFeedID, cfg2, timeZone)
	require.NoError(t, err)

	assertFilterInstancesDifferent(t, filter1, filter2)
}

func TestSharedFilterStorage_ForceReplicateFieldDifference(t *testing.T) {
	storage := &SharedFilterStorage{
		m: make(map[common.ChangeFeedID]FilterWithConfig),
	}

	changeFeedID := createTestChangeFeedID("test-changefeed")
	cfg1 := createTestFilterConfig()
	cfg2 := createTestFilterConfig()
	cfg2.ForceReplicate = true
	timeZone := "UTC"

	filter1, err := storage.GetOrSetFilter(changeFeedID, cfg1, timeZone)
	require.NoError(t, err)

	filter2, err := storage.GetOrSetFilter(changeFeedID, cfg2, timeZone)
	require.NoError(t, err)

	assertFilterInstancesDifferent(t, filter1, filter2)
}

func TestSharedFilterStorage_RulesFieldDifference(t *testing.T) {
	storage := &SharedFilterStorage{
		m: make(map[common.ChangeFeedID]FilterWithConfig),
	}

	changeFeedID := createTestChangeFeedID("test-changefeed")
	cfg1 := createTestFilterConfigWithRules([]string{"*.*"})
	cfg2 := createTestFilterConfigWithRules([]string{"test.*"})
	timeZone := "UTC"

	filter1, err := storage.GetOrSetFilter(changeFeedID, cfg1, timeZone)
	require.NoError(t, err)

	filter2, err := storage.GetOrSetFilter(changeFeedID, cfg2, timeZone)
	require.NoError(t, err)

	assertFilterInstancesDifferent(t, filter1, filter2)
}

func TestSharedFilterStorage_IgnoreTxnStartTsFieldDifference(t *testing.T) {
	storage := &SharedFilterStorage{
		m: make(map[common.ChangeFeedID]FilterWithConfig),
	}

	changeFeedID := createTestChangeFeedID("test-changefeed")
	cfg1 := createTestFilterConfig()
	cfg2 := createTestFilterConfig()
	cfg2.FilterConfig.IgnoreTxnStartTs = []uint64{123456}
	timeZone := "UTC"

	filter1, err := storage.GetOrSetFilter(changeFeedID, cfg1, timeZone)
	require.NoError(t, err)

	filter2, err := storage.GetOrSetFilter(changeFeedID, cfg2, timeZone)
	require.NoError(t, err)

	assertFilterInstancesDifferent(t, filter1, filter2)
}

func TestSharedFilterStorage_EventFiltersFieldDifference(t *testing.T) {
	storage := &SharedFilterStorage{
		m: make(map[common.ChangeFeedID]FilterWithConfig),
	}

	changeFeedID := createTestChangeFeedID("test-changefeed")
	cfg1 := createTestFilterConfig()
	cfg2 := createTestFilterConfigWithEventFilters([]*eventpb.EventFilterRule{createTestEventFilterRule()})
	timeZone := "UTC"

	filter1, err := storage.GetOrSetFilter(changeFeedID, cfg1, timeZone)
	require.NoError(t, err)

	filter2, err := storage.GetOrSetFilter(changeFeedID, cfg2, timeZone)
	require.NoError(t, err)

	assertFilterInstancesDifferent(t, filter1, filter2)
}

func TestSharedFilterStorage_ComplexEventFiltersDifference(t *testing.T) {
	storage := &SharedFilterStorage{
		m: make(map[common.ChangeFeedID]FilterWithConfig),
	}

	changeFeedID := createTestChangeFeedID("test-changefeed")
	timeZone := "UTC"

	// Create first config with one event filter
	eventFilter1 := createTestEventFilterRule()
	eventFilter1.Matcher = []string{"test1.*"}
	cfg1 := createTestFilterConfigWithEventFilters([]*eventpb.EventFilterRule{eventFilter1})

	// Create second config with different event filter
	eventFilter2 := createTestEventFilterRule()
	eventFilter2.Matcher = []string{"test2.*"}
	cfg2 := createTestFilterConfigWithEventFilters([]*eventpb.EventFilterRule{eventFilter2})

	filter1, err := storage.GetOrSetFilter(changeFeedID, cfg1, timeZone)
	require.NoError(t, err)

	filter2, err := storage.GetOrSetFilter(changeFeedID, cfg2, timeZone)
	require.NoError(t, err)

	assertFilterInstancesDifferent(t, filter1, filter2)
}

func TestSharedFilterStorage_EmptyConfigTest(t *testing.T) {
	storage := &SharedFilterStorage{
		m: make(map[common.ChangeFeedID]FilterWithConfig),
	}

	changeFeedID := createTestChangeFeedID("test-changefeed")
	cfg := &eventpb.FilterConfig{
		CaseSensitive:  false,
		ForceReplicate: false,
		FilterConfig: &eventpb.InnerFilterConfig{
			Rules:            []string{},
			IgnoreTxnStartTs: []uint64{},
			EventFilters:     []*eventpb.EventFilterRule{},
		},
	}
	timeZone := "UTC"

	filter, err := storage.GetOrSetFilter(changeFeedID, cfg, timeZone)
	require.NoError(t, err)
	require.NotNil(t, filter)
}

func TestSharedFilterStorage_ConcurrentAccessTest(t *testing.T) {
	storage := &SharedFilterStorage{
		m: make(map[common.ChangeFeedID]FilterWithConfig),
	}

	changeFeedID := createTestChangeFeedID("test-changefeed")
	cfg := createTestFilterConfig()
	timeZone := "UTC"

	// Test concurrent access with same config
	done := make(chan bool, 2)
	var filter1, filter2 Filter
	var err1, err2 error

	go func() {
		filter1, err1 = storage.GetOrSetFilter(changeFeedID, cfg, timeZone)
		done <- true
	}()

	go func() {
		filter2, err2 = storage.GetOrSetFilter(changeFeedID, cfg, timeZone)
		done <- true
	}()

	// Wait for both goroutines to complete
	<-done
	<-done

	require.NoError(t, err1)
	require.NoError(t, err2)
	require.NotNil(t, filter1)
	require.NotNil(t, filter2)

	// Both should return the same filter instance due to sharing
	assertFilterInstancesEqual(t, filter1, filter2)
}

func TestSharedFilterStorage_TimeZoneDifference(t *testing.T) {
	storage := &SharedFilterStorage{
		m: make(map[common.ChangeFeedID]FilterWithConfig),
	}

	changeFeedID := createTestChangeFeedID("test-changefeed")
	// Create config with expression filters to make timezone difference more apparent
	cfg := createTestFilterConfigWithEventFilters([]*eventpb.EventFilterRule{
		{
			Matcher:                  []string{"test.*"},
			IgnoreEvent:              []string{},
			IgnoreSql:                []string{},
			IgnoreInsertValueExpr:    "id > 1000",
			IgnoreUpdateNewValueExpr: "",
			IgnoreUpdateOldValueExpr: "",
			IgnoreDeleteValueExpr:    "",
		},
	})
	timeZone1 := "UTC"
	timeZone2 := "Asia/Shanghai"

	// First call with UTC timezone
	filter1, err := storage.GetOrSetFilter(changeFeedID, cfg, timeZone1)
	require.NoError(t, err)
	require.NotNil(t, filter1)

	// Second call with different timezone - should create new filter
	filter2, err := storage.GetOrSetFilter(changeFeedID, cfg, timeZone2)
	require.NoError(t, err)
	require.NotNil(t, filter2)

	// Verify different timezone creates different filter instances
	assertFilterInstancesDifferent(t, filter1, filter2)
>>>>>>> 7e29ebb7
}<|MERGE_RESOLUTION|>--- conflicted
+++ resolved
@@ -17,11 +17,8 @@
 	"testing"
 	"time"
 
-<<<<<<< HEAD
+	"github.com/pingcap/ticdc/eventpb"
 	bf "github.com/pingcap/ticdc/pkg/binlog-filter"
-=======
-	"github.com/pingcap/ticdc/eventpb"
->>>>>>> 7e29ebb7
 	"github.com/pingcap/ticdc/pkg/common"
 	"github.com/pingcap/ticdc/pkg/config"
 	"github.com/pingcap/tidb/pkg/meta/model"
@@ -142,7 +139,6 @@
 		Rules: []string{"sns.*", "ecom.*", "!sns.log", "!ecom.test"},
 	}, "", false, false)
 	require.Nil(t, err)
-<<<<<<< HEAD
 	require.True(t, filter.ShouldIgnoreTable("other", "", nil))
 	require.True(t, filter.ShouldIgnoreTable("other", "what", nil))
 	require.False(t, filter.ShouldIgnoreTable("sns", "", nil))
@@ -489,9 +485,6 @@
 	for _, tc := range cases {
 		require.Equal(t, tc.isSchema, IsSchemaDDL(tc.actionType), "%#v", tc)
 	}
-=======
-	ok := ft.ShouldIgnoreSchema(TiDBWorkloadSchema)
-	require.True(t, ok)
 }
 
 // Helper functions to create test configurations
@@ -859,5 +852,4 @@
 
 	// Verify different timezone creates different filter instances
 	assertFilterInstancesDifferent(t, filter1, filter2)
->>>>>>> 7e29ebb7
 }