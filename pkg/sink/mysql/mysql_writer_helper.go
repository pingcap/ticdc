// Copyright 2024 PingCAP, Inc.
//
// Licensed under the Apache License, Version 2.0 (the "License");
// you may not use this file except in compliance with the License.
// You may obtain a copy of the License at
//
//     http://www.apache.org/licenses/LICENSE-2.0
//
// Unless required by applicable law or agreed to in writing, software
// distributed under the License is distributed on an "AS IS" BASIS,
// See the License for the specific language governing permissions and
// limitations under the License.

package mysql

import (
	"bytes"
	"hash/fnv"
	"strings"

	"github.com/pingcap/log"
	"github.com/pingcap/ticdc/pkg/common"
	"github.com/pingcap/tidb/pkg/parser/mysql"
	"github.com/pingcap/tidb/pkg/util/chunk"
	"github.com/pingcap/tiflow/cdc/model"
	"go.uber.org/zap"
)

func compareKeys(firstKey, secondKey []byte) bool {
	return bytes.Equal(firstKey, secondKey)
}

func genKeyAndHash(row *chunk.Row, tableInfo *common.TableInfo) (uint64, []byte) {
	idxCol := tableInfo.GetPKIndexOffset()
	// log.Info("genKeyAndHash", zap.Any("idxCol", idxCol), zap.Any("iIdx", iIdx))
	key := genKeyList(row, idxCol, tableInfo)
	if len(key) == 0 {
		log.Panic("the table has no primary key", zap.Any("tableinfo", tableInfo))
	}

	hasher := fnv.New32a()
	if n, err := hasher.Write(key); n != len(key) || err != nil {
		log.Panic("transaction key hash fail")
	}

	return uint64(hasher.Sum32()), key
}

func genKeyList(row *chunk.Row, colIdx []int, tableInfo *common.TableInfo) []byte {
	var key []byte
	columnInfos := tableInfo.GetColumns()
	for _, i := range colIdx {
		if columnInfos[i] == nil {
			return nil
		}

		value := common.ExtractColVal(row, columnInfos[i], i)
		// if a column value is null, we can ignore this index
		if value == nil {
			return nil
		}

		val := model.ColumnValueString(value)
		if columnNeeds2LowerCase(columnInfos[i].GetType(), columnInfos[i].GetCollate()) {
			val = strings.ToLower(val)
		}

		key = append(key, []byte(val)...)
		key = append(key, 0)
	}
<<<<<<< HEAD
	return key, nil
=======
	if len(key) == 0 {
		return nil
	}
	return key
>>>>>>> 691c5e10
}

func columnNeeds2LowerCase(mysqlType byte, collation string) bool {
	switch mysqlType {
	case mysql.TypeVarchar, mysql.TypeString, mysql.TypeVarString, mysql.TypeTinyBlob,
		mysql.TypeMediumBlob, mysql.TypeBlob, mysql.TypeLongBlob:
		return collationNeeds2LowerCase(collation)
	}
	return false
}

func collationNeeds2LowerCase(collation string) bool {
	return strings.HasSuffix(collation, "_ci")
}<|MERGE_RESOLUTION|>--- conflicted
+++ resolved
@@ -68,14 +68,7 @@
 		key = append(key, []byte(val)...)
 		key = append(key, 0)
 	}
-<<<<<<< HEAD
-	return key, nil
-=======
-	if len(key) == 0 {
-		return nil
-	}
 	return key
->>>>>>> 691c5e10
 }
 
 func columnNeeds2LowerCase(mysqlType byte, collation string) bool {
