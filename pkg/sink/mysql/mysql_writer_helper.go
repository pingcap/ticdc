--- conflicted
+++ resolved
@@ -44,10 +44,6 @@
 }
 
 func genKeyList(row *chunk.Row, tableInfo *common.TableInfo) []byte {
-<<<<<<< HEAD
-	colIdx := tableInfo.GetPKIndex()
-=======
->>>>>>> 248d7d44
 	var key []byte
 	for _, colID := range tableInfo.GetPKIndex() {
 		info, ok := tableInfo.GetColumnInfo(colID)
