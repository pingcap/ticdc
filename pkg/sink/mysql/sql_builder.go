--- conflicted
+++ resolved
@@ -165,14 +165,7 @@
 		if col == nil || (tableInfo.GetColumnFlags()[col.ID].IsGeneratedColumn() && !enableGeneratedColumn) {
 			continue
 		}
-<<<<<<< HEAD
-		v, err := common.ExtractColVal(row, col.FieldType, i)
-		if err != nil {
-			return nil, err
-		}
-=======
 		v := common.ExtractColVal(row, col, i)
->>>>>>> 691c5e10
 		args = append(args, v)
 	}
 	return args
@@ -188,14 +181,7 @@
 			continue
 		}
 		colNames = append(colNames, col.Name.O)
-<<<<<<< HEAD
-		v, err := common.ExtractColVal(row, col.FieldType, i)
-		if err != nil {
-			return nil, nil, errors.Trace(err)
-		}
-=======
 		v := common.ExtractColVal(row, col, i)
->>>>>>> 691c5e10
 		args = append(args, v)
 	}
 
@@ -203,14 +189,7 @@
 	if len(colNames) == 0 && forceReplicate {
 		for i, col := range tableInfo.GetColumns() {
 			colNames = append(colNames, col.Name.O)
-<<<<<<< HEAD
-			v, err := common.ExtractColVal(row, col.FieldType, i)
-			if err != nil {
-				return nil, nil, errors.Trace(err)
-			}
-=======
 			v := common.ExtractColVal(row, col, i)
->>>>>>> 691c5e10
 			args = append(args, v)
 		}
 	}
