// Copyright 2024 PingCAP, Inc.
//
// Licensed under the Apache License, Version 2.0 (the "License");
// you may not use this file except in compliance with the License.
// You may obtain a copy of the License at
//
//     http://www.apache.org/licenses/LICENSE-2.0
//
// Unless required by applicable law or agreed to in writing, software
// distributed under the License is distributed on an "AS IS" BASIS,
// See the License for the specific language governing permissions and
// limitations under the License.

package mysql

import (
	"context"
	"database/sql"
	"database/sql/driver"
	"fmt"
	"strings"
	"time"

	dmysql "github.com/go-sql-driver/mysql"
	"github.com/pingcap/errors"
	"github.com/pingcap/failpoint"
	"github.com/pingcap/log"
	"github.com/pingcap/ticdc/pkg/common"
	commonEvent "github.com/pingcap/ticdc/pkg/common/event"
	cerror "github.com/pingcap/ticdc/pkg/errors"
	"github.com/pingcap/ticdc/pkg/retry"
	"github.com/pingcap/ticdc/pkg/sink/sqlmodel"
	"github.com/pingcap/ticdc/pkg/util"
	"github.com/pingcap/tidb/pkg/parser/mysql"
	"go.uber.org/zap"
	"go.uber.org/zap/zapcore"
)

// for the events, we try to batch the events of the same table into single update / insert / delete query,
// to enhance the performance of the sink.
// While we only support to batch the events with pks, and all the events inSafeMode or all not in inSafeMode.
// the process is as follows:
//  1. we group the events by dispatcherID, and hold the order for the events of the same dispatcher
//  2. For each group,
//     if the table does't have a handle key or have virtual column, we just generate the sqls for each event row.(TODO: support the case without pk but have uk)
//     Otherwise,
//     if there is only one rows of the whole group, we generate the sqls for the row.
//     Otherwise, we batch all the event rows for the same dispatcherID to a single delete / update/ insert query(in order)
func (w *Writer) prepareDMLs(events []*commonEvent.DMLEvent) *preparedDMLs {
	dmls := dmlsPool.Get().(*preparedDMLs)
	dmls.reset()
	// Step 1: group the events by table ID
	eventsGroup := make(map[int64][]*commonEvent.DMLEvent) // tableID --> events
	for _, event := range events {
		// calculate for metrics
		dmls.rowCount += int(event.Len())
		if len(dmls.startTs) == 0 || dmls.startTs[len(dmls.startTs)-1] != event.StartTs {
			dmls.startTs = append(dmls.startTs, event.StartTs)
		}
		dmls.approximateSize += event.GetRowsSize()
		tableID := event.GetTableID()
		if _, ok := eventsGroup[tableID]; !ok {
			eventsGroup[tableID] = make([]*commonEvent.DMLEvent, 0)
		}
		eventsGroup[tableID] = append(eventsGroup[tableID], event)
	}

	// Step 2: prepare the dmls for each group
	var (
		queryList []string
		argsList  [][]interface{}
	)
	for _, eventsInGroup := range eventsGroup {
		tableInfo := eventsInGroup[0].TableInfo
		if !shouldGenBatchSQL(tableInfo.HasPrimaryKey(), tableInfo.HasVirtualColumns(), eventsInGroup, w.cfg) {
			queryList, argsList = w.generateNormalSQLs(eventsInGroup)
		} else {
			queryList, argsList = w.generateBatchSQL(eventsInGroup)
		}
		dmls.sqls = append(dmls.sqls, queryList...)
		dmls.values = append(dmls.values, argsList...)
	}
	// Pre-check log level to avoid dmls.String() being called unnecessarily
	// This method is expensive, so we only log it when the log level is debug.
	if log.GetLevel() == zapcore.DebugLevel {
		log.Debug("prepareDMLs", zap.Any("dmls", dmls.String()), zap.Any("events", events))
	}

	return dmls
}

// shouldGenBatchSQL determines whether batch SQL generation should be used based on table properties and events.
// Batch SQL generation is used when:
// 1. BatchDMLEnable = true, and rows > 1
// 2. The table has a primary key
// 3. The table doesn't have virtual columns
// 4. There's more than one row in the group
// 5. All events have the same safe mode status
func shouldGenBatchSQL(hasPK bool, hasVirtualCols bool, events []*commonEvent.DMLEvent, cfg *Config) bool {
	if !cfg.BatchDMLEnable {
		return false
	}

	if !hasPK || hasVirtualCols {
		return false
	}

	if len(events) == 1 && events[0].Len() == 1 {
		return false
	}

	return allRowInSameSafeMode(cfg.SafeMode, events)
}

// allRowInSameSafeMode determines whether all DMLEvents in a batch have the same safe mode status.
// Safe mode is either globally enabled via the safemode parameter, or determined per event
// by comparing CommitTs and ReplicatingTs.
//
// Parameters:
//   - safemode: If true, global safe mode is enabled and the function returns true immediately
//   - events: A slice of DMLEvents to check for consistent safe mode status
//
// Returns:
//
//	true if either:
//	- global safe mode is enabled (safemode=true), or
//	- all events have the same safe mode status (all events' CommitTs > ReplicatingTs, or all ≤)
//	false if events have inconsistent safe mode status
func allRowInSameSafeMode(safemode bool, events []*commonEvent.DMLEvent) bool {
	if safemode {
		return true
	}

	if len(events) == 0 {
		return false
	}

	firstSafeMode := events[0].CommitTs > events[0].ReplicatingTs
	for _, event := range events {
		currentSafeMode := event.CommitTs > event.ReplicatingTs
		if currentSafeMode != firstSafeMode {
			return false
		}
	}

	return true
}

// for generate batch sql for multi events, we first need to compare the rows with the same pk, to generate the final rows.
// because for the batch sqls, we will first execute delete sqls, then update sqls, and finally insert sqls.
// Here we mainly divide it into 2 cases:
//  1. if all the events are in unsafe mode, we need to split update into delete and insert. So we first split each update row into a delete and a insert one.
//     Then compare all delete and insert rows, to delete useless rows.
//     if the previous row is Insert A, and the next row is Delete A -- Romove the `Insert A` one.
//
// 2. if all the events are in safe mode:
// for the rows comparation, there are six situations:
// 1. the previous row is Delete A, the next row is Insert A. --- we don't need to combine the rows.
// 2. the previous row is Delete A, the next row is Update B to A. --- we don't need to combine the rows.
// 3. the previous row is Insert A, the next row is Delete A. --- remove the row of `Insert A`
// 4. the previous row is Insert A, the next row is Update A to C --  remove the row of `Insert A`, change the row `Update A to C` to `Insert C`
// 5. the previous row is Update A to B, the next row is Delete B. --- remove the row `Delete B`, change the row `Update A to B` to `Delete A`
// 6. the previous row is Update A to B, the next row is Update B to C. --- we don't need to combine the rows.
// 7. the previous row is Update A to B, the next row is Update A to C. --- remove the row `Update A to B`
//
// For these all changes to row, we will continue to compare from the beginnning to the end, until there is no change.
// Then we can generate the final sql of delete/update/insert.
func (w *Writer) generateBatchSQL(events []*commonEvent.DMLEvent) ([]string, [][]interface{}) {
	inSafeMode := !w.cfg.SafeMode && events[0].CommitTs > events[0].ReplicatingTs
	if inSafeMode {
		return w.generateBatchSQLInSafeMode(events)
	}
	return w.generateBatchSQLInUnsafeMode(events)
}

func (w *Writer) generateBatchSQLInSafeMode(events []*commonEvent.DMLEvent) ([]string, [][]interface{}) {
	tableInfo := events[0].TableInfo
	type RowChangeWithKeys struct {
		RowChange  *commonEvent.RowChange
		RowKeys    []byte
		PreRowKeys []byte
	}
	// step 1. loop to combine the rows until there is no change
	rowLists := make([]RowChangeWithKeys, 0)
	for _, event := range events {
		for {
			row, ok := event.GetNextRow()
			if !ok {
				event.Rewind()
				break
			}
			rowChangeWithKeys := RowChangeWithKeys{RowChange: &row}
			if !row.Row.IsEmpty() {
				_, keys := genKeyAndHash(&row.Row, tableInfo)
				rowChangeWithKeys.RowKeys = keys
			}
			if !row.PreRow.IsEmpty() {
				_, keys := genKeyAndHash(&row.PreRow, tableInfo)
				rowChangeWithKeys.PreRowKeys = keys
			}
			rowLists = append(rowLists, rowChangeWithKeys)
		}
	}

	for {
		// hasUpdate to determine whether we can break the combine logic
		hasUpdate := false
		// flagList used to store the exists or not for this row. True means exists.
		flagList := make([]bool, len(rowLists))
		for i := 0; i < len(rowLists); i++ {
			flagList[i] = true
		}
		for i := 0; i < len(rowLists); i++ {
			if !flagList[i] {
				continue
			}
		innerLoop:
			for j := i + 1; j < len(rowLists); j++ {
				if !flagList[j] {
					continue
				}
				rowType := rowLists[i].RowChange.RowType
				nextRowType := rowLists[j].RowChange.RowType
				switch rowType {
				case commonEvent.RowTypeInsert:
					rowKey := rowLists[i].RowKeys
					if nextRowType == commonEvent.RowTypeInsert {
						if compareKeys(rowKey, rowLists[j].RowKeys) {
							sql, values := w.generateNormalSQLs(events)
							log.Info("normal sql should be", zap.Any("sql", sql), zap.Any("values", values))
							log.Panic("Here are two invalid rows with the same row type and keys", zap.Any("Events", events), zap.Any("i", i), zap.Any("j", j))
						}
					} else if nextRowType == commonEvent.RowTypeDelete {
						if compareKeys(rowKey, rowLists[j].PreRowKeys) {
							// remove the insert one, and break the inner loop for row i
							flagList[i] = false
							hasUpdate = true
							break innerLoop
						}
					} else if nextRowType == commonEvent.RowTypeUpdate {
						if compareKeys(rowKey, rowLists[j].PreRowKeys) {
							// remove insert one, and break the inner loop for row i
							flagList[i] = false
							// change update one to insert
							preRowChange := rowLists[j].RowChange
							newRowChange := commonEvent.RowChange{
								Row:     preRowChange.Row,
								RowType: commonEvent.RowTypeInsert,
							}
							rowLists[j] = RowChangeWithKeys{
								RowChange: &newRowChange,
								RowKeys:   rowLists[j].RowKeys,
							}
							hasUpdate = true
							break innerLoop
						}
					}
				case commonEvent.RowTypeUpdate:
					rowKey := rowLists[i].RowKeys
					preRowKey := rowLists[i].PreRowKeys
					if nextRowType == commonEvent.RowTypeInsert {
						if compareKeys(rowKey, rowLists[j].RowKeys) {
							sql, values := w.generateNormalSQLs(events)
							log.Info("normal sql should be", zap.Any("sql", sql), zap.Any("values", values))
							log.Panic("Here are two invalid rows with the same row type and keys", zap.Any("Events", events), zap.Any("i", i), zap.Any("j", j))
						}
					} else if nextRowType == commonEvent.RowTypeDelete {
						if compareKeys(rowKey, rowLists[j].PreRowKeys) {
							// remove the update one, and break the inner loop
							flagList[j] = false
							// change the update to delete
							preRowChange := rowLists[i].RowChange
							newRowChange := commonEvent.RowChange{
								PreRow:  preRowChange.PreRow,
								RowType: commonEvent.RowTypeDelete,
							}
							rowLists[i] = RowChangeWithKeys{
								RowChange:  &newRowChange,
								PreRowKeys: rowLists[i].PreRowKeys,
							}
							hasUpdate = true
							break innerLoop
						}
					} else if nextRowType == commonEvent.RowTypeUpdate {
						if compareKeys(preRowKey, rowLists[j].PreRowKeys) {
							// remove the first one, and break the loop
							flagList[i] = false
							hasUpdate = true
							break innerLoop
						}
					}
				}
			}
		}

		if !hasUpdate {
			// means no more changes for the rows, break and generate sqls.
			break
		} else {
			newRowLists := make([]RowChangeWithKeys, 0, len(rowLists))
			for i := 0; i < len(rowLists); i++ {
				if flagList[i] {
					newRowLists = append(newRowLists, rowLists[i])
				}
			}
			rowLists = newRowLists
		}

	}

	finalRowLists := make([]*commonEvent.RowChange, 0, len(rowLists))

	for i := 0; i < len(rowLists); i++ {
		finalRowLists = append(finalRowLists, rowLists[i].RowChange)
	}

	// step 2. generate sqls
	return w.batchSingleTxnDmls(finalRowLists, tableInfo, true)
}

func (w *Writer) generateBatchSQLInUnsafeMode(events []*commonEvent.DMLEvent) ([]string, [][]interface{}) {
	tableInfo := events[0].TableInfo
	// step 1. divide update row to delete row and insert row, and set into map based on the key hash
	rowsMap := make(map[uint64][]*commonEvent.RowChange)
	hashToKeyMap := make(map[uint64][]byte)

	// TODO: extract a function here to clean code
	for _, event := range events {
		for {
			row, ok := event.GetNextRow()
			if !ok {
				event.Rewind()
				break
			}
			switch row.RowType {
			case commonEvent.RowTypeUpdate:
				{
					deleteRow := commonEvent.RowChange{RowType: commonEvent.RowTypeDelete, PreRow: row.PreRow}
					hashValue, keyValue := genKeyAndHash(&row.PreRow, tableInfo)
					if _, ok = hashToKeyMap[hashValue]; !ok {
						hashToKeyMap[hashValue] = keyValue
					} else {
						if !compareKeys(hashToKeyMap[hashValue], keyValue) {
							log.Warn("the key hash is equal, but the keys is not the same; so we don't use batch generate sql, but use the normal generated sql instead")
							event.Rewind() // reset event
							// use normal sql instead
							return w.generateNormalSQLs(events)
						}
					}
					rowsMap[hashValue] = append(rowsMap[hashValue], &deleteRow)
				}

				{
					insertRow := commonEvent.RowChange{RowType: commonEvent.RowTypeInsert, Row: row.Row}
					hashValue, keyValue := genKeyAndHash(&row.Row, tableInfo)
					if _, ok = hashToKeyMap[hashValue]; !ok {
						hashToKeyMap[hashValue] = keyValue
					} else {
						if !compareKeys(hashToKeyMap[hashValue], keyValue) {
							log.Warn("the key hash is equal, but the keys is not the same; so we don't use batch generate sql, but use the normal generated sql instead")
							event.Rewind() // reset event
							// use normal sql instead
							return w.generateNormalSQLs(events)
						}
					}

					rowsMap[hashValue] = append(rowsMap[hashValue], &insertRow)
				}
			case commonEvent.RowTypeDelete:
				hashValue, keyValue := genKeyAndHash(&row.PreRow, tableInfo)
				if _, ok = hashToKeyMap[hashValue]; !ok {
					hashToKeyMap[hashValue] = keyValue
				} else {
					if !compareKeys(hashToKeyMap[hashValue], keyValue) {
						log.Warn("the key hash is equal, but the keys is not the same; so we don't use batch generate sql, but use the normal generated sql instead")
						event.Rewind() // reset event
						// use normal sql instead
						return w.generateNormalSQLs(events)
					}
				}
				rowsMap[hashValue] = append(rowsMap[hashValue], &row)
			case commonEvent.RowTypeInsert:
				hashValue, keyValue := genKeyAndHash(&row.Row, tableInfo)
				if _, ok = hashToKeyMap[hashValue]; !ok {
					hashToKeyMap[hashValue] = keyValue
				} else {
					if !compareKeys(hashToKeyMap[hashValue], keyValue) {
						log.Warn("the key hash is equal, but the keys is not the same; so we don't use batch generate sql, but use the normal generated sql instead")
						event.Rewind() // reset event
						// use normal sql instead
						return w.generateNormalSQLs(events)
					}
				}
				rowsMap[hashValue] = append(rowsMap[hashValue], &row)
			}
		}
	}

	// step 2. compare the rows in the same key hash, to generate the final rows
	rowsList := make([]*commonEvent.RowChange, 0, len(rowsMap))
	for _, rowChanges := range rowsMap {
		if len(rowChanges) == 0 {
			continue
		}
		if len(rowChanges) == 1 {
			rowsList = append(rowsList, rowChanges[0])
			continue
		}
		// should only happen the rows like 'insert / delete / insert / delete ...' or 'delete / insert /delete ...' ,
		// should not happen 'insert / insert' or 'delete / delete'
		// so only the last one can be the final row changes
		prevType := rowChanges[0].RowType
		for i := 1; i < len(rowChanges); i++ {
			rowType := rowChanges[i].RowType
			if rowType == prevType {
				sql, values := w.generateNormalSQLs(events)
				log.Info("normal sql should be", zap.Any("sql", sql), zap.Any("values", values))
				log.Panic("invalid row changes", zap.Any("rowChanges", rowChanges),
					zap.Any("prevType", prevType), zap.Any("currentType", rowType), zap.Any("i", i))
			}
			prevType = rowType
		}
		rowsList = append(rowsList, rowChanges[len(rowChanges)-1])
	}
	// step 3. generate sqls
	return w.batchSingleTxnDmls(rowsList, tableInfo, false)
}

func (w *Writer) generateNormalSQLs(events []*commonEvent.DMLEvent) ([]string, [][]interface{}) {
	var (
		queries []string
		args    [][]interface{}
	)

	for _, event := range events {
		if event.Len() == 0 {
			continue
		}

		queryList, argsList := w.generateNormalSQL(event)
		queries = append(queries, queryList...)
		args = append(args, argsList...)
	}
	return queries, args
}

func (w *Writer) generateNormalSQL(event *commonEvent.DMLEvent) ([]string, [][]interface{}) {
	inSafeMode := !w.cfg.SafeMode && event.CommitTs > event.ReplicatingTs
	log.Debug("inSafeMode",
		zap.Bool("inSafeMode", inSafeMode),
		zap.Uint64("firstRowCommitTs", event.CommitTs),
		zap.Uint64("firstRowReplicatingTs", event.ReplicatingTs),
		zap.Bool("safeMode", w.cfg.SafeMode))

	var (
		queries  []string
		argsList [][]interface{}
	)
	for {
		row, ok := event.GetNextRow()
		if !ok {
			break
		}
		var (
			query string
			args  []interface{}
		)
		switch row.RowType {
		case commonEvent.RowTypeUpdate:
			if inSafeMode {
				query, args = buildUpdate(event.TableInfo, row, w.cfg.ForceReplicate)
			} else {
				query, args = buildDelete(event.TableInfo, row, w.cfg.ForceReplicate)
				if query != "" {
					queries = append(queries, query)
					argsList = append(argsList, args)
				}
				query, args = buildInsert(event.TableInfo, row, inSafeMode)
			}
		case commonEvent.RowTypeDelete:
			query, args = buildDelete(event.TableInfo, row, w.cfg.ForceReplicate)
		case commonEvent.RowTypeInsert:
			query, args = buildInsert(event.TableInfo, row, inSafeMode)
		}

		if query != "" {
			queries = append(queries, query)
			argsList = append(argsList, args)
		}
	}
	return queries, argsList
}

func (w *Writer) execDMLWithMaxRetries(dmls *preparedDMLs) error {
	if len(dmls.sqls) != len(dmls.values) {
		return cerror.ErrUnexpected.FastGenByArgs(fmt.Sprintf("unexpected number of sqls and values, sqls is %s, values is %s", dmls.sqls, dmls.values))
	}

	// approximateSize is multiplied by 2 because in extreme circustumas, every
	// byte in dmls can be escaped and adds one byte.
	fallbackToSeqWay := dmls.approximateSize*2 > w.maxAllowedPacket

	writeTimeout, _ := time.ParseDuration(w.cfg.WriteTimeout)
	writeTimeout += networkDriftDuration

	tryExec := func() (int, int64, error) {
		if fallbackToSeqWay {
			// use sequence way to execute the dmls
			tx, err := w.db.BeginTx(w.ctx, nil)
			if err != nil {
				return 0, 0, errors.Trace(err)
			}

			err = w.sequenceExecute(dmls, tx, writeTimeout)
			if err != nil {
				return 0, 0, err
			}

			if err = tx.Commit(); err != nil {
				return 0, 0, err
			}
			log.Debug("Exec Rows succeeded", zap.Any("rowCount", dmls.rowCount))
		} else {
			// use multi stmt way to execute the dmls
			err := w.multiStmtExecute(dmls, writeTimeout)
			if err != nil {
				fallbackToSeqWay = true
				return 0, 0, err
			}
		}
		return dmls.rowCount, dmls.approximateSize, nil
	}
	return retry.Do(w.ctx, func() error {
		failpoint.Inject("MySQLSinkTxnRandomError", func() {
			log.Warn("inject MySQLSinkTxnRandomError")
			err := errors.Trace(driver.ErrBadConn)
			logDMLTxnErr(err, time.Now(), w.ChangefeedID.String(), dmls.sqls[0], dmls.rowCount, dmls.startTs)
			failpoint.Return(err)
		})

		failpoint.Inject("MySQLSinkHangLongTime", func() { _ = util.Hang(w.ctx, time.Hour) })

		failpoint.Inject("MySQLDuplicateEntryError", func() {
			log.Warn("inject MySQLDuplicateEntryError")
			err := cerror.WrapError(cerror.ErrMySQLDuplicateEntry, &dmysql.MySQLError{
				Number: uint16(mysql.ErrDupEntry),
			})
			logDMLTxnErr(err, time.Now(), w.ChangefeedID.String(), dmls.sqls[0], dmls.rowCount, dmls.startTs)
			failpoint.Return(err)
		})

		err := w.statistics.RecordBatchExecution(tryExec)
		if err != nil {
			logDMLTxnErr(err, time.Now(), w.ChangefeedID.String(), dmls.sqls[0], dmls.rowCount, dmls.startTs)
			return errors.Trace(err)
		}
		return nil
	}, retry.WithBackoffBaseDelay(BackoffBaseDelay.Milliseconds()),
		retry.WithBackoffMaxDelay(BackoffMaxDelay.Milliseconds()),
		retry.WithMaxTries(w.cfg.DMLMaxRetry),
		retry.WithIsRetryableErr(isRetryableDMLError))
}

func (w *Writer) sequenceExecute(
	dmls *preparedDMLs, tx *sql.Tx, writeTimeout time.Duration,
) error {
	for i, query := range dmls.sqls {
		args := dmls.values[i]
		log.Debug("exec row", zap.String("sql", query), zap.Any("args", args))
		ctx, cancelFunc := context.WithTimeout(w.ctx, writeTimeout)

		var prepStmt *sql.Stmt
		if w.cachePrepStmts {
			if stmt, ok := w.stmtCache.Get(query); ok {
				prepStmt = stmt.(*sql.Stmt)
			} else if stmt, err := w.db.Prepare(query); err == nil {
				prepStmt = stmt
				w.stmtCache.Add(query, stmt)
			} else {
				// Generally it means the downstream database doesn't allow
				// too many preapred statements. So clean some of them.
				w.stmtCache.RemoveOldest()
			}
		}

		var execError error
		if prepStmt == nil {
			_, execError = tx.ExecContext(ctx, query, args...)
		} else {
			//nolint:sqlclosecheck
			_, execError = tx.Stmt(prepStmt).ExecContext(ctx, args...)
		}

		if execError != nil {
			log.Error("ExecContext", zap.Error(execError), zap.Any("dmls", dmls))
			if rbErr := tx.Rollback(); rbErr != nil {
				if errors.Cause(rbErr) != context.Canceled {
					log.Warn("failed to rollback txn", zap.Error(rbErr))
				}
			}
			cancelFunc()
			return cerror.WrapError(cerror.ErrMySQLTxnError, errors.WithMessage(execError, fmt.Sprintf("Failed to execute DMLs, query info:%s, args:%v; ", query, args)))
		}
		cancelFunc()
	}
	return nil
}

// execute SQLs in the multi statements way.
func (w *Writer) multiStmtExecute(
	dmls *preparedDMLs, writeTimeout time.Duration,
) error {
	var multiStmtArgs []any
	for _, value := range dmls.values {
		multiStmtArgs = append(multiStmtArgs, value...)
	}
	multiStmtSQL := strings.Join(dmls.sqls, ";")
<<<<<<< HEAD
=======
	// we use BEGIN and COMMIT to ensure the transaction is atomic.
	multiStmtSQLWithTxn := "BEGIN;" + multiStmtSQL + ";COMMIT;"
	// Set session variables first in the sql.
	// we try to set write source for each txn,
	// so we can use it to trace the data source
	finalMultiStmtSQL := setWriteSourceInSQL(w.cfg, multiStmtSQLWithTxn)
>>>>>>> 29a765f1

	ctx, cancel := context.WithTimeout(w.ctx, writeTimeout)
	defer cancel()

<<<<<<< HEAD
	_, err := tx.ExecContext(ctx, multiStmtSQL, multiStmtArgs...)
	if err != nil {
		log.Error("ExecContext", zap.Error(err), zap.Any("multiStmtSQL", multiStmtSQL), zap.Any("multiStmtArgs", multiStmtArgs))
		if rbErr := tx.Rollback(); rbErr != nil {
			if errors.Cause(rbErr) != context.Canceled {
				log.Warn("failed to rollback txn", zap.Error(rbErr))
			}
		}
		cancel()
		return cerror.WrapError(cerror.ErrMySQLTxnError, errors.WithMessage(err, fmt.Sprintf("Failed to execute DMLs, query info:%s, args:%v; ", multiStmtSQL, multiStmtArgs)))
=======
	conn, err := w.db.Conn(w.ctx)
	if err != nil {
		return errors.Trace(err)
	}
	defer conn.Close()

	// we use conn.ExecContext to reduce the overhead of network latency.
	// conn.ExecContext only use one RTT, while db.Begin + tx.ExecContext + db.Commit need three RTTs.
	// when some error occurs, we just need to close the conn to avoid the session to be reuse unexpectedly.
	// The txn can ensure the atomicity of the transaction.
	_, err = conn.ExecContext(ctx, finalMultiStmtSQL, multiStmtArgs...)
	if err != nil {
		log.Error("ExecContext", zap.Error(err), zap.Any("multiStmtSQL", finalMultiStmtSQL), zap.Any("multiStmtArgs", multiStmtArgs))
		return cerror.WrapError(cerror.ErrMySQLTxnError, errors.WithMessage(err, fmt.Sprintf("Failed to execute DMLs, query info:%s, args:%v; ", finalMultiStmtSQL, multiStmtArgs)))
>>>>>>> 29a765f1
	}
	return nil
}

func logDMLTxnErr(
	err error, start time.Time, changefeed string,
	query string, count int, startTs []common.Ts,
) error {
	if len(query) > 1024 {
		query = query[:1024]
	}
	if isRetryableDMLError(err) {
		log.Warn("execute DMLs with error, retry later",
			zap.String("changefeed", changefeed),
			zap.Duration("duration", time.Since(start)),
			zap.Uint64s("startTs", startTs),
			zap.Int("count", count),
			zap.String("query", query),
			zap.Error(err))
	} else {
		log.Error("execute DMLs with error, can not retry",
			zap.String("changefeed", changefeed),
			zap.Duration("duration", time.Since(start)),
			zap.Uint64s("startTs", startTs),
			zap.Int("count", count),
			zap.String("query", query),
			zap.Error(err))
	}
	return errors.WithMessage(err, fmt.Sprintf("Failed query info: %s; ", query))
}

func (w *Writer) batchSingleTxnDmls(
	rows []*commonEvent.RowChange,
	tableInfo *common.TableInfo,
	translateToInsert bool,
) (sqls []string, values [][]interface{}) {
	insertRows, updateRows, deleteRows := w.groupRowsByType(rows, tableInfo)

	// handle delete
	if len(deleteRows) > 0 {
		for _, rows := range deleteRows {
			sql, value := sqlmodel.GenDeleteSQL(rows...)
			sqls = append(sqls, sql)
			values = append(values, value)
		}
	}

	// handle update
	if len(updateRows) > 0 {
		if w.cfg.IsTiDB {
			for _, rows := range updateRows {
				s, v := w.genUpdateSQL(rows...)
				sqls = append(sqls, s...)
				values = append(values, v...)
			}
			// The behavior of update statement differs between TiDB and MySQL.
			// So we don't use batch update statement when downstream is MySQL.
			// Ref:https://docs.pingcap.com/tidb/stable/sql-statement-update#mysql-compatibility
		} else {
			for _, rows := range updateRows {
				for _, row := range rows {
					sql, value := row.GenSQL(sqlmodel.DMLUpdate)
					sqls = append(sqls, sql)
					values = append(values, value)
				}
			}
		}
	}

	// handle insert
	if len(insertRows) > 0 {
		for _, rows := range insertRows {
			if translateToInsert {
				sql, value := sqlmodel.GenInsertSQL(sqlmodel.DMLInsert, rows...)
				sqls = append(sqls, sql)
				values = append(values, value)
			} else {
				sql, value := sqlmodel.GenInsertSQL(sqlmodel.DMLReplace, rows...)
				sqls = append(sqls, sql)
				values = append(values, value)
			}
		}
	}

	return
}

func (w *Writer) groupRowsByType(
	rows []*commonEvent.RowChange,
	tableInfo *common.TableInfo,
) (insertRows, updateRows, deleteRows [][]*sqlmodel.RowChange) {
	rowSize := len(rows)
	if rowSize > w.cfg.MaxTxnRow {
		rowSize = w.cfg.MaxTxnRow
	}

	insertRow := make([]*sqlmodel.RowChange, 0, rowSize)
	updateRow := make([]*sqlmodel.RowChange, 0, rowSize)
	deleteRow := make([]*sqlmodel.RowChange, 0, rowSize)

	eventTableInfo := tableInfo
	// RowChangedEvent doesn't contain data for virtual columns,
	// so we need to create a new table info without virtual columns before pass it to NewRowChange.
	if eventTableInfo.HasVirtualColumns() {
		eventTableInfo = common.BuildTiDBTableInfoWithoutVirtualColumns(eventTableInfo)
	}
	for _, row := range rows {
		switch row.RowType {
		case commonEvent.RowTypeInsert:
			args := getArgs(&row.Row, tableInfo, true)
			newInsertRow := sqlmodel.NewRowChange(
				&tableInfo.TableName,
				nil,
				nil,
				args,
				eventTableInfo,
				nil, nil)

			insertRow = append(insertRow, newInsertRow)
			if len(insertRow) >= w.cfg.MaxTxnRow {
				insertRows = append(insertRows, insertRow)
				insertRow = make([]*sqlmodel.RowChange, 0, rowSize)
			}
		case commonEvent.RowTypeUpdate:
			args := getArgs(&row.Row, tableInfo, true)
			preArgs := getArgs(&row.PreRow, tableInfo, true)
			newUpdateRow := sqlmodel.NewRowChange(
				&tableInfo.TableName,
				nil,
				preArgs,
				args,
				eventTableInfo,
				nil, nil)
			updateRow = append(updateRow, newUpdateRow)
			if len(updateRow) >= w.cfg.MaxTxnRow {
				updateRows = append(updateRows, updateRow)
				updateRow = make([]*sqlmodel.RowChange, 0, rowSize)
			}
		case commonEvent.RowTypeDelete:
			preArgs := getArgs(&row.PreRow, tableInfo, true)
			newDeleteRow := sqlmodel.NewRowChange(
				&tableInfo.TableName,
				nil,
				preArgs,
				nil,
				eventTableInfo,
				nil, nil)
			deleteRow = append(deleteRow, newDeleteRow)
			if len(deleteRow) >= w.cfg.MaxTxnRow {
				deleteRows = append(deleteRows, deleteRow)
				deleteRow = make([]*sqlmodel.RowChange, 0, rowSize)
			}
		}
	}
	if len(insertRow) > 0 {
		insertRows = append(insertRows, insertRow)
	}
	if len(updateRow) > 0 {
		updateRows = append(updateRows, updateRow)
	}
	if len(deleteRow) > 0 {
		deleteRows = append(deleteRows, deleteRow)
	}

	return
}

func (w *Writer) genUpdateSQL(rows ...*sqlmodel.RowChange) ([]string, [][]interface{}) {
	size := 0
	for _, r := range rows {
		size += int(r.GetApproximateDataSize())
	}
	if size < w.cfg.MaxMultiUpdateRowSize*len(rows) {
		// use multi update in one SQL
		sql, value := sqlmodel.GenUpdateSQL(rows...)
		return []string{sql}, [][]interface{}{value}
	}
	// each row has one independent update SQL.
	sqls := make([]string, 0, len(rows))
	values := make([][]interface{}, 0, len(rows))
	for _, row := range rows {
		sql, value := row.GenSQL(sqlmodel.DMLUpdate)
		sqls = append(sqls, sql)
		values = append(values, value)
	}
	return sqls, values
}<|MERGE_RESOLUTION|>--- conflicted
+++ resolved
@@ -615,31 +615,12 @@
 		multiStmtArgs = append(multiStmtArgs, value...)
 	}
 	multiStmtSQL := strings.Join(dmls.sqls, ";")
-<<<<<<< HEAD
-=======
 	// we use BEGIN and COMMIT to ensure the transaction is atomic.
 	multiStmtSQLWithTxn := "BEGIN;" + multiStmtSQL + ";COMMIT;"
-	// Set session variables first in the sql.
-	// we try to set write source for each txn,
-	// so we can use it to trace the data source
-	finalMultiStmtSQL := setWriteSourceInSQL(w.cfg, multiStmtSQLWithTxn)
->>>>>>> 29a765f1
 
 	ctx, cancel := context.WithTimeout(w.ctx, writeTimeout)
 	defer cancel()
 
-<<<<<<< HEAD
-	_, err := tx.ExecContext(ctx, multiStmtSQL, multiStmtArgs...)
-	if err != nil {
-		log.Error("ExecContext", zap.Error(err), zap.Any("multiStmtSQL", multiStmtSQL), zap.Any("multiStmtArgs", multiStmtArgs))
-		if rbErr := tx.Rollback(); rbErr != nil {
-			if errors.Cause(rbErr) != context.Canceled {
-				log.Warn("failed to rollback txn", zap.Error(rbErr))
-			}
-		}
-		cancel()
-		return cerror.WrapError(cerror.ErrMySQLTxnError, errors.WithMessage(err, fmt.Sprintf("Failed to execute DMLs, query info:%s, args:%v; ", multiStmtSQL, multiStmtArgs)))
-=======
 	conn, err := w.db.Conn(w.ctx)
 	if err != nil {
 		return errors.Trace(err)
@@ -650,11 +631,10 @@
 	// conn.ExecContext only use one RTT, while db.Begin + tx.ExecContext + db.Commit need three RTTs.
 	// when some error occurs, we just need to close the conn to avoid the session to be reuse unexpectedly.
 	// The txn can ensure the atomicity of the transaction.
-	_, err = conn.ExecContext(ctx, finalMultiStmtSQL, multiStmtArgs...)
+	_, err = conn.ExecContext(ctx, multiStmtSQLWithTxn, multiStmtArgs...)
 	if err != nil {
-		log.Error("ExecContext", zap.Error(err), zap.Any("multiStmtSQL", finalMultiStmtSQL), zap.Any("multiStmtArgs", multiStmtArgs))
-		return cerror.WrapError(cerror.ErrMySQLTxnError, errors.WithMessage(err, fmt.Sprintf("Failed to execute DMLs, query info:%s, args:%v; ", finalMultiStmtSQL, multiStmtArgs)))
->>>>>>> 29a765f1
+		log.Error("ExecContext", zap.Error(err), zap.Any("multiStmtSQL", multiStmtSQLWithTxn), zap.Any("multiStmtArgs", multiStmtArgs))
+		return cerror.WrapError(cerror.ErrMySQLTxnError, errors.WithMessage(err, fmt.Sprintf("Failed to execute DMLs, query info:%s, args:%v; ", multiStmtSQLWithTxn, multiStmtArgs)))
 	}
 	return nil
 }
