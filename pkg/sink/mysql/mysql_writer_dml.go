--- conflicted
+++ resolved
@@ -519,13 +519,8 @@
 			rowType := rowChanges[i].RowType
 			if rowType == prevType {
 				sql, values := w.generateNormalSQLs(events)
-<<<<<<< HEAD
-				log.Info("normal sql should be", zap.Any("sql", sql), zap.Any("values", values))
+				log.Info("normal sql should be", zap.Any("sql", sql), zap.Any("values", values), zap.Int("writerID", w.id))
 				log.Panic("invalid row changes", zap.String("schemaName", tableInfo.GetSchemaName()), zap.Any("PKIndex", tableInfo.GetPKIndex()),
-=======
-				log.Info("normal sql should be", zap.Any("sql", sql), zap.Any("values", values), zap.Int("writerID", w.id))
-				log.Panic("invalid row changes", zap.String("schemaName", tableInfo.GetSchemaName()),
->>>>>>> a168cdfe
 					zap.String("tableName", tableInfo.GetTableName()), zap.Any("rowChanges", rowChanges),
 					zap.Any("prevType", prevType), zap.Any("currentType", rowType), zap.Int("writerID", w.id))
 			}
