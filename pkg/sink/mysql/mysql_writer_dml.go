// Copyright 2024 PingCAP, Inc.
//
// Licensed under the Apache License, Version 2.0 (the "License");
// you may not use this file except in compliance with the License.
// You may obtain a copy of the License at
//
//     http://www.apache.org/licenses/LICENSE-2.0
//
// Unless required by applicable law or agreed to in writing, software
// distributed under the License is distributed on an "AS IS" BASIS,
// See the License for the specific language governing permissions and
// limitations under the License.

package mysql

import (
	"context"
	"database/sql"
	"database/sql/driver"
	"fmt"
	"strings"
	"time"

	dmysql "github.com/go-sql-driver/mysql"
	"github.com/pingcap/errors"
	"github.com/pingcap/failpoint"
	"github.com/pingcap/log"
	"github.com/pingcap/ticdc/pkg/common"
	commonEvent "github.com/pingcap/ticdc/pkg/common/event"
	cerror "github.com/pingcap/ticdc/pkg/errors"
	"github.com/pingcap/ticdc/pkg/retry"
	"github.com/pingcap/ticdc/pkg/sink/sqlmodel"
	"github.com/pingcap/ticdc/pkg/util"
	"github.com/pingcap/tidb/pkg/parser/mysql"
	"github.com/pingcap/tidb/pkg/util/chunk"
	"go.uber.org/zap"
)

// for multiple events, we try to batch the events of the same table into limited update / insert / delete query,
// to enhance the performance of the sink.
// While we only support to batch the events with pks, and all the events inSafeMode or all not in inSafeMode.
// the process is as follows:
//  1. we group the events by tableID, and hold the order for the events of the same table
//  2. For each group,
//     if the table does't have a handle key or have virtual column, we just generate the sqls for each event row.(TODO: support the case without pk but have uk)
//     Otherwise,
//     if there is only one rows of the whole group, we generate the sqls for the row.
//     Otherwise, we batch all the event rows for the same dispatcherID to limited delete / update/ insert query(in order)
func (w *Writer) prepareDMLs(events []*commonEvent.DMLEvent) (*preparedDMLs, error) {
	dmls := dmlsPool.Get().(*preparedDMLs)
	dmls.reset()
	// Step 1: group the events by table ID
	eventsGroup := make(map[int64][]*commonEvent.DMLEvent) // tableID --> events
	for _, event := range events {
		// calculate for metrics
		dmls.rowCount += int(event.Len())
		if len(dmls.tsPairs) == 0 || dmls.tsPairs[len(dmls.tsPairs)-1].startTs != event.StartTs {
			dmls.tsPairs = append(dmls.tsPairs, tsPair{startTs: event.StartTs, commitTs: event.CommitTs})
		}
		dmls.approximateSize += event.GetSize()

		tableID := event.GetTableID()
		if _, ok := eventsGroup[tableID]; !ok {
			eventsGroup[tableID] = make([]*commonEvent.DMLEvent, 0)
		}
		eventsGroup[tableID] = append(eventsGroup[tableID], event)
	}

	// Step 2: prepare the dmls for each group
	var (
		queryList []string
		argsList  [][]interface{}
	)
	for _, eventsInGroup := range eventsGroup {
		tableInfo := eventsInGroup[0].TableInfo
		// We check if the table versions and update ts here to avoid data loss due to unknown bug.
		firstTableVersion := eventsInGroup[0].TableInfoVersion
		firstTableInfoUpdateTs := tableInfo.GetUpdateTS()
		for _, event := range eventsInGroup {
			if event.TableInfoVersion != firstTableVersion ||
				event.TableInfo.GetUpdateTS() != firstTableInfoUpdateTs {
				log.Error("events in the same group have different table versions",
					zap.Uint64("firstTableInfoUpdateTs", firstTableInfoUpdateTs),
					zap.Uint64("firstTableVersion", firstTableVersion),
					zap.Uint64("currentEventTableVersion", event.TableInfoVersion),
					zap.Uint64("currentEventTableInfoUpdateTs", event.TableInfo.GetUpdateTS()),
					zap.Any("events", eventsInGroup))
				return nil, errors.New(fmt.Sprintf("events in the same group have different table versions, there must be a bug in the code! firstTableVersion: %d, firstUpdateTs: %d, currentEventTableVersion: %d, currentEventTableInfoUpdateTs: %d", firstTableVersion, firstTableInfoUpdateTs, event.TableInfoVersion, event.TableInfo.GetUpdateTS()))
			}
		}

		if !w.shouldGenBatchSQL(tableInfo.HasPrimaryKey(), tableInfo.HasVirtualColumns(), eventsInGroup) {
			queryList, argsList = w.generateNormalSQLs(eventsInGroup)
		} else {
			queryList, argsList = w.generateBatchSQL(eventsInGroup)
		}
		dmls.sqls = append(dmls.sqls, queryList...)
		dmls.values = append(dmls.values, argsList...)
	}
	// Pre-check log level to avoid dmls.String() being called unnecessarily
	// This method is expensive, so we only log it when the log level is debug.

	dmls.LogDebug(events)

	return dmls, nil
}

// shouldGenBatchSQL determines whether batch SQL generation should be used based on table properties and events.
// Batch SQL generation is used when:
// 1. BatchDMLEnable = true, and rows > 1
// 2. The table has a primary key
// 3. The table doesn't have virtual columns
// 4. There's more than one row in the group
// 5. All events have the same safe mode status
func (w *Writer) shouldGenBatchSQL(hasPK bool, hasVirtualCols bool, events []*commonEvent.DMLEvent) bool {
	if !w.cfg.BatchDMLEnable {
		return false
	}

	if !hasPK || hasVirtualCols {
		return false
	}
	if len(events) == 1 && events[0].Len() == 1 {
		return false
	}

	return allRowInSameSafeMode(w.cfg.SafeMode, events)
}

// allRowInSameSafeMode determines whether all DMLEvents in a batch have the same safe mode status.
// Safe mode is either globally enabled via the safemode parameter, or determined per event
// by comparing CommitTs and ReplicatingTs.
//
// Parameters:
//   - safemode: If true, global safe mode is enabled and the function returns true immediately
//   - events: A slice of DMLEvents to check for consistent safe mode status
//
// Returns:
//
//	true if either:
//	- global safe mode is enabled (safemode=true), or
//	- all events have the same safe mode status (all events' CommitTs > ReplicatingTs, or all ≤)
//	false if events have inconsistent safe mode status
func allRowInSameSafeMode(safemode bool, events []*commonEvent.DMLEvent) bool {
	if safemode {
		return true
	}

	if len(events) == 0 {
		return false
	}

	firstSafeMode := events[0].CommitTs > events[0].ReplicatingTs
	for _, event := range events {
		currentSafeMode := event.CommitTs > event.ReplicatingTs
		if currentSafeMode != firstSafeMode {
			return false
		}
	}

	return true
}

// for generate batch sql for multi events, we first need to compare the rows with the same pk, to generate the final rows.
// because for the batch sqls, we will first execute delete sqls, then update sqls, and finally insert sqls.
// Here we mainly divide it into 2 cases:
//  1. if all the events are in unsafe mode, we need to split update into delete and insert. So we first split each update row into a delete and a insert one.
//     Then compare all delete and insert rows, to delete useless rows.
//     if the previous row is Insert A, and the next row is Delete A -- Romove the `Insert A` one.
//
// 2. if all the events are in safe mode:
// Consider we will split the event if PK is changed, so the Update will not change the PK
// for the rows comparation, there are six situations:
// 1. the previous row is Delete A, the next row is Insert A. --- we don't need to combine the rows.
// 2. the previous row is Delete A, the next row is Update xx where A . --- we don't need to combine the rows.
// 3. the previous row is Insert A, the next row is Delete A. --- remove the row of `Insert A`
// 4. the previous row is Insert A, the next row is Update xx where A --  remove the row of `Insert A`, change the row `Update A` to `Insert A`
// 5. the previous row is Update xx where A, the next row is Delete A. --- remove the row `Update xx where A`
// 6. the previous row is Update xx where A, the next row is Update xx where A. --- we need to remove the row, and change the second Update's preRows = first Update's preRows
//
// For these all changes to row, we will continue to compare from the beginnning to the end, until there is no change.
// Then we can generate the final sql of delete/update/insert.
//
// Considering the batch algorithm in safe mode is O(n^3), which n is the number of rows.
// So we need to limit the number of rows in one batch to avoid performance issues.
func (w *Writer) generateBatchSQL(events []*commonEvent.DMLEvent) ([]string, [][]interface{}) {
	if len(events) == 0 {
		return []string{}, [][]interface{}{}
	}

	sqlList := make([]string, 0)
	argsList := make([][]interface{}, 0)

	batchSQL := func(events []*commonEvent.DMLEvent) {
		inSafeMode := w.cfg.SafeMode || w.isInErrorCausedSafeMode || events[0].CommitTs < events[0].ReplicatingTs

		if len(events) == 1 {
			// only one event, we don't need to do batch
			sql, args := w.generateSQLForSingleEvent(events[0], inSafeMode)
			sqlList = append(sqlList, sql...)
			argsList = append(argsList, args...)
			return
		}

		if inSafeMode {
			// Insert will translate to Replace
			sql, args := w.generateBatchSQLInSafeMode(events)
			sqlList = append(sqlList, sql...)
			argsList = append(argsList, args...)
		} else {
			sql, args := w.generateBatchSQLInUnSafeMode(events)
			sqlList = append(sqlList, sql...)
			argsList = append(argsList, args...)
		}
	}

	beginIndex := 0
	rowsCount := events[0].Len()
	for i := 1; i < len(events); i++ {
		if rowsCount+events[i].Len() > int32(w.cfg.MaxTxnRow) {
			// batch events[beginIndex:i]
			batchSQL(events[beginIndex:i])
			// reset beginIndex and rowsCount
			beginIndex = i
			rowsCount = events[i].Len()
		} else {
			rowsCount += events[i].Len()
		}
	}

	batchSQL(events[beginIndex:])
	return sqlList, argsList
}

func (w *Writer) generateSQLForSingleEvent(event *commonEvent.DMLEvent, inDataSafeMode bool) ([]string, [][]interface{}) {
	tableInfo := event.TableInfo
	rowLists := make([]*commonEvent.RowChange, 0, event.Len())
	for {
		row, ok := event.GetNextRow()
		if !ok {
			event.Rewind()
			break
		}
		rowLists = append(rowLists, &row)
	}
	return w.batchSingleTxnDmls(rowLists, tableInfo, inDataSafeMode)
}

func (w *Writer) generateBatchSQLInUnSafeMode(events []*commonEvent.DMLEvent) ([]string, [][]interface{}) {
	tableInfo := events[0].TableInfo
	type RowChangeWithKeys struct {
		RowChange  *commonEvent.RowChange
		RowKeys    []byte
		PreRowKeys []byte
	}

	// Step 1 extract all rows in these events to rowLists, and calcuate row key for each row(based on pk value)
	rowLists := make([]RowChangeWithKeys, 0)
	for _, event := range events {
		for {
			row, ok := event.GetNextRow()
			if !ok {
				event.Rewind()
				break
			}
			rowChangeWithKeys := RowChangeWithKeys{RowChange: &row}
			if !row.Row.IsEmpty() {
				_, keys := genKeyAndHash(&row.Row, tableInfo)
				rowChangeWithKeys.RowKeys = keys
			}
			if !row.PreRow.IsEmpty() {
				_, keys := genKeyAndHash(&row.PreRow, tableInfo)
				rowChangeWithKeys.PreRowKeys = keys
			}
			rowLists = append(rowLists, rowChangeWithKeys)
		}
	}

	// Step 2 combine the rows until there is no change
	// Consider we will split the event if PK is changed, so the Update will not change the PK
	// for the rows comparation, there are six situations:
	// 1. the previous row is Delete A, the next row is Insert A. --- we don't need to combine the rows.
	// 2. the previous row is Delete A, the next row is Update xx where A . --- we don't need to combine the rows.
	// 3. the previous row is Insert A, the next row is Delete A. --- remove the row of `Insert A`
	// 4. the previous row is Insert A, the next row is Update xx where A --  remove the row of `Insert A`, change the row `Update A` to `Insert A`
	// 5. the previous row is Update xx where A, the next row is Delete A. --- remove the row `Update xx where A`
	// 6. the previous row is Update xx where A, the next row is Update xx where A. --- we need to remove the row, and change the second Update's preRows = first Update's preRows
	for {
		// hasUpdate to determine whether we can break the combine logic
		hasUpdate := false
		// flagList used to store the exists or not for this row. True means exists.
		flagList := make([]bool, len(rowLists))
		for i := 0; i < len(rowLists); i++ {
			flagList[i] = true
		}
		for i := 0; i < len(rowLists); i++ {
			if !flagList[i] {
				continue
			}
		innerLoop:
			for j := i + 1; j < len(rowLists); j++ {
				if !flagList[j] {
					continue
				}
				rowType := rowLists[i].RowChange.RowType
				nextRowType := rowLists[j].RowChange.RowType
				switch rowType {
				case common.RowTypeInsert:
					rowKey := rowLists[i].RowKeys
					if nextRowType == common.RowTypeInsert {
						if compareKeys(rowKey, rowLists[j].RowKeys) {
							sql, values := w.generateNormalSQLs(events)
							log.Info("normal sql should be", zap.Any("sql", sql), zap.Any("values", values))
							log.Panic("Here are two invalid rows with the same row type and keys", zap.Any("Events", events), zap.Any("i", i), zap.Any("j", j))
						}
					} else if nextRowType == common.RowTypeDelete {
						if compareKeys(rowKey, rowLists[j].PreRowKeys) {
							// remove the insert one, and break the inner loop for row i
							flagList[i] = false
							hasUpdate = true
							break innerLoop
						}
					} else if nextRowType == common.RowTypeUpdate {
						if !compareKeys(rowLists[j].PreRowKeys, rowLists[j].RowKeys) {
							log.Panic("The Update Row have different Row Key", zap.Any("Events", events))
						}
						if compareKeys(rowKey, rowLists[j].PreRowKeys) {
							// remove insert one, and break the inner loop for row i
							flagList[i] = false
							// change update one to insert
							preRowChange := rowLists[j].RowChange
							newRowChange := commonEvent.RowChange{
								Row:     preRowChange.Row,
								RowType: common.RowTypeInsert,
							}
							rowLists[j] = RowChangeWithKeys{
								RowChange: &newRowChange,
								RowKeys:   rowLists[j].RowKeys,
							}
							hasUpdate = true
							break innerLoop
						}
					}
				case common.RowTypeUpdate:
					rowKey := rowLists[i].RowKeys
					if !compareKeys(rowKey, rowLists[i].PreRowKeys) {
						log.Panic("The Update Row have different Row Key", zap.Any("Events", events))
					}
					if nextRowType == common.RowTypeInsert {
						if compareKeys(rowKey, rowLists[j].RowKeys) {
							sql, values := w.generateNormalSQLs(events)
							log.Info("normal sql should be", zap.Any("sql", sql), zap.Any("values", values))
							log.Panic("Here are two invalid rows with the same row type and keys", zap.Any("Events", events), zap.Any("i", i), zap.Any("j", j))
						}
					} else if nextRowType == common.RowTypeDelete {
						if compareKeys(rowKey, rowLists[j].PreRowKeys) {
							// remove the update one, and break the inner loop
							flagList[j] = false
							// change the update to delete
							preRowChange := rowLists[i].RowChange
							newRowChange := commonEvent.RowChange{
								PreRow:  preRowChange.PreRow,
								RowType: common.RowTypeDelete,
							}
							rowLists[i] = RowChangeWithKeys{
								RowChange:  &newRowChange,
								PreRowKeys: rowKey,
							}
							hasUpdate = true
							break innerLoop
						}
					} else if nextRowType == common.RowTypeUpdate {
						if compareKeys(rowKey, rowLists[j].PreRowKeys) {
							if !compareKeys(rowLists[j].PreRowKeys, rowLists[j].RowKeys) {
								log.Panic("The Update Row have different Row Key", zap.Any("Events", events))
							}
							// remove the first one, update the second one, then break
							newRowChange := commonEvent.RowChange{
								PreRow:  rowLists[j].RowChange.PreRow,
								Row:     rowLists[j].RowChange.Row,
								RowType: common.RowTypeUpdate,
							}
							rowLists[j] = RowChangeWithKeys{
								RowChange:  &newRowChange,
								PreRowKeys: rowKey,
								RowKeys:    rowKey,
							}
							flagList[i] = false
							hasUpdate = true
							break innerLoop
						}
					}
				}
			}
		}

		if !hasUpdate {
			// means no more changes for the rows, break and generate sqls.
			break
		} else {
			newRowLists := make([]RowChangeWithKeys, 0, len(rowLists))
			for i := 0; i < len(rowLists); i++ {
				if flagList[i] {
					newRowLists = append(newRowLists, rowLists[i])
				}
			}
			rowLists = newRowLists
		}

	}

	finalRowLists := make([]*commonEvent.RowChange, 0, len(rowLists))

	for i := 0; i < len(rowLists); i++ {
		finalRowLists = append(finalRowLists, rowLists[i].RowChange)
	}

	// Step 3. generate sqls based on finalRowLists
	return w.batchSingleTxnDmls(finalRowLists, tableInfo, false)
}

func (w *Writer) generateBatchSQLInSafeMode(events []*commonEvent.DMLEvent) ([]string, [][]interface{}) {
	tableInfo := events[0].TableInfo

	// step 1. divide update row to delete row and insert row, and set into map based on the key hash
	rowsMap := make(map[uint64][]*commonEvent.RowChange)
	hashToKeyMap := make(map[uint64][]byte)

	addRowToMap := func(row *commonEvent.RowChange, rowData *chunk.Row, event *commonEvent.DMLEvent) ([]string, [][]interface{}, bool) {
		hashValue, keyValue := genKeyAndHash(rowData, tableInfo)
		if _, ok := hashToKeyMap[hashValue]; !ok {
			hashToKeyMap[hashValue] = keyValue
		} else {
			if !compareKeys(hashToKeyMap[hashValue], keyValue) {
				log.Warn("the key hash is equal, but the keys is not the same; so we don't use batch generate sql, but use the normal generated sql instead")
				event.Rewind() // reset event
				// use normal sql instead
				sql, args := w.generateNormalSQLs(events)
				return sql, args, false
			}
		}
		rowsMap[hashValue] = append(rowsMap[hashValue], row)
		return nil, nil, true
	}

	for _, event := range events {
		for {
			row, ok := event.GetNextRow()
			if !ok {
				event.Rewind()
				break
			}
			switch row.RowType {
			case common.RowTypeUpdate:
				{
					deleteRow := commonEvent.RowChange{RowType: common.RowTypeDelete, PreRow: row.PreRow}
					sql, args, ok := addRowToMap(&deleteRow, &row.PreRow, event)
					if !ok {
						return sql, args
					}
				}

				{
					insertRow := commonEvent.RowChange{RowType: common.RowTypeInsert, Row: row.Row}
					sql, args, ok := addRowToMap(&insertRow, &row.Row, event)
					if !ok {
						return sql, args
					}
				}
			case common.RowTypeDelete:
				sql, args, ok := addRowToMap(&row, &row.PreRow, event)
				if !ok {
					return sql, args
				}
			case common.RowTypeInsert:
				sql, args, ok := addRowToMap(&row, &row.Row, event)
				if !ok {
					return sql, args
				}
			}
		}
	}

	// step 2. compare the rows in the same key hash, to generate the final rows
	rowsList := make([]*commonEvent.RowChange, 0, len(rowsMap))
	for _, rowChanges := range rowsMap {
		if len(rowChanges) == 0 {
			continue
		}
		if len(rowChanges) == 1 {
			rowsList = append(rowsList, rowChanges[0])
			continue
		}
		// should only happen the rows like 'insert / delete / insert / delete ...' or 'delete / insert /delete ...' ,
		// should not happen 'insert / insert' or 'delete / delete'
		// so only the last one can be the final row changes
		prevType := rowChanges[0].RowType
		for i := 1; i < len(rowChanges); i++ {
			rowType := rowChanges[i].RowType
			if rowType == prevType {
				sql, values := w.generateNormalSQLs(events)
				log.Info("normal sql should be", zap.Any("sql", sql), zap.Any("values", values))
				log.Panic("invalid row changes", zap.String("schemaName", tableInfo.GetSchemaName()),
					zap.String("tableName", tableInfo.GetTableName()), zap.Any("rowChanges", rowChanges),
					zap.Any("prevType", prevType), zap.Any("currentType", rowType))
			}
			prevType = rowType
		}
		rowsList = append(rowsList, rowChanges[len(rowChanges)-1])
	}
	// step 3. generate sqls based on rowsList
	return w.batchSingleTxnDmls(rowsList, tableInfo, true)
}

func (w *Writer) generateNormalSQLs(events []*commonEvent.DMLEvent) ([]string, [][]interface{}) {
	var (
		queries []string
		args    [][]interface{}
	)

	for _, event := range events {
		if event.Len() == 0 {
			continue
		}

		queryList, argsList := w.generateNormalSQL(event)
		queries = append(queries, queryList...)
		args = append(args, argsList...)
	}
	return queries, args
}

func (w *Writer) generateNormalSQL(event *commonEvent.DMLEvent) ([]string, [][]interface{}) {
	inSafeMode := w.cfg.SafeMode || w.isInErrorCausedSafeMode || event.CommitTs < event.ReplicatingTs

	log.Debug("inSafeMode",
		zap.Bool("inSafeMode", inSafeMode),
		zap.Uint64("firstRowCommitTs", event.CommitTs),
		zap.Uint64("firstRowReplicatingTs", event.ReplicatingTs),
		zap.Bool("cfgSafeMode", w.cfg.SafeMode),
		zap.Bool("isInErrorCausedSafeMode", w.isInErrorCausedSafeMode))

	var (
		queries  []string
		argsList [][]interface{}
	)
	for {
		row, ok := event.GetNextRow()
		if !ok {
			break
		}
		var (
			query string
			args  []interface{}
		)
		switch row.RowType {
		case common.RowTypeUpdate:
			if inSafeMode {
<<<<<<< HEAD
				query, args = buildUpdate(event.TableInfo, row)
			} else {
				query, args = buildDelete(event.TableInfo, row)
=======
				query, args = buildDelete(event.TableInfo, row, w.cfg.ForceReplicate)
>>>>>>> 748105e2
				if query != "" {
					queries = append(queries, query)
					argsList = append(argsList, args)
				}
				query, args = buildInsert(event.TableInfo, row, inSafeMode)
			} else {
				query, args = buildUpdate(event.TableInfo, row, w.cfg.ForceReplicate)
			}
		case common.RowTypeDelete:
			query, args = buildDelete(event.TableInfo, row)
		case common.RowTypeInsert:
			query, args = buildInsert(event.TableInfo, row, inSafeMode)
		}

		if query != "" {
			queries = append(queries, query)
			argsList = append(argsList, args)
		}
	}
	return queries, argsList
}

func (w *Writer) execDMLWithMaxRetries(dmls *preparedDMLs) error {
	if len(dmls.sqls) != len(dmls.values) {
		return cerror.ErrUnexpected.FastGenByArgs(fmt.Sprintf("unexpected number of sqls and values, sqls is %s, values is %s", dmls.sqls, dmls.values))
	}

	// approximateSize is multiplied by 2 because in extreme circustumas, every
	// byte in dmls can be escaped and adds one byte.
	fallbackToSeqWay := dmls.approximateSize*2 > w.maxAllowedPacket

	writeTimeout, _ := time.ParseDuration(w.cfg.WriteTimeout)
	writeTimeout += networkDriftDuration

	tryExec := func() (int, int64, error) {
		if fallbackToSeqWay {
			// use sequence way to execute the dmls
			tx, err := w.db.BeginTx(w.ctx, nil)
			if err != nil {
				return 0, 0, errors.Trace(err)
			}

			err = w.sequenceExecute(dmls, tx, writeTimeout)
			if err != nil {
				return 0, 0, err
			}

			if err = tx.Commit(); err != nil {
				return 0, 0, err
			}
			log.Debug("Exec Rows succeeded", zap.Any("rowCount", dmls.rowCount))
		} else {
			// use multi stmt way to execute the dmls
			err := w.multiStmtExecute(dmls, writeTimeout)
			if err != nil {
				fallbackToSeqWay = true
				return 0, 0, err
			}
		}
		return dmls.rowCount, dmls.approximateSize, nil
	}
	return retry.Do(w.ctx, func() error {
		failpoint.Inject("MySQLSinkTxnRandomError", func() {
			log.Warn("inject MySQLSinkTxnRandomError")
			err := errors.Trace(driver.ErrBadConn)
			w.logDMLTxnErr(err, time.Now(), w.ChangefeedID.String(), dmls)
			failpoint.Return(err)
		})

		failpoint.Inject("MySQLSinkHangLongTime", func() { _ = util.Hang(w.ctx, time.Hour) })

		failpoint.Inject("MySQLDuplicateEntryError", func() {
			log.Warn("inject MySQLDuplicateEntryError")
			err := cerror.WrapError(cerror.ErrMySQLDuplicateEntry, &dmysql.MySQLError{
				Number: uint16(mysql.ErrDupEntry),
			})
			w.logDMLTxnErr(err, time.Now(), w.ChangefeedID.String(), dmls)
			failpoint.Return(err)
		})

		err := w.statistics.RecordBatchExecution(tryExec)
		if err != nil {
			w.logDMLTxnErr(err, time.Now(), w.ChangefeedID.String(), dmls)
			return errors.Trace(err)
		}
		return nil
	}, retry.WithBackoffBaseDelay(BackoffBaseDelay.Milliseconds()),
		retry.WithBackoffMaxDelay(BackoffMaxDelay.Milliseconds()),
		retry.WithMaxTries(w.cfg.DMLMaxRetry),
		retry.WithIsRetryableErr(isRetryableDMLError))
}

func (w *Writer) sequenceExecute(
	dmls *preparedDMLs, tx *sql.Tx, writeTimeout time.Duration,
) error {
	for i, query := range dmls.sqls {
		args := dmls.values[i]
		log.Debug("exec row", zap.String("sql", query), zap.Any("args", args))
		ctx, cancelFunc := context.WithTimeout(w.ctx, writeTimeout)

		var prepStmt *sql.Stmt
		if w.cachePrepStmts {
			if stmt, ok := w.stmtCache.Get(query); ok {
				prepStmt = stmt.(*sql.Stmt)
			} else if stmt, err := w.db.Prepare(query); err == nil {
				prepStmt = stmt
				w.stmtCache.Add(query, stmt)
			} else {
				// Generally it means the downstream database doesn't allow
				// too many preapred statements. So clean some of them.
				w.stmtCache.RemoveOldest()
			}
		}

		var execError error
		if prepStmt == nil {
			_, execError = tx.ExecContext(ctx, query, args...)
		} else {
			//nolint:sqlclosecheck
			_, execError = tx.Stmt(prepStmt).ExecContext(ctx, args...)
		}

		if execError != nil {
			log.Error("ExecContext", zap.Error(execError), zap.Any("dmls", dmls))
			if rbErr := tx.Rollback(); rbErr != nil {
				if errors.Cause(rbErr) != context.Canceled {
					log.Warn("failed to rollback txn", zap.Error(rbErr))
				}
			}
			cancelFunc()
			return cerror.WrapError(cerror.ErrMySQLTxnError, errors.WithMessage(execError, fmt.Sprintf("Failed to execute DMLs, query info:%s, args:%v; ", query, args)))
		}
		cancelFunc()
	}
	return nil
}

// execute SQLs in the multi statements way.
func (w *Writer) multiStmtExecute(
	dmls *preparedDMLs, writeTimeout time.Duration,
) error {
	var multiStmtArgs []any
	for _, value := range dmls.values {
		multiStmtArgs = append(multiStmtArgs, value...)
	}
	multiStmtSQL := strings.Join(dmls.sqls, ";")
	// we use BEGIN and COMMIT to ensure the transaction is atomic.
	multiStmtSQLWithTxn := "BEGIN;" + multiStmtSQL + ";COMMIT;"

	ctx, cancel := context.WithTimeout(w.ctx, writeTimeout)
	defer cancel()

	conn, err := w.db.Conn(w.ctx)
	if err != nil {
		return errors.Trace(err)
	}
	defer conn.Close()

	// we use conn.ExecContext to reduce the overhead of network latency.
	// conn.ExecContext only use one RTT, while db.Begin + tx.ExecContext + db.Commit need three RTTs.
	// when some error occurs, we just need to close the conn to avoid the session to be reuse unexpectedly.
	// The txn can ensure the atomicity of the transaction.
	_, err = conn.ExecContext(ctx, multiStmtSQLWithTxn, multiStmtArgs...)
	if err != nil {
		return cerror.WrapError(cerror.ErrMySQLTxnError, errors.WithMessage(err, fmt.Sprintf("Failed to execute DMLs, query info:%s, args:%v; ", multiStmtSQLWithTxn, multiStmtArgs)))
	}
	return nil
}

func (w *Writer) logDMLTxnErr(
	err error, start time.Time, changefeed string,
	dmls *preparedDMLs,
) error {
	if isRetryableDMLError(err) {
		log.Warn("execute DMLs with error, retry later",
			zap.String("changefeed", changefeed),
			zap.Duration("duration", time.Since(start)),
			zap.Any("tsPairs", dmls.tsPairs),
			zap.Int("count", dmls.rowCount),
			zap.String("dmls", dmls.String()),
			zap.Error(err))
	} else {
		if !w.checkIsDuplicateEntryError(err) {
			log.Error("execute DMLs with error, can not retry",
				zap.String("changefeed", changefeed),
				zap.Duration("duration", time.Since(start)),
				zap.Any("tsPairs", dmls.tsPairs),
				zap.Int("count", dmls.rowCount),
				zap.String("dmls", dmls.String()),
				zap.Error(err))
		}
	}
	return errors.WithMessage(err, fmt.Sprintf("Failed query info: %s; ", dmls.String()))
}

// inSafeMode means we should use replace sql instead of insert sql to make sure there will not
// be duplicate entry error.
func (w *Writer) batchSingleTxnDmls(
	rows []*commonEvent.RowChange,
	tableInfo *common.TableInfo,
	inSafeMode bool,
) (sqls []string, values [][]interface{}) {
	insertRows, updateRows, deleteRows := w.groupRowsByType(rows, tableInfo)

	// handle delete
	if len(deleteRows) > 0 {
		for _, rows := range deleteRows {
			sql, value := sqlmodel.GenDeleteSQL(rows...)
			sqls = append(sqls, sql)
			values = append(values, value)
		}
	}

	// handle update
	if len(updateRows) > 0 {
		if w.cfg.IsTiDB {
			for _, rows := range updateRows {
				s, v := w.genUpdateSQL(rows...)
				sqls = append(sqls, s...)
				values = append(values, v...)
			}
			// The behavior of update statement differs between TiDB and MySQL.
			// So we don't use batch update statement when downstream is MySQL.
			// Ref:https://docs.pingcap.com/tidb/stable/sql-statement-update#mysql-compatibility
		} else {
			for _, rows := range updateRows {
				for _, row := range rows {
					sql, value := row.GenSQL(sqlmodel.DMLUpdate)
					sqls = append(sqls, sql)
					values = append(values, value)
				}
			}
		}
	}

	// handle insert
	if len(insertRows) > 0 {
		for _, rows := range insertRows {
			if inSafeMode {
				sql, value := sqlmodel.GenInsertSQL(sqlmodel.DMLReplace, rows...)
				sqls = append(sqls, sql)
				values = append(values, value)
			} else {
				sql, value := sqlmodel.GenInsertSQL(sqlmodel.DMLInsert, rows...)
				sqls = append(sqls, sql)
				values = append(values, value)

			}
		}
	}

	return
}

func (w *Writer) groupRowsByType(
	rows []*commonEvent.RowChange,
	tableInfo *common.TableInfo,
) (insertRows, updateRows, deleteRows [][]*sqlmodel.RowChange) {
	rowSize := len(rows)
	if rowSize > w.cfg.MaxTxnRow {
		rowSize = w.cfg.MaxTxnRow
	}

	insertRow := make([]*sqlmodel.RowChange, 0, rowSize)
	updateRow := make([]*sqlmodel.RowChange, 0, rowSize)
	deleteRow := make([]*sqlmodel.RowChange, 0, rowSize)

	eventTableInfo := tableInfo
	for _, row := range rows {
		switch row.RowType {
		case common.RowTypeInsert:
			args := getArgsWithGeneratedColumn(&row.Row, tableInfo)
			newInsertRow := sqlmodel.NewRowChange(
				&tableInfo.TableName,
				nil,
				nil,
				args,
				eventTableInfo,
				nil, nil)

			insertRow = append(insertRow, newInsertRow)
			if len(insertRow) >= w.cfg.MaxTxnRow {
				insertRows = append(insertRows, insertRow)
				insertRow = make([]*sqlmodel.RowChange, 0, rowSize)
			}
		case common.RowTypeUpdate:
			args := getArgsWithGeneratedColumn(&row.Row, tableInfo)
			preArgs := getArgsWithGeneratedColumn(&row.PreRow, tableInfo)
			newUpdateRow := sqlmodel.NewRowChange(
				&tableInfo.TableName,
				nil,
				preArgs,
				args,
				eventTableInfo,
				nil, nil)
			updateRow = append(updateRow, newUpdateRow)
			if len(updateRow) >= w.cfg.MaxTxnRow {
				updateRows = append(updateRows, updateRow)
				updateRow = make([]*sqlmodel.RowChange, 0, rowSize)
			}
		case common.RowTypeDelete:
			preArgs := getArgsWithGeneratedColumn(&row.PreRow, tableInfo)
			newDeleteRow := sqlmodel.NewRowChange(
				&tableInfo.TableName,
				nil,
				preArgs,
				nil,
				eventTableInfo,
				nil, nil)
			deleteRow = append(deleteRow, newDeleteRow)
			if len(deleteRow) >= w.cfg.MaxTxnRow {
				deleteRows = append(deleteRows, deleteRow)
				deleteRow = make([]*sqlmodel.RowChange, 0, rowSize)
			}
		}
	}
	if len(insertRow) > 0 {
		insertRows = append(insertRows, insertRow)
	}
	if len(updateRow) > 0 {
		updateRows = append(updateRows, updateRow)
	}
	if len(deleteRow) > 0 {
		deleteRows = append(deleteRows, deleteRow)
	}

	return
}

func (w *Writer) genUpdateSQL(rows ...*sqlmodel.RowChange) ([]string, [][]interface{}) {
	size := 0
	for _, r := range rows {
		size += int(r.GetApproximateDataSize())
	}
	if size < w.cfg.MaxMultiUpdateRowSize*len(rows) {
		// use multi update in one SQL
		sql, value := sqlmodel.GenUpdateSQL(rows...)
		return []string{sql}, [][]interface{}{value}
	}
	// each row has one independent update SQL.
	sqls := make([]string, 0, len(rows))
	values := make([][]interface{}, 0, len(rows))
	for _, row := range rows {
		sql, value := row.GenSQL(sqlmodel.DMLUpdate)
		sqls = append(sqls, sql)
		values = append(values, value)
	}
	return sqls, values
}<|MERGE_RESOLUTION|>--- conflicted
+++ resolved
@@ -556,20 +556,14 @@
 		switch row.RowType {
 		case common.RowTypeUpdate:
 			if inSafeMode {
-<<<<<<< HEAD
-				query, args = buildUpdate(event.TableInfo, row)
-			} else {
 				query, args = buildDelete(event.TableInfo, row)
-=======
-				query, args = buildDelete(event.TableInfo, row, w.cfg.ForceReplicate)
->>>>>>> 748105e2
 				if query != "" {
 					queries = append(queries, query)
 					argsList = append(argsList, args)
 				}
 				query, args = buildInsert(event.TableInfo, row, inSafeMode)
 			} else {
-				query, args = buildUpdate(event.TableInfo, row, w.cfg.ForceReplicate)
+				query, args = buildUpdate(event.TableInfo, row)
 			}
 		case common.RowTypeDelete:
 			query, args = buildDelete(event.TableInfo, row)
