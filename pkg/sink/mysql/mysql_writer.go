--- conflicted
+++ resolved
@@ -54,12 +54,8 @@
 
 	ddlTsTableInit      bool
 	ddlTsTableInitMutex sync.Mutex
-<<<<<<< HEAD
 	maxDDLTsBatch       int
-	tableSchemaStore    *util.TableSchemaStore
-=======
 	tableSchemaStore    *commonEvent.TableSchemaStore
->>>>>>> d670f05a
 
 	// implement stmtCache to improve performance, especially when the downstream is TiDB
 	stmtCache *lru.Cache
