--- conflicted
+++ resolved
@@ -298,11 +298,7 @@
 	tableIds := s.GetNormalTableIdsByDB(schemaID)
 	// Add the table id of the span of table trigger event dispatcher
 	// Each influence-DB ddl must have table trigger event dispatcher's participation
-<<<<<<< HEAD
-	tableIds = append(tableIds, common.DDLSpan.TableID)
-=======
 	tableIds = append(tableIds, commonType.DDLSpan.TableID)
->>>>>>> d2c79bd7
 	return tableIds
 }
 
@@ -320,10 +316,6 @@
 	tableIds := s.GetAllNormalTableIds()
 	// Add the table id of the span of table trigger event dispatcher
 	// Each influence-DB ddl must have table trigger event dispatcher's participation
-<<<<<<< HEAD
-	tableIds = append(tableIds, common.DDLSpan.TableID)
-=======
 	tableIds = append(tableIds, commonType.DDLSpan.TableID)
->>>>>>> d2c79bd7
 	return tableIds
 }