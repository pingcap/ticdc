<<<<<<< HEAD
// Copyright 2024 PingCAP, Inc.
=======
// Copyright 2025 PingCAP, Inc.
>>>>>>> 7d041793
//
// Licensed under the Apache License, Version 2.0 (the "License");
// you may not use this file except in compliance with the License.
// You may obtain a copy of the License at
//
//     http://www.apache.org/licenses/LICENSE-2.0
//
// Unless required by applicable law or agreed to in writing, software
// distributed under the License is distributed on an "AS IS" BASIS,
// See the License for the specific language governing permissions and
// limitations under the License.

package kafka

import (
	"context"
	"time"

	"github.com/confluentinc/confluent-kafka-go/v2/kafka"
	"github.com/pingcap/log"
	commonType "github.com/pingcap/ticdc/pkg/common"
	"github.com/pingcap/ticdc/pkg/sink/codec/common"
	"github.com/pingcap/tiflow/pkg/errors"
	"github.com/rcrowley/go-metrics"
	"go.uber.org/zap"
)

<<<<<<< HEAD
const defaultTimeoutMs = 1000
=======
// Factory is used to produce all kafka components.
type Factory interface {
	// AdminClient return a kafka cluster admin client
	AdminClient() (ClusterAdminClient, error)
	// SyncProducer creates a sync producer to writer message to kafka
	SyncProducer() (SyncProducer, error)
	// AsyncProducer creates an async producer to writer message to kafka
	AsyncProducer(ctx context.Context) (AsyncProducer, error)
	// MetricsCollector returns the kafka metrics collector
	MetricsCollector(adminClient ClusterAdminClient) MetricsCollector
}

// FactoryCreator defines the type of factory creator.
type FactoryCreator func(context.Context, *Options, commonType.ChangeFeedID) (Factory, error)
>>>>>>> 7d041793

type factory struct {
	config       *kafka.ConfigMap
	changefeedID commonType.ChangeFeedID
	options      *Options
	registry     metrics.Registry
}

// NewFactory returns a factory implemented based on kafka-go
func NewFactory(
	options *Options,
	changefeedID commonType.ChangeFeedID,
) (Factory, error) {
	config := NewConfig(options)
	return &factory{
		config:       config,
		changefeedID: changefeedID,
		options:      options,
		registry:     metrics.NewRegistry(),
	}, nil
}

func (f *factory) AdminClient(_ context.Context) (ClusterAdminClient, error) {
	client, err := kafka.NewAdminClient(f.config)
	if err != nil {
		return nil, err
	}
	return newClusterAdminClient(client, f.changefeedID, defaultTimeoutMs), nil
}

// SyncProducer creates a sync producer to Producer message to kafka
func (f *factory) SyncProducer(_ context.Context) (SyncProducer, error) {
	p, err := kafka.NewProducer(f.config)
	if err != nil {
		return nil, err
	}
	return &syncProducer{changefeedID: f.changefeedID, p: p, deliveryChan: make(chan kafka.Event)}, err
}

// AsyncProducer creates an async producer to Producer message to kafka
func (f *factory) AsyncProducer(
	ctx context.Context,
) (AsyncProducer, error) {
	p, err := kafka.NewProducer(f.config)
	if err != nil {
		return nil, err
	}
	return &asyncProducer{changefeedID: f.changefeedID, p: p}, err
}

// MetricsCollector returns the kafka metrics collector
func (f *factory) MetricsCollector() MetricsCollector {
	return NewMetricsCollector(f.changefeedID, f.config)
}

type syncProducer struct {
	changefeedID commonType.ChangeFeedID
	p            *kafka.Producer
	deliveryChan chan kafka.Event
}

func (s *syncProducer) SendMessage(
	ctx context.Context,
	topic string, partitionNum int32,
	message *common.Message,
) error {
	msg := &kafka.Message{}
	s.p.Produce(msg, s.deliveryChan)
	event := <-s.deliveryChan
	switch e := event.(type) {
	case *kafka.Error:
		return e
	}
	return nil
}

<<<<<<< HEAD
// SendMessages produces a given set of messages, and returns only when all
// messages in the set have either succeeded or failed. Note that messages
// can succeed and fail individually; if some succeed and some fail,
// SendMessages will return an error.
func (s *syncProducer) SendMessages(ctx context.Context, topic string, partitionNum int32, message *common.Message) error {
	var err error
=======
func (p *saramaSyncProducer) SendMessages(
	_ context.Context, topic string, partitionNum int32, message *common.Message,
) error {
	msgs := make([]*sarama.ProducerMessage, partitionNum)
>>>>>>> 7d041793
	for i := 0; i < int(partitionNum); i++ {
		e := s.SendMessage(ctx, topic, int32(i), message)
		if e != nil {
			err = e
		}
	}
	return err
}

// Close shuts down the producer; you must call this function before a producer
// object passes out of scope, as it may otherwise leak memory.
// You must call this before calling Close on the underlying client.
func (s *syncProducer) Close() {
	log.Info("kafka sync producer start closing",
		zap.String("namespace", s.changefeedID.Namespace()),
		zap.String("changefeed", s.changefeedID.Name()))
	s.p.Close()
	close(s.deliveryChan)
}

type asyncProducer struct {
	p            *kafka.Producer
	changefeedID commonType.ChangeFeedID
}

// Close shuts down the producer and waits for any buffered messages to be
// flushed. You must call this function before a producer object passes out of
// scope, as it may otherwise leak memory. You must call this before process
// shutting down, or you may lose messages. You must call this before calling
// Close on the underlying client.
func (a *asyncProducer) Close() {
	log.Info("kafka async producer start closing",
		zap.String("namespace", a.changefeedID.Namespace()),
		zap.String("changefeed", a.changefeedID.Name()))
	go func() {
		start := time.Now()
		a.p.Close()
		log.Info("Close kafka async producer success",
			zap.String("namespace", a.changefeedID.Namespace()),
			zap.String("changefeed", a.changefeedID.Name()),
			zap.Duration("duration", time.Since(start)))
	}()
}

// AsyncRunCallback process the messages that has sent to kafka,
// and run tha attached callback. the caller should call this
// method in a background goroutine
func (a *asyncProducer) AsyncRunCallback(ctx context.Context) error {
	for {
		select {
		case <-ctx.Done():
			return errors.Trace(ctx.Err())
		case event := <-a.p.Events():
			switch e := event.(type) {
			case *kafka.Message:

			case *kafka.Error:
				return errors.WrapError(errors.ErrKafkaAsyncSendMessage, e)
			}
		}
	}
}

// AsyncSend is the input channel for the user to write messages to that they
// wish to send.
<<<<<<< HEAD
func (a *asyncProducer) AsyncSend(ctx context.Context, topic string, partition int32, message *common.Message) error {
=======
func (p *saramaAsyncProducer) AsyncSend(
	ctx context.Context, topic string, partition int32, message *common.Message,
) error {
	msg := &sarama.ProducerMessage{
		Topic:     topic,
		Partition: partition,
		Key:       sarama.StringEncoder(message.Key),
		Value:     sarama.ByteEncoder(message.Value),
		Metadata:  message.Callback,
	}
>>>>>>> 7d041793
	select {
	case <-ctx.Done():
		return errors.Trace(ctx.Err())
	default:
	}
	return a.p.Produce(&kafka.Message{
		TopicPartition: kafka.TopicPartition{Topic: &topic, Partition: partition},
		Key:            message.Key,
		Value:          message.Value,
		Opaque:         message.Callback,
	}, nil)
}<|MERGE_RESOLUTION|>--- conflicted
+++ resolved
@@ -1,8 +1,4 @@
-<<<<<<< HEAD
-// Copyright 2024 PingCAP, Inc.
-=======
 // Copyright 2025 PingCAP, Inc.
->>>>>>> 7d041793
 //
 // Licensed under the Apache License, Version 2.0 (the "License");
 // you may not use this file except in compliance with the License.
@@ -30,24 +26,7 @@
 	"go.uber.org/zap"
 )
 
-<<<<<<< HEAD
 const defaultTimeoutMs = 1000
-=======
-// Factory is used to produce all kafka components.
-type Factory interface {
-	// AdminClient return a kafka cluster admin client
-	AdminClient() (ClusterAdminClient, error)
-	// SyncProducer creates a sync producer to writer message to kafka
-	SyncProducer() (SyncProducer, error)
-	// AsyncProducer creates an async producer to writer message to kafka
-	AsyncProducer(ctx context.Context) (AsyncProducer, error)
-	// MetricsCollector returns the kafka metrics collector
-	MetricsCollector(adminClient ClusterAdminClient) MetricsCollector
-}
-
-// FactoryCreator defines the type of factory creator.
-type FactoryCreator func(context.Context, *Options, commonType.ChangeFeedID) (Factory, error)
->>>>>>> 7d041793
 
 type factory struct {
 	config       *kafka.ConfigMap
@@ -124,19 +103,12 @@
 	return nil
 }
 
-<<<<<<< HEAD
 // SendMessages produces a given set of messages, and returns only when all
 // messages in the set have either succeeded or failed. Note that messages
 // can succeed and fail individually; if some succeed and some fail,
 // SendMessages will return an error.
 func (s *syncProducer) SendMessages(ctx context.Context, topic string, partitionNum int32, message *common.Message) error {
 	var err error
-=======
-func (p *saramaSyncProducer) SendMessages(
-	_ context.Context, topic string, partitionNum int32, message *common.Message,
-) error {
-	msgs := make([]*sarama.ProducerMessage, partitionNum)
->>>>>>> 7d041793
 	for i := 0; i < int(partitionNum); i++ {
 		e := s.SendMessage(ctx, topic, int32(i), message)
 		if e != nil {
@@ -202,20 +174,7 @@
 
 // AsyncSend is the input channel for the user to write messages to that they
 // wish to send.
-<<<<<<< HEAD
 func (a *asyncProducer) AsyncSend(ctx context.Context, topic string, partition int32, message *common.Message) error {
-=======
-func (p *saramaAsyncProducer) AsyncSend(
-	ctx context.Context, topic string, partition int32, message *common.Message,
-) error {
-	msg := &sarama.ProducerMessage{
-		Topic:     topic,
-		Partition: partition,
-		Key:       sarama.StringEncoder(message.Key),
-		Value:     sarama.ByteEncoder(message.Value),
-		Metadata:  message.Callback,
-	}
->>>>>>> 7d041793
 	select {
 	case <-ctx.Done():
 		return errors.Trace(ctx.Err())
