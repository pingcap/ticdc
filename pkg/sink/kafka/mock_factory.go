// Copyright 2022 PingCAP, Inc.
//
// Licensed under the Apache License, Version 2.0 (the "License");
// you may not use this file except in compliance with the License.
// You may obtain a copy of the License at
//
//     http://www.apache.org/licenses/LICENSE-2.0
//
// Unless required by applicable law or agreed to in writing, software
// distributed under the License is distributed on an "AS IS" BASIS,
// See the License for the specific language governing permissions and
// limitations under the License.

package kafka

import (
	"context"
	"testing"

	"github.com/IBM/sarama"
	"github.com/IBM/sarama/mocks"
	"github.com/pingcap/errors"
	ticommon "github.com/pingcap/ticdc/pkg/common"
	"github.com/pingcap/ticdc/pkg/sink/codec/common"
	cerror "github.com/pingcap/tiflow/pkg/errors"
<<<<<<< HEAD
=======
	"github.com/pingcap/tiflow/pkg/sink/codec/common"
	"github.com/pingcap/tiflow/pkg/sink/kafka"
>>>>>>> 5f228f63
)

// MockFactory is a mock implementation of Factory interface.
type MockFactory struct {
	o            *Options
	changefeedID ticommon.ChangeFeedID
}

// NewMockFactory constructs a Factory with mock implementation.
func NewMockFactory(
	o *Options, changefeedID ticommon.ChangeFeedID,
) (Factory, error) {
	return &MockFactory{
		o:            o,
		changefeedID: changefeedID,
	}, nil
}

// AdminClient return a mocked admin client
<<<<<<< HEAD
func (f *MockFactory) AdminClient(_ context.Context) (ClusterAdminClient, error) {
	return NewClusterAdminClientMockImpl(), nil
=======
func (f *MockFactory) AdminClient(_ context.Context) (kafka.ClusterAdminClient, error) {
	return kafka.NewClusterAdminClientMockImpl(), nil
>>>>>>> 5f228f63
}

// SyncProducer creates a sync producer
func (f *MockFactory) SyncProducer(ctx context.Context) (SyncProducer, error) {
	config, err := NewSaramaConfig(ctx, f.o)
	if err != nil {
		return nil, errors.Trace(err)
	}

	t := ctx.Value("testing.T").(*testing.T)
	syncProducer := mocks.NewSyncProducer(t, config)
	return &MockSaramaSyncProducer{
		Producer: syncProducer,
	}, nil
}

// AsyncProducer creates an async producer
func (f *MockFactory) AsyncProducer(
	ctx context.Context,
<<<<<<< HEAD
) (AsyncProducer, error) {
=======
) (kafka.AsyncProducer, error) {
>>>>>>> 5f228f63
	config, err := NewSaramaConfig(ctx, f.o)
	if err != nil {
		return nil, errors.Trace(err)
	}
	t := ctx.Value("testing.T").(*testing.T)
	asyncProducer := mocks.NewAsyncProducer(t, config)
	return &MockSaramaAsyncProducer{
		AsyncProducer: asyncProducer,
		failpointCh:   make(chan error, 1),
	}, nil
}

// MetricsCollector returns the metric collector
<<<<<<< HEAD
func (f *MockFactory) MetricsCollector(
	_ ClusterAdminClient,
) MetricsCollector {
=======
func (f *MockFactory) MetricsCollector(_ kafka.ClusterAdminClient) kafka.MetricsCollector {
>>>>>>> 5f228f63
	return &mockMetricsCollector{}
}

// MockSaramaSyncProducer is a mock implementation of SyncProducer interface.
type MockSaramaSyncProducer struct {
	Producer *mocks.SyncProducer
}

// SendMessage implement the SyncProducer interface.
func (m *MockSaramaSyncProducer) SendMessage(
	_ context.Context,
	topic string, partitionNum int32,
	message *common.Message,
) error {
	_, _, err := m.Producer.SendMessage(&sarama.ProducerMessage{
		Topic:     topic,
		Key:       sarama.ByteEncoder(message.Key),
		Value:     sarama.ByteEncoder(message.Value),
		Partition: partitionNum,
	})
	return err
}

// SendMessages implement the SyncProducer interface.
func (m *MockSaramaSyncProducer) SendMessages(ctx context.Context, topic string, partitionNum int32, message *common.Message) error {
	msgs := make([]*sarama.ProducerMessage, partitionNum)
	for i := 0; i < int(partitionNum); i++ {
		msgs[i] = &sarama.ProducerMessage{
			Topic:     topic,
			Key:       sarama.ByteEncoder(message.Key),
			Value:     sarama.ByteEncoder(message.Value),
			Partition: int32(i),
		}
	}
	return m.Producer.SendMessages(msgs)
}

// Close implement the SyncProducer interface.
func (m *MockSaramaSyncProducer) Close() {
	m.Producer.Close()
}

// MockSaramaAsyncProducer is a mock implementation of AsyncProducer interface.
type MockSaramaAsyncProducer struct {
	AsyncProducer *mocks.AsyncProducer
	failpointCh   chan error

	closed bool
}

// AsyncRunCallback implement the AsyncProducer interface.
func (p *MockSaramaAsyncProducer) AsyncRunCallback(
	ctx context.Context,
) error {
	for {
		select {
		case <-ctx.Done():
			return errors.Trace(ctx.Err())
		case err := <-p.failpointCh:
			return errors.Trace(err)
		case ack := <-p.AsyncProducer.Successes():
			if ack != nil {
				callback := ack.Metadata.(func())
				if callback != nil {
					callback()
				}
			}
		case err := <-p.AsyncProducer.Errors():
			// We should not wrap a nil pointer if the pointer
			// is of a subtype of `error` because Go would store the type info
			// and the resulted `error` variable would not be nil,
			// which will cause the pkg/error library to malfunction.
			// See: https://go.dev/doc/faq#nil_error
			if err == nil {
				return nil
			}
			return cerror.WrapError(cerror.ErrKafkaAsyncSendMessage, err)
		}
	}
}

// AsyncSend implement the AsyncProducer interface.
func (p *MockSaramaAsyncProducer) AsyncSend(ctx context.Context, topic string, partition int32, message *common.Message) error {
	msg := &sarama.ProducerMessage{
		Topic:     topic,
		Partition: partition,
		Key:       sarama.StringEncoder(message.Key),
		Value:     sarama.ByteEncoder(message.Value),
		Metadata:  message.Callback,
	}
	select {
	case <-ctx.Done():
		return errors.Trace(ctx.Err())
	case p.AsyncProducer.Input() <- msg:
	}
	return nil
}

// Close implement the AsyncProducer interface.
func (p *MockSaramaAsyncProducer) Close() {
	if p.closed {
		return
	}
	_ = p.AsyncProducer.Close()
	p.closed = true
}

type mockMetricsCollector struct{}

// Run implements the MetricsCollector interface.
func (m *mockMetricsCollector) Run(ctx context.Context) {
}<|MERGE_RESOLUTION|>--- conflicted
+++ resolved
@@ -23,11 +23,8 @@
 	ticommon "github.com/pingcap/ticdc/pkg/common"
 	"github.com/pingcap/ticdc/pkg/sink/codec/common"
 	cerror "github.com/pingcap/tiflow/pkg/errors"
-<<<<<<< HEAD
-=======
 	"github.com/pingcap/tiflow/pkg/sink/codec/common"
 	"github.com/pingcap/tiflow/pkg/sink/kafka"
->>>>>>> 5f228f63
 )
 
 // MockFactory is a mock implementation of Factory interface.
@@ -47,13 +44,8 @@
 }
 
 // AdminClient return a mocked admin client
-<<<<<<< HEAD
-func (f *MockFactory) AdminClient(_ context.Context) (ClusterAdminClient, error) {
-	return NewClusterAdminClientMockImpl(), nil
-=======
 func (f *MockFactory) AdminClient(_ context.Context) (kafka.ClusterAdminClient, error) {
 	return kafka.NewClusterAdminClientMockImpl(), nil
->>>>>>> 5f228f63
 }
 
 // SyncProducer creates a sync producer
@@ -73,11 +65,7 @@
 // AsyncProducer creates an async producer
 func (f *MockFactory) AsyncProducer(
 	ctx context.Context,
-<<<<<<< HEAD
-) (AsyncProducer, error) {
-=======
 ) (kafka.AsyncProducer, error) {
->>>>>>> 5f228f63
 	config, err := NewSaramaConfig(ctx, f.o)
 	if err != nil {
 		return nil, errors.Trace(err)
@@ -91,13 +79,7 @@
 }
 
 // MetricsCollector returns the metric collector
-<<<<<<< HEAD
-func (f *MockFactory) MetricsCollector(
-	_ ClusterAdminClient,
-) MetricsCollector {
-=======
 func (f *MockFactory) MetricsCollector(_ kafka.ClusterAdminClient) kafka.MetricsCollector {
->>>>>>> 5f228f63
 	return &mockMetricsCollector{}
 }
 
