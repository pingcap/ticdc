// Copyright 2025 PingCAP, Inc.
//
// Licensed under the Apache License, Version 2.0 (the "License");
// you may not use this file except in compliance with the License.
// You may obtain a copy of the License at
//
//     http://www.apache.org/licenses/LICENSE-2.0
//
// Unless required by applicable law or agreed to in writing, software
// distributed under the License is distributed on an "AS IS" BASIS,
// See the License for the specific language governing permissions and
// limitations under the License.

package open

import (
	"bytes"
	"encoding/base64"
	"encoding/json"
	"strconv"

	"github.com/pingcap/log"
	commonType "github.com/pingcap/ticdc/pkg/common"
<<<<<<< HEAD
	"github.com/pingcap/ticdc/pkg/errors"
=======
>>>>>>> 23a34e88
	"github.com/pingcap/ticdc/pkg/sink/codec/common"
	"github.com/pingcap/tidb/pkg/parser/mysql"
<<<<<<< HEAD
=======
	"github.com/pingcap/tidb/pkg/parser/types"
	tiTypes "github.com/pingcap/tidb/pkg/types"
>>>>>>> 23a34e88
	"go.uber.org/zap"
)

type messageKey struct {
	Ts        uint64             `json:"ts"`
	Schema    string             `json:"scm,omitempty"`
	Table     string             `json:"tbl,omitempty"`
	RowID     int64              `json:"rid,omitempty"`
	Partition *int64             `json:"ptn,omitempty"`
	Type      common.MessageType `json:"t"`
	// Only Handle Key Columns encoded in the message's value part.
	OnlyHandleKey bool `json:"ohk,omitempty"`

	// Claim check location for the message
	ClaimCheckLocation string `json:"ccl,omitempty"`
}

// Decode codes a message key from a byte slice.
func (m *messageKey) Decode(data []byte) {
	err := json.Unmarshal(data, m)
	if err != nil {
		log.Panic("decode message key failed", zap.Any("data", data), zap.Error(err))
	}
}

// column is a type only used in codec internally.
type column struct {
	Type byte `json:"t"`
	// Deprecated: please use Flag instead.
<<<<<<< HEAD
	WhereHandle *bool `json:"h,omitempty"`
	Flag        uint  `json:"f"`
	Value       any   `json:"v"`
}

// toRowChangeColumn converts from a codec column to a row changed column.
func (c *column) toRowChangeColumn(name string) *commonType.Column {
	col := new(commonType.Column)
	col.Type = c.Type
	col.Flag = c.Flag
	col.Name = name
	col.Value = c.Value
	if c.Value == nil {
		return col
	}
	switch col.Type {
	case mysql.TypeString, mysql.TypeVarString, mysql.TypeVarchar:
		str := col.Value.(string)
		var err error
		if mysql.HasBinaryFlag(c.Flag) {
=======
	WhereHandle *bool                     `json:"h,omitempty"`
	Flag        commonType.ColumnFlagType `json:"f"`
	Value       any                       `json:"v"`
}

// formatColumn formats a codec column.
func formatColumn(c column, ft types.FieldType) column {
	var err error
	switch c.Type {
	case mysql.TypeString, mysql.TypeVarString, mysql.TypeVarchar:
		str := c.Value.(string)
		if c.Flag.IsBinary() {
>>>>>>> 23a34e88
			str, err = strconv.Unquote("\"" + str + "\"")
			if err != nil {
				log.Panic("invalid column value, please report a bug", zap.Any("value", str), zap.Error(err))
			}
		}
		c.Value = []byte(str)
	case mysql.TypeTinyBlob, mysql.TypeMediumBlob,
		mysql.TypeLongBlob, mysql.TypeBlob:
		if s, ok := c.Value.(string); ok {
			c.Value, err = base64.StdEncoding.DecodeString(s)
			if err != nil {
				log.Panic("invalid column value, please report a bug", zap.Any("col", c), zap.Error(err))
			}
		}
	case mysql.TypeFloat, mysql.TypeDouble:
		s, ok := c.Value.(json.Number)
		if !ok {
			log.Panic("float / double not json.Number, please report a bug", zap.Any("value", c.Value))
		}
		c.Value, err = s.Float64()
		if err != nil {
			log.Panic("invalid column value, please report a bug", zap.Any("col", c), zap.Error(err))
		}
		if c.Type == mysql.TypeFloat {
			c.Value = float32(c.Value.(float64))
		}
	case mysql.TypeTiny, mysql.TypeShort, mysql.TypeLong, mysql.TypeLonglong, mysql.TypeInt24:
		if s, ok := c.Value.(json.Number); ok {
<<<<<<< HEAD
			var err error
			if mysql.HasUnsignedFlag(c.Flag) {
=======
			if c.Flag.IsUnsigned() {
>>>>>>> 23a34e88
				c.Value, err = strconv.ParseUint(s.String(), 10, 64)
			} else {
				c.Value, err = strconv.ParseInt(s.String(), 10, 64)
			}
			if err != nil {
				log.Panic("invalid column value, please report a bug", zap.Any("col", c), zap.Error(err))
			}
			// is it possible be the float64?
		} else if f, ok := c.Value.(float64); ok {
			if mysql.HasUnsignedFlag(c.Flag) {
				c.Value = uint64(f)
			} else {
				c.Value = int64(f)
			}
		}
	case mysql.TypeYear:
		c.Value, err = c.Value.(json.Number).Int64()
		if err != nil {
			log.Panic("invalid column value for year", zap.Any("value", c.Value), zap.Error(err))
		}
	case mysql.TypeDate, mysql.TypeDatetime, mysql.TypeTimestamp:
		c.Value, err = tiTypes.ParseTime(tiTypes.DefaultStmtNoWarningContext, c.Value.(string), ft.GetType(), ft.GetDecimal())
		if err != nil {
			log.Panic("invalid column value for date / datetime / timestamp", zap.Any("value", c.Value), zap.Error(err))
		}
	// todo: shall we also convert timezone for the mysql.TypeTimestamp ?
	//if mysqlType == mysql.TypeTimestamp && decoder.loc != nil && !t.IsZero() {
	//	err = t.ConvertTimeZone(time.UTC, decoder.loc)
	//	if err != nil {
	//		log.Panic("convert timestamp to local timezone failed", zap.Any("rawValue", rawValue), zap.Error(err))
	//	}
	//}
	case mysql.TypeDuration:
		c.Value, _, err = tiTypes.ParseDuration(tiTypes.DefaultStmtNoWarningContext, c.Value.(string), ft.GetDecimal())
		if err != nil {
			log.Panic("invalid column value for duration", zap.Any("value", c.Value), zap.Error(err))
		}
	case mysql.TypeBit:
		intVal, err := c.Value.(json.Number).Int64()
		if err != nil {
			log.Panic("invalid column value for the bit type", zap.Any("value", c.Value), zap.Error(err))
		}
		// todo: shall we get the flen to make it compatible to the MySQL Sink?
		// byteSize := (ft.GetFlen() + 7) >> 3
		c.Value = tiTypes.NewBinaryLiteralFromUint(uint64(intVal), -1)
	case mysql.TypeEnum:
		var enumValue int64
		enumValue, err = c.Value.(json.Number).Int64()
		if err != nil {
			log.Panic("invalid column value for enum", zap.Any("value", c.Value), zap.Error(err))
		}
		// only enum's value accessed by the MySQL Sink, and lack the elements, so let's make a compromise.
		c.Value = tiTypes.Enum{
			Value: uint64(enumValue),
		}
	case mysql.TypeSet:
		var setValue int64
		setValue, err = c.Value.(json.Number).Int64()
		if err != nil {
			log.Panic("invalid column value for set", zap.Any("value", c.Value), zap.Error(err))
		}
		// only set's value accessed by the MySQL Sink, and lack the elements, so let's make a compromise.
		c.Value = tiTypes.Set{
			Value: uint64(setValue),
		}
	case mysql.TypeJSON:
		c.Value, err = tiTypes.ParseBinaryJSONFromString(c.Value.(string))
		if err != nil {
			log.Panic("invalid column value for json", zap.Any("value", c.Value), zap.Error(err))
		}
	case mysql.TypeNewDecimal:
		dec := new(tiTypes.MyDecimal)
		err = dec.FromString([]byte(c.Value.(string)))
		if err != nil {
			log.Panic("invalid column value for decimal", zap.Any("value", c.Value), zap.Error(err))
		}
		//dec.GetDigitsFrac()
		//// workaround the decimal `digitInt` field incorrect problem.
		//bin, err := dec.ToBin(ft.GetFlen(), ft.GetDecimal())
		//if err != nil {
		//	log.Panic("convert decimal to binary failed", zap.Any("value", c.Value), zap.Error(err))
		//}
		//_, err = dec.FromBin(bin, ft.GetFlen(), ft.GetDecimal())
		//if err != nil {
		//	log.Panic("convert binary to decimal failed", zap.Any("value", c.Value), zap.Error(err))
		//}
		c.Value = dec
	case mysql.TypeTiDBVectorFloat32:
		c.Value, err = tiTypes.ParseVectorFloat32(c.Value.(string))
		if err != nil {
			log.Panic("invalid column value for vector float32", zap.Any("value", c.Value), zap.Error(err))
		}
	default:
		log.Panic("unknown data type found", zap.Any("type", c.Type), zap.Any("value", c.Value))
	}
	return c
}

type messageRow struct {
	Update     map[string]column `json:"u,omitempty"`
	PreColumns map[string]column `json:"p,omitempty"`
	Delete     map[string]column `json:"d,omitempty"`
}

func (m *messageRow) decode(data []byte) {
	decoder := json.NewDecoder(bytes.NewReader(data))
	decoder.UseNumber()
	err := decoder.Decode(m)
	if err != nil {
		log.Panic("decode message row failed", zap.Any("data", data), zap.Error(err))
	}
}<|MERGE_RESOLUTION|>--- conflicted
+++ resolved
@@ -21,17 +21,10 @@
 
 	"github.com/pingcap/log"
 	commonType "github.com/pingcap/ticdc/pkg/common"
-<<<<<<< HEAD
-	"github.com/pingcap/ticdc/pkg/errors"
-=======
->>>>>>> 23a34e88
 	"github.com/pingcap/ticdc/pkg/sink/codec/common"
 	"github.com/pingcap/tidb/pkg/parser/mysql"
-<<<<<<< HEAD
-=======
 	"github.com/pingcap/tidb/pkg/parser/types"
 	tiTypes "github.com/pingcap/tidb/pkg/types"
->>>>>>> 23a34e88
 	"go.uber.org/zap"
 )
 
@@ -61,28 +54,6 @@
 type column struct {
 	Type byte `json:"t"`
 	// Deprecated: please use Flag instead.
-<<<<<<< HEAD
-	WhereHandle *bool `json:"h,omitempty"`
-	Flag        uint  `json:"f"`
-	Value       any   `json:"v"`
-}
-
-// toRowChangeColumn converts from a codec column to a row changed column.
-func (c *column) toRowChangeColumn(name string) *commonType.Column {
-	col := new(commonType.Column)
-	col.Type = c.Type
-	col.Flag = c.Flag
-	col.Name = name
-	col.Value = c.Value
-	if c.Value == nil {
-		return col
-	}
-	switch col.Type {
-	case mysql.TypeString, mysql.TypeVarString, mysql.TypeVarchar:
-		str := col.Value.(string)
-		var err error
-		if mysql.HasBinaryFlag(c.Flag) {
-=======
 	WhereHandle *bool                     `json:"h,omitempty"`
 	Flag        commonType.ColumnFlagType `json:"f"`
 	Value       any                       `json:"v"`
@@ -95,7 +66,6 @@
 	case mysql.TypeString, mysql.TypeVarString, mysql.TypeVarchar:
 		str := c.Value.(string)
 		if c.Flag.IsBinary() {
->>>>>>> 23a34e88
 			str, err = strconv.Unquote("\"" + str + "\"")
 			if err != nil {
 				log.Panic("invalid column value, please report a bug", zap.Any("value", str), zap.Error(err))
@@ -124,12 +94,7 @@
 		}
 	case mysql.TypeTiny, mysql.TypeShort, mysql.TypeLong, mysql.TypeLonglong, mysql.TypeInt24:
 		if s, ok := c.Value.(json.Number); ok {
-<<<<<<< HEAD
-			var err error
-			if mysql.HasUnsignedFlag(c.Flag) {
-=======
 			if c.Flag.IsUnsigned() {
->>>>>>> 23a34e88
 				c.Value, err = strconv.ParseUint(s.String(), 10, 64)
 			} else {
 				c.Value, err = strconv.ParseInt(s.String(), 10, 64)
