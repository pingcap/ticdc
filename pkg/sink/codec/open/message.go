// Copyright 2025 PingCAP, Inc.
//
// Licensed under the Apache License, Version 2.0 (the "License");
// you may not use this file except in compliance with the License.
// You may obtain a copy of the License at
//
//     http://www.apache.org/licenses/LICENSE-2.0
//
// Unless required by applicable law or agreed to in writing, software
// distributed under the License is distributed on an "AS IS" BASIS,
// See the License for the specific language governing permissions and
// limitations under the License.

package open

import (
	"bytes"
	"encoding/base64"
	"encoding/json"
	"strconv"

	"github.com/pingcap/log"
	commonType "github.com/pingcap/ticdc/pkg/common"
	"github.com/pingcap/ticdc/pkg/sink/codec/common"
	"github.com/pingcap/tidb/pkg/parser/mysql"
	"github.com/pingcap/tidb/pkg/parser/types"
	tiTypes "github.com/pingcap/tidb/pkg/types"
	"go.uber.org/zap"
)

type messageKey struct {
	Ts        uint64             `json:"ts"`
	Schema    string             `json:"scm,omitempty"`
	Table     string             `json:"tbl,omitempty"`
	RowID     int64              `json:"rid,omitempty"`
	Partition *int64             `json:"ptn,omitempty"`
	Type      common.MessageType `json:"t"`
	// Only Handle Key Columns encoded in the message's value part.
	OnlyHandleKey bool `json:"ohk,omitempty"`

	// Claim check location for the message
	ClaimCheckLocation string `json:"ccl,omitempty"`
}

// Decode codes a message key from a byte slice.
func (m *messageKey) Decode(data []byte) {
	err := json.Unmarshal(data, m)
	if err != nil {
		log.Panic("decode message key failed", zap.Any("data", data), zap.Error(err))
	}
}

// column is a type only used in codec internally.
type column struct {
	Type byte `json:"t"`
	// Deprecated: please use Flag instead.
	WhereHandle *bool  `json:"h,omitempty"`
	Flag        uint64 `json:"f"`
	Value       any    `json:"v"`
}

// formatColumn formats a codec column.
func formatColumn(c column, ft types.FieldType) column {
	if c.Value == nil {
		return c
	}
	var err error
	switch c.Type {
	case mysql.TypeString, mysql.TypeVarString, mysql.TypeVarchar:
		var data []byte
		switch v := c.Value.(type) {
		case []uint8:
			data = v
		case string:
			if isBinary(c.Flag) {
				v, err = strconv.Unquote("\"" + v + "\"")
				if err != nil {
					log.Panic("invalid column value, please report a bug", zap.Any("value", data), zap.Error(err))
				}
			}
			data = []byte(v)
		default:
			log.Panic("invalid column value, please report a bug", zap.Any("value", c.Value), zap.Any("type", v))
		}
		c.Value = data
	case mysql.TypeTinyBlob, mysql.TypeMediumBlob,
		mysql.TypeLongBlob, mysql.TypeBlob:
		var data []byte
		switch v := c.Value.(type) {
		case []uint8:
			data = v
		case string:
			data, err = base64.StdEncoding.DecodeString(v)
		default:
			log.Panic("invalid column value, please report a bug", zap.Any("value", c.Value), zap.Any("type", v))
		}
		if err != nil {
			log.Panic("invalid column value, please report a bug", zap.Any("col", c), zap.Error(err))
		}
		c.Value = data
	case mysql.TypeFloat, mysql.TypeDouble:
		var data float64
		switch v := c.Value.(type) {
		case []uint8:
			data, err = strconv.ParseFloat(string(v), 64)
		case json.Number:
			data, err = v.Float64()
		default:
			log.Panic("invalid column value, please report a bug", zap.Any("col", c), zap.Any("type", v))
		}
		if err != nil {
			log.Panic("invalid column value, please report a bug", zap.Any("col", c), zap.Error(err))
		}
		c.Value = data
		if c.Type == mysql.TypeFloat {
			c.Value = float32(data)
		}
	case mysql.TypeTiny, mysql.TypeShort, mysql.TypeLong, mysql.TypeLonglong, mysql.TypeInt24:
		var data string
		switch v := c.Value.(type) {
		case json.Number:
			data = string(v)
		case []uint8:
			data = string(v)
		default:
			log.Panic("invalid column value, please report a bug", zap.Any("col", c), zap.Any("type", v))
		}
		if isUnsigned(c.Flag) {
			c.Value, err = strconv.ParseUint(data, 10, 64)
		} else {
			c.Value, err = strconv.ParseInt(data, 10, 64)
		}
		if err != nil {
			log.Panic("invalid column value, please report a bug", zap.Any("col", c), zap.Error(err))
		}
	case mysql.TypeYear:
		var value int64
		switch v := c.Value.(type) {
		case json.Number:
			value, err = v.Int64()
		case []uint8:
			value, err = strconv.ParseInt(string(v), 10, 64)
		default:
			log.Panic("invalid column value for year", zap.Any("value", c.Value), zap.Any("type", v))
		}
		if err != nil {
			log.Panic("invalid column value for year", zap.Any("value", c.Value), zap.Error(err))
		}
		c.Value = value
	case mysql.TypeDate, mysql.TypeDatetime, mysql.TypeTimestamp:
		var data string
		switch v := c.Value.(type) {
		case []uint8:
			data = string(v)
		case string:
			data = v
		default:
			log.Panic("invalid column value for date / datetime / timestamp", zap.Any("value", c.Value), zap.Any("type", v))
		}
		c.Value, err = tiTypes.ParseTime(tiTypes.DefaultStmtNoWarningContext, data, ft.GetType(), ft.GetDecimal())
		if err != nil {
			log.Panic("invalid column value for date / datetime / timestamp", zap.Any("value", c.Value), zap.Error(err))
		}
	// todo: shall we also convert timezone for the mysql.TypeTimestamp ?
	//if mysqlType == mysql.TypeTimestamp && decoder.loc != nil && !t.IsZero() {
	//	err = t.ConvertTimeZone(time.UTC, decoder.loc)
	//	if err != nil {
	//		log.Panic("convert timestamp to local timezone failed", zap.Any("rawValue", rawValue), zap.Error(err))
	//	}
	//}
	case mysql.TypeDuration:
		var data string
		switch v := c.Value.(type) {
		case []uint8:
			data = string(v)
		case string:
			data = v
		default:
			log.Panic("invalid column value for duration", zap.Any("value", c.Value), zap.Any("type", v))
		}
		c.Value, _, err = tiTypes.ParseDuration(tiTypes.DefaultStmtNoWarningContext, data, ft.GetDecimal())
		if err != nil {
			log.Panic("invalid column value for duration", zap.Any("value", c.Value), zap.Error(err))
		}
	case mysql.TypeBit:
		var intVal uint64
		switch v := c.Value.(type) {
		case []uint8:
			intVal = common.MustBinaryLiteralToInt(v)
		case json.Number:
			a, err := v.Int64()
			if err != nil {
				log.Panic("invalid column value for the bit type", zap.Any("value", c.Value), zap.Error(err))
			}
			intVal = uint64(a)
		default:
			log.Panic("invalid column value for the bit type", zap.Any("value", c.Value), zap.Any("type", v))
		}
		c.Value = tiTypes.NewBinaryLiteralFromUint(intVal, -1)
	case mysql.TypeEnum:
		var enumValue int64
		switch v := c.Value.(type) {
		case json.Number:
			enumValue, err = v.Int64()
		case []uint8:
			enumValue, err = strconv.ParseInt(string(v), 10, 64)
		default:
			log.Panic("invalid column value for enum", zap.Any("value", c.Value), zap.Any("type", v))
		}
		if err != nil {
			log.Panic("invalid column value for enum", zap.Any("value", c.Value), zap.Error(err))
		}
		// only enum's value accessed by the MySQL Sink, and lack the elements, so let's make a compromise.
		c.Value = tiTypes.Enum{
			Value: uint64(enumValue),
		}
	case mysql.TypeSet:
		var setValue int64
		switch v := c.Value.(type) {
		case json.Number:
			setValue, err = v.Int64()
		case []uint8:
			setValue, err = strconv.ParseInt(string(v), 10, 64)
		default:
			log.Panic("invalid column value for set", zap.Any("value", c.Value), zap.Any("type", v))
		}
		if err != nil {
			log.Panic("invalid column value for set", zap.Any("value", c.Value), zap.Error(err))
		}
		// only set's value accessed by the MySQL Sink, and lack the elements, so let's make a compromise.
		c.Value = tiTypes.Set{
			Value: uint64(setValue),
		}
	case mysql.TypeJSON:
		var data string
		switch v := c.Value.(type) {
		case []uint8:
			data = string(v)
		case string:
			data = v
		default:
			log.Panic("invalid column value for JSON", zap.Any("value", c.Value), zap.Any("type", v))
		}
		c.Value, err = tiTypes.ParseBinaryJSONFromString(data)
		if err != nil {
			log.Panic("invalid column value for json", zap.Any("value", c.Value), zap.Error(err))
		}
	case mysql.TypeNewDecimal:
		var data []byte
		switch v := c.Value.(type) {
		case []uint8:
			data = v
		case string:
			data = []byte(v)
		default:
			log.Panic("invalid column value for decimal", zap.Any("value", c.Value), zap.Any("type", v))
		}
		dec := new(tiTypes.MyDecimal)
		err = dec.FromString(data)
		if err != nil {
			log.Panic("invalid column value for decimal", zap.Any("value", c.Value), zap.Error(err))
		}
		c.Value = dec
	case mysql.TypeTiDBVectorFloat32:
		var data string
		switch v := c.Value.(type) {
		case []uint8:
			data = string(v)
		case string:
			data = v
		default:
			log.Panic("invalid column value for vector float32", zap.Any("value", c.Value), zap.Any("type", v))
		}
		c.Value, err = tiTypes.ParseVectorFloat32(data)
		if err != nil {
			log.Panic("invalid column value for vector float32", zap.Any("value", c.Value), zap.Error(err))
		}
	default:
		log.Panic("unknown data type found", zap.Any("type", c.Type), zap.Any("value", c.Value))
	}
	return c
}

type messageRow struct {
	Update     map[string]column `json:"u,omitempty"`
	PreColumns map[string]column `json:"p,omitempty"`
	Delete     map[string]column `json:"d,omitempty"`
}

func (m *messageRow) decode(data []byte) {
	decoder := json.NewDecoder(bytes.NewReader(data))
	decoder.UseNumber()
	err := decoder.Decode(m)
	if err != nil {
		log.Panic("decode message row failed", zap.Any("data", data), zap.Error(err))
	}
}

const (
	// binaryFlag means the column charset is binary
	binaryFlag uint64 = 1 << iota

	// handleKeyFlag means the column is selected as the handle key
	// The handleKey is chosen by the following rules in the order:
	// 1. if the table has primary key, it's the handle key.
	// 2. If the table has not null unique key, it's the handle key.
	// 3. If the table has no primary key and no not null unique key, it has no handleKey.
	handleKeyFlag

	// generatedColumnFlag means the column is a generated column
	generatedColumnFlag

	// primaryKeyFlag means the column is primary key
	primaryKeyFlag

	// uniqueKeyFlag means the column is unique key
	uniqueKeyFlag

	// multipleKeyFlag means the column is multiple key
	multipleKeyFlag

	// nullableFlag means the column is nullable
	nullableFlag

	// unsignedFlag means the column stores an unsigned integer
	unsignedFlag
)

func isBinary(flag uint64) bool {
	return flag&binaryFlag != 0
}

func isPrimary(flag uint64) bool {
	return flag&primaryKeyFlag != 0
}

func isHandle(flag uint64) bool {
	return flag&handleKeyFlag != 0
}

func isUnique(flag uint64) bool {
	return flag&uniqueKeyFlag != 0
}

func isMultiKey(flag uint64) bool {
	return flag&multipleKeyFlag != 0
}

func isNullable(flag uint64) bool {
	return flag&nullableFlag != 0
}

func isUnsigned(flag uint64) bool {
	return flag&unsignedFlag != 0
}

func isGenerated(flag uint64) bool {
	return flag&generatedColumnFlag != 0
}

func initColumnFlags(tableInfo *commonType.TableInfo) map[string]uint64 {
	colInfos := tableInfo.GetColumns()
	result := make(map[string]uint64, len(colInfos))
	for _, col := range colInfos {
		var flag uint64
		if col.GetCharset() == "binary" {
			flag |= binaryFlag
		}
		origin := col.GetFlag()
		if col.IsGenerated() {
			flag |= generatedColumnFlag
		}
		if mysql.HasUniKeyFlag(origin) {
			flag |= uniqueKeyFlag
		}
		if mysql.HasPriKeyFlag(origin) {
			flag |= primaryKeyFlag
			if tableInfo.PKIsHandle() {
				flag |= handleKeyFlag
			}
		}
		if !mysql.HasNotNullFlag(origin) {
			flag |= nullableFlag
		}
		if mysql.HasMultipleKeyFlag(origin) {
			flag |= multipleKeyFlag
		}
		if mysql.HasUnsignedFlag(origin) {
			flag |= unsignedFlag
		}
		result[col.Name.O] = flag
	}

	// In TiDB, just as in MySQL, only the first column of an index can be marked as "multiple key" or "unique key",
	// and only the first column of a unique index may be marked as "unique key".
	// See https://dev.mysql.com/doc/refman/5.7/en/show-columns.html.
	// Yet if an index has multiple columns, we would like to easily determine that all those columns are indexed,
	// which is crucial for the completeness of the information we pass to the downstream.
	// Therefore, instead of using the MySQL standard,
	// we made our own decision to mark all columns in an index with the appropriate flag(s).
	for _, idxInfo := range tableInfo.GetIndices() {
		for _, idxCol := range idxInfo.Columns {
			flag := result[idxCol.Name.O]
			if idxInfo.Primary {
				flag |= primaryKeyFlag
			} else if idxInfo.Unique {
				flag |= uniqueKeyFlag
			}
			if len(idxInfo.Columns) > 1 {
				flag |= multipleKeyFlag
			}
<<<<<<< HEAD
			colID := colInfos[idxCol.Offset].ID
			if tableInfo.IsHandleKey(colID) {
=======
			colInfo := tableInfo.GetColumns()[idxCol.Offset]
			if colInfo.IsGenerated() {
				continue
			}
			if tableInfo.IsHandleKey(colInfo.ID) {
>>>>>>> 50767bc6
				flag |= handleKeyFlag
			}
			result[idxCol.Name.O] = flag
		}
	}
	return result
}<|MERGE_RESOLUTION|>--- conflicted
+++ resolved
@@ -409,16 +409,11 @@
 			if len(idxInfo.Columns) > 1 {
 				flag |= multipleKeyFlag
 			}
-<<<<<<< HEAD
-			colID := colInfos[idxCol.Offset].ID
-			if tableInfo.IsHandleKey(colID) {
-=======
-			colInfo := tableInfo.GetColumns()[idxCol.Offset]
+			colInfo := colInfos[idxCol.Offset]
 			if colInfo.IsGenerated() {
 				continue
 			}
 			if tableInfo.IsHandleKey(colInfo.ID) {
->>>>>>> 50767bc6
 				flag |= handleKeyFlag
 			}
 			result[idxCol.Name.O] = flag
