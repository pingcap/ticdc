// Copyright 2025 PingCAP, Inc.
//
// Licensed under the Apache License, Version 2.0 (the "License");
// you may not use this file except in compliance with the License.
// You may obtain a copy of the License at
//
//     http://www.apache.org/licenses/LICENSE-2.0
//
// Unless required by applicable law or agreed to in writing, software
// distributed under the License is distributed on an "AS IS" BASIS,
// See the License for the specific language governing permissions and
// limitations under the License.

package simple

import (
	"container/list"
	"context"
	"database/sql"
	"encoding/base64"
	"fmt"
	"path/filepath"
	"strconv"

	"github.com/pingcap/log"
	commonType "github.com/pingcap/ticdc/pkg/common"
	commonEvent "github.com/pingcap/ticdc/pkg/common/event"
	"github.com/pingcap/ticdc/pkg/errors"
	"github.com/pingcap/ticdc/pkg/integrity"
	"github.com/pingcap/ticdc/pkg/sink/codec/common"
	"github.com/pingcap/ticdc/pkg/util"
	"github.com/pingcap/tidb/br/pkg/storage"
	timodel "github.com/pingcap/tidb/pkg/meta/model"
	"github.com/pingcap/tidb/pkg/parser"
	"github.com/pingcap/tidb/pkg/parser/ast"
	"github.com/pingcap/tidb/pkg/parser/charset"
	pmodel "github.com/pingcap/tidb/pkg/parser/model"
	"github.com/pingcap/tidb/pkg/parser/mysql"
	ptypes "github.com/pingcap/tidb/pkg/parser/types"
	"github.com/pingcap/tidb/pkg/types"
	"github.com/pingcap/tidb/pkg/util/chunk"
	"go.uber.org/zap"
)

// Decoder implement the Decoder interface
type Decoder struct {
	config *common.Config

	marshaller marshaller

	upstreamTiDB *sql.DB
	storage      storage.ExternalStorage

	value []byte
	msg   *message
	memo  TableInfoProvider

	blockedTablesMemo *blockedTablesMemo

	// cachedMessages is used to store the messages which does not have received corresponding table info yet.
	cachedMessages *list.List
	// CachedRowChangedEvents are events just decoded from the cachedMessages
	CachedRowChangedEvents []*commonEvent.DMLEvent
}

// NewDecoder returns a new Decoder
func NewDecoder(
	ctx context.Context, config *common.Config, db *sql.DB,
) (common.Decoder, error) {
	var (
		externalStorage storage.ExternalStorage
		err             error
	)
	if config.LargeMessageHandle.EnableClaimCheck() {
		storageURI := config.LargeMessageHandle.ClaimCheckStorageURI
		externalStorage, err = util.GetExternalStorageWithDefaultTimeout(ctx, storageURI)
		if err != nil {
			return nil, errors.WrapError(errors.ErrKafkaInvalidConfig, err)
		}
	}

	if config.LargeMessageHandle.HandleKeyOnly() && db == nil {
		return nil, errors.ErrCodecDecode.
			GenWithStack("handle-key-only is enabled, but upstream TiDB is not provided")
	}

	m, err := newMarshaller(config)
	return &Decoder{
		config:     config,
		marshaller: m,

		storage:      externalStorage,
		upstreamTiDB: db,

		blockedTablesMemo: newBlockedTablesMemo(),

		memo:           newMemoryTableInfoProvider(),
		cachedMessages: list.New(),
	}, errors.Trace(err)
}

// AddKeyValue add the received key and values to the Decoder,
func (d *Decoder) AddKeyValue(_, value []byte) {
	if d.value != nil {
		log.Panic("add key / value to the decoder failed, since it's already set")
	}
	value, err := common.Decompress(d.config.LargeMessageHandle.LargeMessageHandleCompression, value)
	if err != nil {
		log.Panic("decompress the value failed",
			zap.Any("compression", d.config.LargeMessageHandle.LargeMessageHandleCompression),
			zap.Any("value", value),
			zap.Error(err))
	}
	d.value = value
}

// HasNext returns whether there is any event need to be consumed
func (d *Decoder) HasNext() (common.MessageType, bool) {
	if d.value == nil {
		return common.MessageTypeUnknown, false
	}

	m := new(message)
	err := d.marshaller.Unmarshal(d.value, m)
	if err != nil {
		log.Panic("decoder unmarshal failed", zap.Any("value", d.value), zap.Error(err))
	}
	d.msg = m
	d.value = nil

	if d.msg.Data != nil || d.msg.Old != nil {
		return common.MessageTypeRow, true
	}

	if m.Type == MessageTypeWatermark {
		return common.MessageTypeResolved, true
	}

	return common.MessageTypeDDL, true
}

// NextResolvedEvent returns the next resolved event if exists
func (d *Decoder) NextResolvedEvent() uint64 {
	if d.msg.Type != MessageTypeWatermark {
		log.Panic("message type is not watermark", zap.Any("messageType", d.msg.Type))
	}

	ts := d.msg.CommitTs
	d.msg = nil
	return ts
}

// NextDMLEvent returns the next dml event if exists
func (d *Decoder) NextDMLEvent() *commonEvent.DMLEvent {
	if d.msg == nil || (d.msg.Data == nil && d.msg.Old == nil) {
		log.Panic("invalid data for the DML event", zap.Any("message", d.msg))
	}

	if d.msg.ClaimCheckLocation != "" {
		return d.assembleClaimCheckRowChangedEvent(d.msg.ClaimCheckLocation)
	}

	if d.msg.HandleKeyOnly {
		return d.assembleHandleKeyOnlyRowChangedEvent(d.msg)
	}

	tableInfo := d.memo.Read(d.msg.Schema, d.msg.Table, d.msg.SchemaVersion)
	if tableInfo == nil {
		log.Debug("table info not found for the event, "+
			"the consumer should cache this event temporarily, and update the tableInfo after it's received",
			zap.String("schema", d.msg.Schema),
			zap.String("table", d.msg.Table),
			zap.Uint64("version", d.msg.SchemaVersion))
		d.cachedMessages.PushBack(d.msg)
		d.msg = nil
		return nil
	}

	event := buildDMLEvent(d.msg, tableInfo, d.config.EnableRowChecksum, d.upstreamTiDB)
	d.msg = nil

	d.blockedTablesMemo.add(event.TableInfo.GetSchemaName(), event.TableInfo.GetTableName(), event.GetTableID())

	log.Debug("row changed event assembled", zap.Any("event", event))
	return event
}

func (d *Decoder) assembleClaimCheckRowChangedEvent(claimCheckLocation string) *commonEvent.DMLEvent {
	_, claimCheckFileName := filepath.Split(claimCheckLocation)
	data, err := d.storage.ReadFile(context.Background(), claimCheckFileName)
	if err != nil {
		log.Panic("read claim check file failed", zap.String("fileName", claimCheckFileName), zap.Error(err))
	}

	if !d.config.LargeMessageHandle.ClaimCheckRawValue {
		claimCheckM, err := common.UnmarshalClaimCheckMessage(data)
		if err != nil {
			log.Panic("unmarshal claim check message failed", zap.String("fileName", claimCheckFileName), zap.Error(err))
		}
		data = claimCheckM.Value
	}

	value, err := common.Decompress(d.config.LargeMessageHandle.LargeMessageHandleCompression, data)
	if err != nil {
		log.Panic("decompress the claim check message failed",
			zap.Any("compression", d.config.LargeMessageHandle.LargeMessageHandleCompression),
			zap.Any("value", value),
			zap.Error(err))
	}

	m := new(message)
	err = d.marshaller.Unmarshal(value, m)
	if err != nil {
		log.Panic("unmarshal claim check message failed", zap.Any("value", value), zap.Error(err))
	}
	d.msg = m
	return d.NextDMLEvent()
}

func (d *Decoder) assembleHandleKeyOnlyRowChangedEvent(m *message) *commonEvent.DMLEvent {
	tableInfo := d.memo.Read(m.Schema, m.Table, m.SchemaVersion)
	if tableInfo == nil {
		log.Debug("table info not found for the event, "+
			"the consumer should cache this event temporarily, and update the tableInfo after it's received",
			zap.String("schema", d.msg.Schema),
			zap.String("table", d.msg.Table),
			zap.Uint64("version", d.msg.SchemaVersion))
		d.cachedMessages.PushBack(d.msg)
		d.msg = nil
		return nil
	}

	fieldTypeMap := make(map[string]*types.FieldType, len(tableInfo.GetColumns()))
	for _, col := range tableInfo.GetColumns() {
		fieldTypeMap[col.Name.O] = &col.FieldType
	}

	result := &message{
		Version:       defaultVersion,
		Schema:        m.Schema,
		Table:         m.Table,
		TableID:       m.TableID,
		Type:          m.Type,
		CommitTs:      m.CommitTs,
		SchemaVersion: m.SchemaVersion,
	}

	ctx := context.Background()
	timezone := common.MustQueryTimezone(ctx, d.upstreamTiDB)
	switch m.Type {
	case DMLTypeInsert:
		holder := common.MustSnapshotQuery(ctx, d.upstreamTiDB, m.CommitTs, m.Schema, m.Table, m.Data)
		result.Data = d.buildData(holder, fieldTypeMap, timezone)
	case DMLTypeUpdate:
		holder := common.MustSnapshotQuery(ctx, d.upstreamTiDB, m.CommitTs, m.Schema, m.Table, m.Data)
		result.Data = d.buildData(holder, fieldTypeMap, timezone)

		holder = common.MustSnapshotQuery(ctx, d.upstreamTiDB, m.CommitTs-1, m.Schema, m.Table, m.Old)
		result.Old = d.buildData(holder, fieldTypeMap, timezone)
	case DMLTypeDelete:
		holder := common.MustSnapshotQuery(ctx, d.upstreamTiDB, m.CommitTs-1, m.Schema, m.Table, m.Old)
		result.Old = d.buildData(holder, fieldTypeMap, timezone)
	}

	d.msg = result
	return d.NextDMLEvent()
}

func (d *Decoder) buildData(
	holder *common.ColumnsHolder, fieldTypeMap map[string]*types.FieldType, timezone string,
) map[string]interface{} {
	columnsCount := holder.Length()
	result := make(map[string]interface{}, columnsCount)

	for i := 0; i < columnsCount; i++ {
		col := holder.Types[i]
		value := holder.Values[i]

		fieldType := fieldTypeMap[col.Name()]
		result[col.Name()] = parseValue(value, fieldType, timezone)
	}
	return result
}

// NextDDLEvent returns the next DDL event if exists
func (d *Decoder) NextDDLEvent() *commonEvent.DDLEvent {
	if d.msg == nil {
		log.Panic("msg is not set when parse the DDL event")
	}
	ddl := d.buildDDLEvent(d.msg)
	d.msg = nil

	d.memo.Write(ddl.TableInfo)
	d.memo.Write(ddl.MultipleTableInfos[1])

	for ele := d.cachedMessages.Front(); ele != nil; {
		d.msg = ele.Value.(*message)
		event := d.NextDMLEvent()
		d.CachedRowChangedEvents = append(d.CachedRowChangedEvents, event)

		next := ele.Next()
		d.cachedMessages.Remove(ele)
		ele = next
	}
	return ddl
}

// GetCachedEvents returns the cached events
func (d *Decoder) GetCachedEvents() []*commonEvent.DMLEvent {
	result := d.CachedRowChangedEvents
	d.CachedRowChangedEvents = nil
	return result
}

// TableInfoProvider is used to store and read table info
// It works like a schema cache when consuming simple protocol messages
// It will store multiple versions of table info for a table
// The table info which has the exact (schema, table, version) will be returned when reading
type TableInfoProvider interface {
	Write(info *commonType.TableInfo)
	Read(schema, table string, version uint64) *commonType.TableInfo
}

type memoryTableInfoProvider struct {
	memo map[tableSchemaKey]*commonType.TableInfo
}

func newMemoryTableInfoProvider() *memoryTableInfoProvider {
	return &memoryTableInfoProvider{
		memo: make(map[tableSchemaKey]*commonType.TableInfo),
	}
}

func (m *memoryTableInfoProvider) Write(info *commonType.TableInfo) {
	if info == nil || info.TableName.Schema == "" || info.TableName.Table == "" {
		return
	}
	key := tableSchemaKey{
		schema:  info.TableName.Schema,
		table:   info.TableName.Table,
		version: info.UpdateTS(),
	}

	_, ok := m.memo[key]
	if ok {
		log.Debug("table info not stored, since it already exists",
			zap.String("schema", info.TableName.Schema),
			zap.String("table", info.TableName.Table),
			zap.Uint64("version", info.UpdateTS()))
		return
	}

	m.memo[key] = info
	log.Info("table info stored",
		zap.String("schema", info.TableName.Schema),
		zap.String("table", info.TableName.Table),
		zap.Uint64("version", info.UpdateTS()))
}

// Read returns the table info with the exact (schema, table, version)
// Note: It's a blocking call, it will wait until the table info is stored
func (m *memoryTableInfoProvider) Read(schema, table string, version uint64) *commonType.TableInfo {
	key := tableSchemaKey{
		schema:  schema,
		table:   table,
		version: version,
	}
	return m.memo[key]
}

type tableSchemaKey struct {
	schema  string
	table   string
	version uint64
}

// newTiColumnInfo uses columnSchema and IndexSchema to construct a tidb column info.
func newTiColumnInfo(
	column *columnSchema, colID int64, indexes []*IndexSchema,
) *timodel.ColumnInfo {
	col := new(timodel.ColumnInfo)
	col.ID = colID
	col.Name = pmodel.NewCIStr(column.Name)
	col.FieldType = *types.NewFieldType(ptypes.StrToType(column.DataType.MySQLType))
	col.SetCharset(column.DataType.Charset)
	col.SetCollate(column.DataType.Collate)
	if column.DataType.Unsigned {
		col.AddFlag(mysql.UnsignedFlag)
	}
	if column.DataType.Zerofill {
		col.AddFlag(mysql.ZerofillFlag)
	}
	col.SetFlen(column.DataType.Length)
	col.SetDecimal(column.DataType.Decimal)
	col.SetElems(column.DataType.Elements)
	if column.DataType.Charset == charset.CollationBin {
		switch col.GetType() {
		case mysql.TypeTinyBlob, mysql.TypeMediumBlob, mysql.TypeBlob, mysql.TypeLongBlob,
			mysql.TypeDuration, mysql.TypeTimestamp, mysql.TypeDate, mysql.TypeNewDate, mysql.TypeDatetime,
			mysql.TypeString, mysql.TypeVarchar,
			mysql.TypeTiDBVectorFloat32, mysql.TypeJSON:
			col.AddFlag(mysql.BinaryFlag)
		}
	}
	if !column.Nullable {
		col.AddFlag(mysql.NotNullFlag)
	}
	defaultValue := column.Default
	if defaultValue != nil && col.GetType() == mysql.TypeBit {
		switch v := defaultValue.(type) {
		case float64:
			byteSize := (col.GetFlen() + 7) >> 3
			defaultValue = types.NewBinaryLiteralFromUint(uint64(v), byteSize)
			defaultValue = defaultValue.(types.BinaryLiteral).ToString()
		default:
		}
	}
	for _, index := range indexes {
		for _, name := range index.Columns {
			if name == column.Name {
				if index.Primary {
					col.AddFlag(mysql.PriKeyFlag)
				} else if index.Unique {
					if index.Columns[0] == name {
						// Only the first column can be set
						// if unique index has multi columns,
						// the flag should be MultipleKeyFlag.
						// See https://dev.mysql.com/doc/refman/5.7/en/show-columns.html
						if len(index.Columns) > 1 {
							col.AddFlag(mysql.MultipleKeyFlag)
						} else {
							col.AddFlag(mysql.UniqueKeyFlag)
						}
					}
				} else {
					col.AddFlag(mysql.MultipleKeyFlag)
				}
			}
		}
	}
	err := col.SetDefaultValue(defaultValue)
	if err != nil {
		log.Panic("set default value failed", zap.Any("column", col), zap.Any("default", defaultValue))
	}
	return col
}

// newTiIndexInfo convert IndexSchema to a tidb index info.
func newTiIndexInfo(indexSchema *IndexSchema, columns []*timodel.ColumnInfo) *timodel.IndexInfo {
	indexColumns := make([]*timodel.IndexColumn, len(indexSchema.Columns))
	for i, col := range indexSchema.Columns {
		var offset int
		for idx, column := range columns {
			if column.Name.O == col {
				offset = idx
				break
			}
		}
		indexColumns[i] = &timodel.IndexColumn{
			Name:   pmodel.NewCIStr(col),
			Offset: offset,
		}
	}
	return &timodel.IndexInfo{
		ID:      1,
		Name:    pmodel.NewCIStr(indexSchema.Name),
		Columns: indexColumns,
		Unique:  indexSchema.Unique,
		Primary: indexSchema.Primary,
	}
}

func newTableInfo(m *TableSchema) *commonType.TableInfo {
	tidbTableInfo := &timodel.TableInfo{}
	if m != nil {
		tidbTableInfo.ID = m.TableID
		tidbTableInfo.Name = pmodel.NewCIStr(m.Table)
		tidbTableInfo.UpdateTS = m.Version
		nextMockID := int64(1)
		for _, col := range m.Columns {
			tiCol := newTiColumnInfo(col, nextMockID, m.Indexes)
			nextMockID += 1
			tidbTableInfo.Columns = append(tidbTableInfo.Columns, tiCol)
		}
		for _, idx := range m.Indexes {
			index := newTiIndexInfo(idx, tidbTableInfo.Columns)
			tidbTableInfo.Indices = append(tidbTableInfo.Indices, index)
		}
	}
	return commonType.NewTableInfo4Decoder(m.Schema, tidbTableInfo)
}

type accessKey struct {
	schema string
	table  string
}

type blockedTablesMemo struct {
	memo map[accessKey]map[int64]struct{}
}

func newBlockedTablesMemo() *blockedTablesMemo {
	return &blockedTablesMemo{
		memo: make(map[accessKey]map[int64]struct{}),
	}
}

func (m *blockedTablesMemo) add(schema, table string, tableID int64) {
	key := accessKey{schema, table}
	if _, ok := m.memo[key]; !ok {
		m.memo[key] = make(map[int64]struct{})
	}
	if _, exists := m.memo[key][tableID]; !exists {
		m.memo[key][tableID] = struct{}{}
		log.Info("add table id to blocked list",
			zap.String("schema", schema), zap.String("table", table), zap.Int64("tableID", tableID))
	}
}

func (m *blockedTablesMemo) blockedTables(schema, table string) []int64 {
	key := accessKey{schema, table}
	blocked := m.memo[key]
	result := make([]int64, 0, len(blocked))
	for item := range blocked {
		result = append(result, item)
	}
	return result
}

func (d *Decoder) buildDDLEvent(msg *message) *commonEvent.DDLEvent {
	var (
		tableInfo    *commonType.TableInfo
		preTableInfo *commonType.TableInfo
	)
	tableInfo = newTableInfo(msg.TableSchema)
	if msg.PreTableSchema != nil {
		preTableInfo = newTableInfo(msg.PreTableSchema)
	}
<<<<<<< HEAD
	return &commonEvent.DDLEvent{
		FinishedTs:         msg.CommitTs,
		Query:              msg.SQL,
		TableInfo:          tableInfo,
		MultipleTableInfos: []*commonType.TableInfo{tableInfo, preTableInfo},
=======

	result := new(commonEvent.DDLEvent)
	result.Query = msg.SQL
	result.TableInfo = tableInfo

	result.FinishedTs = msg.CommitTs
	result.SchemaName = msg.Schema
	result.TableName = msg.Table
	result.TableID = tableInfo.TableName.TableID
	result.MultipleTableInfos = []*commonType.TableInfo{tableInfo, preTableInfo}

	if result.Query == "" {
		return result
	}

	actionType := common.GetDDLActionType(result.Query)
	result.Type = byte(actionType)
	physicalTableIDs := d.blockedTablesMemo.blockedTables(tableInfo.GetSchemaName(), tableInfo.GetTableName())
	if actionType == timodel.ActionExchangeTablePartition {
		stmt, err := parser.New().ParseOneStmt(result.Query, "", "")
		if err != nil {
			log.Panic("parse DDL failed", zap.String("DDL", result.Query), zap.Error(err))
		}
		exchangedTableName := stmt.(*ast.AlterTableStmt).Specs[0].NewTable.Name.O
		// assuming it's the same database.
		exchangedTableID := d.blockedTablesMemo.blockedTables(tableInfo.GetSchemaName(), exchangedTableName)
		physicalTableIDs = append(physicalTableIDs, exchangedTableID...)
>>>>>>> c1ccf0d1
	}
	result.BlockedTables = common.GetInfluenceTables(actionType, physicalTableIDs)
	return result
}

func parseValue(
	value interface{}, ft *types.FieldType, location string,
) interface{} {
	if value == nil {
		return nil
	}
	var err error
	switch ft.GetType() {
	case mysql.TypeBit:
		switch v := value.(type) {
		case []uint8:
			value = common.MustBinaryLiteralToInt(v)
		default:
		}
	case mysql.TypeTimestamp:
		var ts string
		switch v := value.(type) {
		case string:
			ts = v
		// the timestamp value maybe []uint8 if it's queried from upstream TiDB.
		case []uint8:
			ts = string(v)
		}
		return map[string]interface{}{
			"location": location,
			"value":    ts,
		}
	case mysql.TypeEnum:
		switch v := value.(type) {
		case []uint8:
			data := string(v)
			var enum types.Enum
			enum, err = types.ParseEnumName(ft.GetElems(), data, ft.GetCollate())
			value = enum.Value
		}
	case mysql.TypeSet:
		switch v := value.(type) {
		case []uint8:
			data := string(v)
			var set types.Set
			set, err = types.ParseSetName(ft.GetElems(), data, ft.GetCollate())
			value = set.Value
		}
	default:
	}
	if err != nil {
		log.Panic("parse enum / set name failed",
			zap.Any("elems", ft.GetElems()), zap.Any("name", value), zap.Error(err))
	}
	var result string
	switch v := value.(type) {
	case int64:
		result = strconv.FormatInt(v, 10)
	case uint64:
		result = strconv.FormatUint(v, 10)
	case float32:
		result = strconv.FormatFloat(float64(v), 'f', -1, 32)
	case float64:
		result = strconv.FormatFloat(v, 'f', -1, 64)
	case string:
		result = v
	case []byte:
		if mysql.HasBinaryFlag(ft.GetFlag()) {
			result = base64.StdEncoding.EncodeToString(v)
		} else {
			result = string(v)
		}
	case types.VectorFloat32:
		result = v.String()
	default:
		result = fmt.Sprintf("%v", v)
	}
	return result
}

func buildDMLEvent(msg *message, tableInfo *commonType.TableInfo, enableRowChecksum bool, db *sql.DB) *commonEvent.DMLEvent {
	result := &commonEvent.DMLEvent{
		CommitTs:        msg.CommitTs,
		PhysicalTableID: msg.TableID,
		TableInfo:       tableInfo,
		Length:          1,
	}

	chk := chunk.NewChunkWithCapacity(tableInfo.GetFieldSlice(), 1)
	columns := tableInfo.GetColumns()
	switch msg.Type {
	case DMLTypeDelete:
		data := formatAllColumnsValue(msg.Old, columns)
		common.AppendRow2Chunk(data, columns, chk)
		result.RowTypes = append(result.RowTypes, commonEvent.RowTypeDelete)
	case DMLTypeInsert:
		data := formatAllColumnsValue(msg.Data, columns)
		common.AppendRow2Chunk(data, columns, chk)
		result.RowTypes = append(result.RowTypes, commonEvent.RowTypeInsert)
	case DMLTypeUpdate:
		previous := formatAllColumnsValue(msg.Old, columns)
		data := formatAllColumnsValue(msg.Data, columns)
		for k, v := range data {
			if _, ok := previous[k]; !ok {
				previous[k] = v
			}
		}
		common.AppendRow2Chunk(previous, columns, chk)
		common.AppendRow2Chunk(data, columns, chk)
		result.RowTypes = append(result.RowTypes, commonEvent.RowTypeUpdate)
		result.RowTypes = append(result.RowTypes, commonEvent.RowTypeUpdate)
	default:
		log.Panic("unknown event type for the DML event", zap.Any("eventType", msg.Type))
	}
	result.Rows = chk

	if enableRowChecksum && msg.Checksum != nil {
		result.Checksum = []*integrity.Checksum{{
			Current:   msg.Checksum.Current,
			Previous:  msg.Checksum.Previous,
			Corrupted: msg.Checksum.Corrupted,
			Version:   msg.Checksum.Version,
		}}

		err := common.VerifyChecksum(result, db)
		if err != nil || msg.Checksum.Corrupted {
			log.Warn("consumer detect checksum corrupted",
				zap.String("schema", msg.Schema), zap.String("table", msg.Table), zap.Error(err))
			return nil

		}
	}

	return result
}

func formatAllColumnsValue(data map[string]any, columns []*timodel.ColumnInfo) map[string]any {
	for _, col := range columns {
		raw, ok := data[col.Name.O]
		if !ok {
			continue
		}
		data[col.Name.O] = formatValue(raw, col.FieldType)
	}
	return data
}

// formatValue formats the value according to the field type
// both avro and json
func formatValue(value any, ft types.FieldType) any {
	if value == nil {
		return nil
	}
	var err error
	switch ft.GetType() {
	case mysql.TypeBit:
		v, err := strconv.ParseUint(value.(string), 10, 64)
		if err != nil {
			log.Panic("invalid column value for bit", zap.Any("value", value), zap.Error(err))
		}
		value = types.NewBinaryLiteralFromUint(v, -1)
	case mysql.TypeTimestamp:
		v := value.(map[string]interface{})["value"]
		value, err = types.ParseTime(types.DefaultStmtNoWarningContext, v.(string), ft.GetType(), ft.GetDecimal())
		if err != nil {
			log.Panic("invalid column value for time", zap.Any("value", value), zap.Error(err))
		}
	case mysql.TypeEnum:
		var v uint64
		switch val := value.(type) {
		case string:
			v, err = strconv.ParseUint(val, 10, 64)
			if err != nil {
				log.Panic("invalid column value for enum", zap.Any("value", value), zap.Error(err))
			}
		case int64:
			v = uint64(val)
		}
		value, err = types.ParseEnumValue(ft.GetElems(), v)
		if err != nil {
			log.Panic("invalid column value for enum", zap.Any("value", value), zap.Error(err))
		}
	case mysql.TypeSet:
		var v uint64
		switch val := value.(type) {
		case string:
			v, err = strconv.ParseUint(val, 10, 64)
			if err != nil {
				log.Panic("invalid column value for set", zap.Any("value", value), zap.Error(err))
			}
		case int64:
			v = uint64(val)
		}
		value, err = types.ParseSetValue(ft.GetElems(), v)
		if err != nil {
			log.Panic("invalid column value for set", zap.Any("value", value), zap.Error(err))
		}
	case mysql.TypeBlob, mysql.TypeTinyBlob, mysql.TypeMediumBlob, mysql.TypeLongBlob,
		mysql.TypeVarchar, mysql.TypeVarString, mysql.TypeString:
		switch val := value.(type) {
		case string:
			if mysql.HasBinaryFlag(ft.GetFlag()) {
				value, err = base64.StdEncoding.DecodeString(val)
				if err != nil {
					log.Panic("invalid column value for binary char", zap.Any("value", value), zap.Error(err))
				}
			} else {
				value = []byte(val)
			}
		}
	case mysql.TypeLonglong:
		switch val := value.(type) {
		case map[string]interface{}:
			value = uint64(val["value"].(int64))
		case string:
			if mysql.HasUnsignedFlag(ft.GetFlag()) {
				value, err = strconv.ParseUint(val, 10, 64)
			} else {
				value, err = strconv.ParseInt(val, 10, 64)
			}
			if err != nil {
				log.Panic("cannot parse int64 value from string", zap.Any("value", value), zap.Error(err))
			}
		}
	case mysql.TypeTiny, mysql.TypeShort, mysql.TypeInt24, mysql.TypeLong:
		var v int64
		switch val := value.(type) {
		case string:
			v, err = strconv.ParseInt(val, 10, 64)
			if err != nil {
				log.Panic("cannot parse int64 value from string", zap.Any("value", value), zap.Error(err))
			}
		}
		if mysql.HasUnsignedFlag(ft.GetFlag()) {
			value = uint64(v)
		} else {
			value = v
		}
	case mysql.TypeYear:
		switch val := value.(type) {
		case string:
			value, err = strconv.ParseInt(val, 10, 64)
			if err != nil {
				log.Panic("cannot parse int64 value from string", zap.Any("value", value), zap.Error(err))
			}
		}
	case mysql.TypeFloat:
		switch val := value.(type) {
		case string:
			var v float64
			v, err = strconv.ParseFloat(val, 32)
			if err != nil {
				log.Panic("cannot parse float32 value from string", zap.Any("value", value), zap.Error(err))
			}
			value = float32(v)
		}
	case mysql.TypeDouble:
		switch val := value.(type) {
		case string:
			value, err = strconv.ParseFloat(val, 64)
			if err != nil {
				log.Panic("cannot parse float64 value from string", zap.Any("value", value), zap.Error(err))
			}
		}
	case mysql.TypeJSON:
		value, err = types.ParseBinaryJSONFromString(value.(string))
		if err != nil {
			log.Warn("invalid column value for json. Use zero json instead", zap.Any("value", value), zap.Error(err))
		}
	case mysql.TypeNewDecimal:
		result := new(types.MyDecimal)
		err = result.FromString([]byte(value.(string)))
		if err != nil {
			log.Panic("invalid column value for decimal", zap.Any("value", value), zap.Error(err))
		}
		// workaround the decimal `digitInt` field incorrect problem.
		bin, err := result.ToBin(ft.GetFlen(), ft.GetDecimal())
		if err != nil {
			log.Panic("convert decimal to binary failed", zap.Any("value", value), zap.Error(err))
		}
		_, err = result.FromBin(bin, ft.GetFlen(), ft.GetDecimal())
		if err != nil {
			log.Panic("convert binary to decimal failed", zap.Any("value", value), zap.Error(err))
		}
		value = result
	case mysql.TypeDuration:
		value, _, err = types.ParseDuration(types.DefaultStmtNoWarningContext, value.(string), ft.GetDecimal())
		if err != nil {
			log.Warn("invalid column value for duration. Use zero value instead", zap.Any("value", value))
		}
	case mysql.TypeDate, mysql.TypeDatetime:
		value, err = types.ParseTime(types.DefaultStmtNoWarningContext, value.(string), ft.GetType(), ft.GetDecimal())
		if err != nil {
			log.Warn("invalid column value for time. Use zero value instead", zap.Any("value", value), zap.Error(err))
		}
	case mysql.TypeTiDBVectorFloat32:
		value, err = types.ParseVectorFloat32(value.(string))
		if err != nil {
			log.Warn("cannot parse vector32 value from string. Use zero value instead", zap.Any("value", value), zap.Error(err))
		}
	default:
	}
	return value
}<|MERGE_RESOLUTION|>--- conflicted
+++ resolved
@@ -536,13 +536,6 @@
 	if msg.PreTableSchema != nil {
 		preTableInfo = newTableInfo(msg.PreTableSchema)
 	}
-<<<<<<< HEAD
-	return &commonEvent.DDLEvent{
-		FinishedTs:         msg.CommitTs,
-		Query:              msg.SQL,
-		TableInfo:          tableInfo,
-		MultipleTableInfos: []*commonType.TableInfo{tableInfo, preTableInfo},
-=======
 
 	result := new(commonEvent.DDLEvent)
 	result.Query = msg.SQL
@@ -570,7 +563,6 @@
 		// assuming it's the same database.
 		exchangedTableID := d.blockedTablesMemo.blockedTables(tableInfo.GetSchemaName(), exchangedTableName)
 		physicalTableIDs = append(physicalTableIDs, exchangedTableID...)
->>>>>>> c1ccf0d1
 	}
 	result.BlockedTables = common.GetInfluenceTables(actionType, physicalTableIDs)
 	return result
