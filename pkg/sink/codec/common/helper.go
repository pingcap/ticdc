--- conflicted
+++ resolved
@@ -377,7 +377,6 @@
 	return val
 }
 
-<<<<<<< HEAD
 func trimLeadingZeroBytes(bytes []byte) []byte {
 	if len(bytes) == 0 {
 		return bytes
@@ -474,8 +473,6 @@
 	return sanitizedName
 }
 
-=======
->>>>>>> 598f8937
 // FakeTableIDAllocator is a fake table id allocator
 type FakeTableIDAllocator struct {
 	tableIDs       map[string]int64
