--- conflicted
+++ resolved
@@ -204,13 +204,8 @@
 		out.String("")
 	}
 
-<<<<<<< HEAD
-	valueMap := make(map[int64]string, 0)                // colId -> value
-	javaTypeMap := make(map[int64]common.JavaSQLType, 0) // colId -> javaType
-=======
-	valueMap := make(map[int64]string, columnLen)         // colId -> value
-	javaTypeMap := make(map[int64]JavaSQLType, columnLen) // colId -> javaType
->>>>>>> 598f8937
+	valueMap := make(map[int64]string, columnLen)                // colId -> value
+	javaTypeMap := make(map[int64]common.JavaSQLType, columnLen) // colId -> javaType
 
 	row := e.GetRows()
 	if e.IsDelete() {
