// Copyright 2022 PingCAP, Inc.
//
// Licensed under the Apache License, Version 2.0 (the "License");
// you may not use this file except in compliance with the License.
// You may obtain a copy of the License at
//
//     http://www.apache.org/licenses/LICENSE-2.0
//
// Unless required by applicable law or agreed to in writing, software
// distributed under the License is distributed on an "AS IS" BASIS,
// See the License for the specific language governing permissions and
// limitations under the License.

package v2

import (
	"context"
	"fmt"
	"strconv"

	v2 "github.com/pingcap/ticdc/api/v2"
	"github.com/pingcap/ticdc/pkg/api"
	"github.com/pingcap/ticdc/pkg/api/internal/rest"
	"github.com/pingcap/ticdc/pkg/common"
)

// ChangefeedsGetter has a method to return a ChangefeedInterface.
type ChangefeedsGetter interface {
	Changefeeds() ChangefeedInterface
}

// ChangefeedInterface has methods to work with Changefeed items.
// We can also mock the changefeed operations by implement this interface.
type ChangefeedInterface interface {
	// Create creates a changefeed
	Create(ctx context.Context, cfg *v2.ChangefeedConfig, keyspace string) (*v2.ChangeFeedInfo, error)
	// VerifyTable verifies table for a changefeed
	VerifyTable(ctx context.Context, cfg *v2.VerifyTableConfig, keyspace string) (*v2.Tables, error)
	// Update updates a changefeed
	Update(ctx context.Context, cfg *v2.ChangefeedConfig,
		keyspace string, name string) (*v2.ChangeFeedInfo, error)
	// Resume resumes a changefeed with given config
	Resume(ctx context.Context, cfg *v2.ResumeChangefeedConfig, keyspace string, name string) error
	// Delete deletes a changefeed by name
	Delete(ctx context.Context, keyspace string, name string) error
	// Pause pauses a changefeed with given name
	Pause(ctx context.Context, keyspace string, name string) error
	// Get gets a changefeed detaail info
	Get(ctx context.Context, keyspace string, name string) (*v2.ChangeFeedInfo, error)
	// List lists all changefeeds
	List(ctx context.Context, keyspace string, state string) ([]v2.ChangefeedCommonInfo, error)
	// Move Table to target node, it just for make test case now. **Not for public use.**
<<<<<<< HEAD
	MoveTable(ctx context.Context, keyspace string, name string, tableID int64, targetNode string) error
	// Move dispatchers in a split Table to target node, it just for make test case now. **Not for public use.**
	MoveSplitTable(ctx context.Context, keyspace string, name string, tableID int64, targetNode string) error
	// split table based on region count, it just for make test case now. **Not for public use.**
	SplitTableByRegionCount(ctx context.Context, keyspace string, name string, tableID int64) error
	// merge table, it just for make test case now. **Not for public use.**
	MergeTable(ctx context.Context, keyspace string, name string, tableID int64) error
=======
	MoveTable(ctx context.Context, namespace string, name string, tableID int64, targetNode string, mode int64) error
	// Move dispatchers in a split Table to target node, it just for make test case now. **Not for public use.**
	MoveSplitTable(ctx context.Context, namespace string, name string, tableID int64, targetNode string, mode int64) error
	// split table based on region count, it just for make test case now. **Not for public use.**
	SplitTableByRegionCount(ctx context.Context, namespace string, name string, tableID int64, mode int64) error
	// merge table, it just for make test case now. **Not for public use.**
	MergeTable(ctx context.Context, namespace string, name string, tableID int64, mode int64) error
>>>>>>> 90c51ff9
}

// changefeeds implements ChangefeedInterface
type changefeeds struct {
	client rest.CDCRESTInterface
}

// newChangefeed returns changefeeds
func newChangefeeds(c *APIV2Client) *changefeeds {
	return &changefeeds{
		client: c.RESTClient(),
	}
}

func (c *changefeeds) Create(ctx context.Context,
	cfg *v2.ChangefeedConfig,
	keyspace string,
) (*v2.ChangeFeedInfo, error) {
	result := &v2.ChangeFeedInfo{}
	u := fmt.Sprintf("changefeeds?%s=%s", api.APIOpVarKeyspace, keyspace)
	err := c.client.Post().
		WithURI(u).
		WithBody(cfg).
		Do(ctx).Into(result)
	return result, err
}

func (c *changefeeds) VerifyTable(ctx context.Context,
	cfg *v2.VerifyTableConfig,
	keyspace string,
) (*v2.Tables, error) {
	result := &v2.Tables{}
	u := fmt.Sprintf("verify_table?%s=%s", api.APIOpVarKeyspace, keyspace)
	err := c.client.Post().
		WithURI(u).
		WithBody(cfg).
		Do(ctx).
		Into(result)
	return result, err
}

func (c *changefeeds) Update(ctx context.Context,
	cfg *v2.ChangefeedConfig, keyspace string, name string,
) (*v2.ChangeFeedInfo, error) {
	result := &v2.ChangeFeedInfo{}
	u := fmt.Sprintf("changefeeds/%s?%s=%s", name, api.APIOpVarKeyspace, keyspace)
	err := c.client.Put().
		WithURI(u).
		WithBody(cfg).
		Do(ctx).
		Into(result)
	return result, err
}

// Resume a changefeed
func (c *changefeeds) Resume(ctx context.Context,
	cfg *v2.ResumeChangefeedConfig, keyspace string, name string,
) error {
	u := fmt.Sprintf("changefeeds/%s/resume?%s=%s", name, api.APIOpVarKeyspace, keyspace)
	return c.client.Post().
		WithURI(u).
		WithBody(cfg).
		Do(ctx).Error()
}

// Delete a changefeed
func (c *changefeeds) Delete(ctx context.Context,
	keyspace string, name string,
) error {
	u := fmt.Sprintf("changefeeds/%s?%s=%s", name, api.APIOpVarKeyspace, keyspace)
	return c.client.Delete().
		WithURI(u).
		Do(ctx).Error()
}

// Pause a changefeed
func (c *changefeeds) Pause(ctx context.Context,
	keyspace string, name string,
) error {
	u := fmt.Sprintf("changefeeds/%s/pause?%s=%s", name, api.APIOpVarKeyspace, keyspace)
	return c.client.Post().
		WithURI(u).
		Do(ctx).Error()
}

// Get gets a changefeed detaail info
func (c *changefeeds) Get(ctx context.Context,
	keyspace string, name string,
) (*v2.ChangeFeedInfo, error) {
	err := common.ValidateChangefeedID(name)
	if err != nil {
		return nil, err
	}
	result := new(v2.ChangeFeedInfo)
	u := fmt.Sprintf("changefeeds/%s?%s=%s", name, api.APIOpVarKeyspace, keyspace)
	err = c.client.Get().
		WithURI(u).
		Do(ctx).
		Into(result)
	return result, err
}

// List lists all changefeeds
func (c *changefeeds) List(ctx context.Context,
	keyspace string, state string,
) ([]v2.ChangefeedCommonInfo, error) {
	result := &v2.ListResponse[v2.ChangefeedCommonInfo]{}
	u := fmt.Sprintf("changefeeds?%s=%s", api.APIOpVarKeyspace, keyspace)
	err := c.client.Get().
		WithURI(u).
		WithParam("state", state).
		Do(ctx).
		Into(result)
	return result.Items, err
}

// MoveTable to target node, it just for make test case now. **Not for public use.**
func (c *changefeeds) MoveTable(ctx context.Context,
<<<<<<< HEAD
	keyspace string, name string, tableID int64, targetNode string,
=======
	namespace string, name string, tableID int64, targetNode string, mode int64,
>>>>>>> 90c51ff9
) error {
	url := fmt.Sprintf("changefeeds/%s/move_table?%s=%s", name, api.APIOpVarKeyspace, keyspace)
	err := c.client.Post().
		WithURI(url).
		WithParam("tableID", strconv.FormatInt(tableID, 10)).
		WithParam("targetNodeID", targetNode).
		WithParam("mode", strconv.FormatInt(mode, 10)).
		Do(ctx).Error()
	return err
}

// move dispatchers in a split table to target node, it just for make test case now. **Not for public use.**
func (c *changefeeds) MoveSplitTable(ctx context.Context,
<<<<<<< HEAD
	keyspace string, name string, tableID int64, targetNode string,
=======
	namespace string, name string, tableID int64, targetNode string, mode int64,
>>>>>>> 90c51ff9
) error {
	url := fmt.Sprintf("changefeeds/%s/move_split_table?%s=%s", name, api.APIOpVarKeyspace, keyspace)
	err := c.client.Post().
		WithURI(url).
		WithParam("tableID", strconv.FormatInt(tableID, 10)).
		WithParam("targetNodeID", targetNode).
		WithParam("mode", strconv.FormatInt(mode, 10)).
		Do(ctx).Error()
	return err
}

// SplitTableByRegionCount split table based on region count, it just for make test case now. **Not for public use.**
func (c *changefeeds) SplitTableByRegionCount(ctx context.Context,
<<<<<<< HEAD
	keyspace string, name string, tableID int64,
=======
	namespace string, name string, tableID int64, mode int64,
>>>>>>> 90c51ff9
) error {
	url := fmt.Sprintf("changefeeds/%s/split_table_by_region_count?%s=%s", name, api.APIOpVarKeyspace, keyspace)
	err := c.client.Post().
		WithURI(url).
		WithParam("tableID", strconv.FormatInt(tableID, 10)).
		WithParam("mode", strconv.FormatInt(mode, 10)).
		Do(ctx).Error()
	return err
}

// MergeTable merge table, it just for make test case now. **Not for public use.**
func (c *changefeeds) MergeTable(ctx context.Context,
<<<<<<< HEAD
	keyspace string, name string, tableID int64,
=======
	namespace string, name string, tableID int64, mode int64,
>>>>>>> 90c51ff9
) error {
	url := fmt.Sprintf("changefeeds/%s/merge_table?%s=%s", name, api.APIOpVarKeyspace, keyspace)
	err := c.client.Post().
		WithURI(url).
		WithParam("tableID", strconv.FormatInt(tableID, 10)).
		WithParam("mode", strconv.FormatInt(mode, 10)).
		Do(ctx).Error()
	return err
}<|MERGE_RESOLUTION|>--- conflicted
+++ resolved
@@ -50,23 +50,13 @@
 	// List lists all changefeeds
 	List(ctx context.Context, keyspace string, state string) ([]v2.ChangefeedCommonInfo, error)
 	// Move Table to target node, it just for make test case now. **Not for public use.**
-<<<<<<< HEAD
-	MoveTable(ctx context.Context, keyspace string, name string, tableID int64, targetNode string) error
+	MoveTable(ctx context.Context, keyspace string, name string, tableID int64, targetNode string, mode int64) error
 	// Move dispatchers in a split Table to target node, it just for make test case now. **Not for public use.**
-	MoveSplitTable(ctx context.Context, keyspace string, name string, tableID int64, targetNode string) error
+	MoveSplitTable(ctx context.Context, keyspace string, name string, tableID int64, targetNode string, mode int64) error
 	// split table based on region count, it just for make test case now. **Not for public use.**
-	SplitTableByRegionCount(ctx context.Context, keyspace string, name string, tableID int64) error
+	SplitTableByRegionCount(ctx context.Context, keyspace string, name string, tableID int64, mode int64) error
 	// merge table, it just for make test case now. **Not for public use.**
-	MergeTable(ctx context.Context, keyspace string, name string, tableID int64) error
-=======
-	MoveTable(ctx context.Context, namespace string, name string, tableID int64, targetNode string, mode int64) error
-	// Move dispatchers in a split Table to target node, it just for make test case now. **Not for public use.**
-	MoveSplitTable(ctx context.Context, namespace string, name string, tableID int64, targetNode string, mode int64) error
-	// split table based on region count, it just for make test case now. **Not for public use.**
-	SplitTableByRegionCount(ctx context.Context, namespace string, name string, tableID int64, mode int64) error
-	// merge table, it just for make test case now. **Not for public use.**
-	MergeTable(ctx context.Context, namespace string, name string, tableID int64, mode int64) error
->>>>>>> 90c51ff9
+	MergeTable(ctx context.Context, keyspace string, name string, tableID int64, mode int64) error
 }
 
 // changefeeds implements ChangefeedInterface
@@ -185,11 +175,7 @@
 
 // MoveTable to target node, it just for make test case now. **Not for public use.**
 func (c *changefeeds) MoveTable(ctx context.Context,
-<<<<<<< HEAD
-	keyspace string, name string, tableID int64, targetNode string,
-=======
-	namespace string, name string, tableID int64, targetNode string, mode int64,
->>>>>>> 90c51ff9
+	keyspace string, name string, tableID int64, targetNode string, mode int64,
 ) error {
 	url := fmt.Sprintf("changefeeds/%s/move_table?%s=%s", name, api.APIOpVarKeyspace, keyspace)
 	err := c.client.Post().
@@ -203,11 +189,7 @@
 
 // move dispatchers in a split table to target node, it just for make test case now. **Not for public use.**
 func (c *changefeeds) MoveSplitTable(ctx context.Context,
-<<<<<<< HEAD
-	keyspace string, name string, tableID int64, targetNode string,
-=======
-	namespace string, name string, tableID int64, targetNode string, mode int64,
->>>>>>> 90c51ff9
+	keyspace string, name string, tableID int64, targetNode string, mode int64,
 ) error {
 	url := fmt.Sprintf("changefeeds/%s/move_split_table?%s=%s", name, api.APIOpVarKeyspace, keyspace)
 	err := c.client.Post().
@@ -221,11 +203,7 @@
 
 // SplitTableByRegionCount split table based on region count, it just for make test case now. **Not for public use.**
 func (c *changefeeds) SplitTableByRegionCount(ctx context.Context,
-<<<<<<< HEAD
-	keyspace string, name string, tableID int64,
-=======
-	namespace string, name string, tableID int64, mode int64,
->>>>>>> 90c51ff9
+	keyspace string, name string, tableID int64, mode int64,
 ) error {
 	url := fmt.Sprintf("changefeeds/%s/split_table_by_region_count?%s=%s", name, api.APIOpVarKeyspace, keyspace)
 	err := c.client.Post().
@@ -238,11 +216,7 @@
 
 // MergeTable merge table, it just for make test case now. **Not for public use.**
 func (c *changefeeds) MergeTable(ctx context.Context,
-<<<<<<< HEAD
-	keyspace string, name string, tableID int64,
-=======
-	namespace string, name string, tableID int64, mode int64,
->>>>>>> 90c51ff9
+	keyspace string, name string, tableID int64, mode int64,
 ) error {
 	url := fmt.Sprintf("changefeeds/%s/merge_table?%s=%s", name, api.APIOpVarKeyspace, keyspace)
 	err := c.client.Post().
