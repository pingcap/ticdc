// Copyright 2024 PingCAP, Inc.
//
// Licensed under the Apache License, Version 2.0 (the "License");
// you may not use this file except in compliance with the License.
// You may obtain a copy of the License at
//
//     http://www.apache.org/licenses/LICENSE-2.0
//
// Unless required by applicable law or agreed to in writing, software
// distributed under the License is distributed on an "AS IS" BASIS,
// See the License for the specific language governing permissions and
// limitations under the License.

package metrics

import (
	"github.com/prometheus/client_golang/prometheus"
)

var (
	EventStoreSubscriptionGauge = prometheus.NewGauge(
		prometheus.GaugeOpts{
			Namespace: "ticdc",
			Subsystem: "event_store",
			Name:      "subscription_num",
			Help:      "The number of subscriptions in event store",
		})

	EventStoreReceivedEventCount = prometheus.NewCounterVec(
		prometheus.CounterOpts{
			Namespace: "ticdc",
			Subsystem: "event_store",
			Name:      "input_event_count",
			Help:      "The number of events received by event store.",
		}, []string{"type"}) // types : kv, resolved.

	EventStoreWriteBytes = prometheus.NewCounter(
		prometheus.CounterOpts{
			Namespace: "ticdc",
			Subsystem: "event_store",
			Name:      "write_bytes",
			Help:      "The number of bytes written by event store.",
		})

	EventStoreWriteDurationHistogram = prometheus.NewHistogram(prometheus.HistogramOpts{
		Namespace: "ticdc",
		Subsystem: "event_store",
		Name:      "write_duration",
		Help:      "Bucketed histogram of event store write duration",
<<<<<<< HEAD
		Buckets:   prometheus.ExponentialBuckets(0.004, 2.0, 20), // 4ms ~ 26s
=======
		Buckets:   prometheus.ExponentialBuckets(0.1, 2.0, 20),
>>>>>>> aa3848b4
	})

	EventStoreScanRequestsCount = prometheus.NewCounter(
		prometheus.CounterOpts{
			Namespace: "ticdc",
			Subsystem: "event_store",
			Name:      "scan_requests_count",
			Help:      "The number of scan requests received by event store.",
		})

	EventStoreScanBytes = prometheus.NewCounter(
		prometheus.CounterOpts{
			Namespace: "ticdc",
			Subsystem: "event_store",
			Name:      "scan_bytes",
			Help:      "The number of bytes scanned by event store.",
		})

	EventStoreDeleteRangeCount = prometheus.NewCounter(
		prometheus.CounterOpts{
			Namespace: "ticdc",
			Subsystem: "event_store",
			Name:      "delete_range_count",
			Help:      "The number of delete range received by event store.",
		})

	EventStoreDispatcherResolvedTsLagHist = prometheus.NewHistogram(
		prometheus.HistogramOpts{
			Namespace: "ticdc",
			Subsystem: "event_store",
			Name:      "dispatcher_resolved_ts_lag",
			Help:      "Resolved Ts lag histogram of registered dispatchers for event store.",
			Buckets:   LagBucket(),
		})

	EventStoreResolvedTsLagGauge = prometheus.NewGauge(
		prometheus.GaugeOpts{
			Namespace: "ticdc",
			Subsystem: "event_store",
			Name:      "max_resolved_ts_lag",
			Help:      "The max resolved ts lag of event store.",
		})

	EventStoreDispatcherWatermarkLagHist = prometheus.NewHistogram(
		prometheus.HistogramOpts{
			Namespace: "ticdc",
			Subsystem: "event_store",
			Name:      "dispatcher_watermark_lag",
			Help:      "Watermark lag histogram of registered dispatchers for event store.",
			Buckets:   LagBucket(),
		})

	EventStoreCompressRatio = prometheus.NewGauge(
		prometheus.GaugeOpts{
			Namespace: "ticdc",
			Subsystem: "event_store",
			Name:      "compress_ratio",
			Help:      "The compression ratio of the event data.",
		})

	EventStoreWriteBatchEventsCountHist = prometheus.NewHistogram(
		prometheus.HistogramOpts{
			Namespace: "ticdc",
			Subsystem: "event_store",
			Name:      "write_batch_events_count",
			Help:      "Batch event count histogram for write task pool.",
			Buckets:   prometheus.ExponentialBuckets(1, 2, 20),
		})

	EventStoreWriteBatchSizeHist = prometheus.NewHistogram(
		prometheus.HistogramOpts{
			Namespace: "ticdc",
			Subsystem: "event_store",
			Name:      "write_batch_size",
			Help:      "Batch event size histogram for write task pool.",
			Buckets:   prometheus.ExponentialBuckets(32, 2, 20),
		})

	EventStoreWriteRequestsCount = prometheus.NewCounter(
		prometheus.CounterOpts{
			Namespace: "ticdc",
			Subsystem: "event_store",
			Name:      "write_requests_count",
			Help:      "The number of write requests received by event store.",
		})
)

func InitEventStoreMetrics(registry *prometheus.Registry) {
	registry.MustRegister(EventStoreSubscriptionGauge)
	registry.MustRegister(EventStoreReceivedEventCount)
	registry.MustRegister(EventStoreWriteBytes)
	registry.MustRegister(EventStoreWriteDurationHistogram)
	registry.MustRegister(EventStoreScanRequestsCount)
	registry.MustRegister(EventStoreScanBytes)
	registry.MustRegister(EventStoreDeleteRangeCount)
	registry.MustRegister(EventStoreDispatcherResolvedTsLagHist)
	registry.MustRegister(EventStoreResolvedTsLagGauge)
	registry.MustRegister(EventStoreDispatcherWatermarkLagHist)
	registry.MustRegister(EventStoreCompressRatio)
	registry.MustRegister(EventStoreWriteBatchEventsCountHist)
	registry.MustRegister(EventStoreWriteBatchSizeHist)
	registry.MustRegister(EventStoreWriteRequestsCount)
}<|MERGE_RESOLUTION|>--- conflicted
+++ resolved
@@ -47,11 +47,7 @@
 		Subsystem: "event_store",
 		Name:      "write_duration",
 		Help:      "Bucketed histogram of event store write duration",
-<<<<<<< HEAD
-		Buckets:   prometheus.ExponentialBuckets(0.004, 2.0, 20), // 4ms ~ 26s
-=======
 		Buckets:   prometheus.ExponentialBuckets(0.1, 2.0, 20),
->>>>>>> aa3848b4
 	})
 
 	EventStoreScanRequestsCount = prometheus.NewCounter(
