--- conflicted
+++ resolved
@@ -77,21 +77,12 @@
 			Name:      "pending_scan_task_count",
 			Help:      "The number of pending scan tasks",
 		})
-<<<<<<< HEAD
-	EventServiceDispatcherStatusCount = prometheus.NewCounterVec(
-		prometheus.CounterOpts{
+	EventServiceDispatcherStatusCount = prometheus.NewGaugeVec(
+		prometheus.GaugeOpts{
 			Namespace: "ticdc",
 			Subsystem: "event_service",
 			Name:      "dispatcher_status_count",
 			Help:      "The number of different dispatcher status",
-=======
-	EventServiceTaskStatus = prometheus.NewGaugeVec(
-		prometheus.GaugeOpts{
-			Namespace: "ticdc",
-			Subsystem: "event_service",
-			Name:      "task_status",
-			Help:      "The status of pending scan tasks",
->>>>>>> 37a09cba
 		}, []string{"status"})
 )
 
@@ -104,6 +95,6 @@
 	registry.MustRegister(EventServiceScanDuration)
 	registry.MustRegister(EventServiceDispatcherGauge)
 	registry.MustRegister(EventServiceScanTaskCount)
-	registry.MustRegister(EventServiceTaskStatus)
+	registry.MustRegister(EventServiceDispatcherStatusCount)
 	registry.MustRegister(EventServicePendingScanTaskCount)
 }