--- conflicted
+++ resolved
@@ -109,7 +109,6 @@
 	return &ClientImpl{cli: cli, metrics: metrics, clock: clock.New()}
 }
 
-<<<<<<< HEAD
 // NewWrappedClient creates a new ClientImpl with given raw clientV3.Client
 func NewWrappedClient(cli *clientV3.Client) *ClientImpl {
 	metrics := map[string]prometheus.Counter{
@@ -121,11 +120,11 @@
 		EtcdRevoke: etcdRequestCounter.WithLabelValues(EtcdRevoke),
 	}
 	return Wrap(cli, metrics)
-=======
+}
+
 // Unwrap returns a clientV3.Client
 func (c *ClientImpl) Unwrap() *clientV3.Client {
 	return c.cli
->>>>>>> b3656145
 }
 
 // Close closes the clientV3.Client
