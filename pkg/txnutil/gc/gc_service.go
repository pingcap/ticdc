--- conflicted
+++ resolved
@@ -190,19 +190,11 @@
 	return barrierInfo, err
 }
 
-<<<<<<< HEAD
-// UnifyDeleteGcSafepoint delete a gc safepoint on classic mode or delte a gc
-// barrier on next-gen mode
-func UnifyDeleteGcSafepoint(ctx context.Context, pdCli pd.Client, keyspaceID uint32, serviceID string) error {
-	if kerneltype.IsClassic() {
-		return RemoveServiceGCSafepoint(ctx, pdCli, serviceID)
-=======
 // UnifyDeleteGcSafepoint delete a gc safepoint on classic mode or delete a gc
 // barrier on next-gen mode
 func UnifyDeleteGcSafepoint(ctx context.Context, pdCli pd.Client, keyspaceID uint32, serviceID string) error {
 	if kerneltype.IsClassic() {
 		return removeServiceGCSafepoint(ctx, pdCli, serviceID)
->>>>>>> 4e30d2a2
 	}
 
 	gcClient := pdCli.GetGCStatesClient(keyspaceID)
