--- conflicted
+++ resolved
@@ -255,13 +255,11 @@
 	return tz
 }
 
-<<<<<<< HEAD
 func (r DispatcherRequest) GetRedo() bool {
 	return r.Redo
-=======
+}
 func (r DispatcherRequest) GetEpoch() uint64 {
 	return r.Epoch
->>>>>>> 5e9c3ff7
 }
 
 type IOTypeT interface {
