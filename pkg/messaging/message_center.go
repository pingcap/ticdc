--- conflicted
+++ resolved
@@ -291,20 +291,6 @@
 	} else {
 		log.Info("Remote target not found", zap.Stringer("local", s.messageCenter.id), zap.Stringer("remote", targetId))
 		err := &apperror.AppError{Type: apperror.ErrorTypeTargetNotFound, Reason: fmt.Sprintf("Target %s not found", targetId)}
-<<<<<<< HEAD
-		merr := NewMessageError(err)
-		pMsg := &proto.Message{
-			From:  s.messageCenter.id.String(),
-			To:    targetId.String(),
-			Epoch: s.messageCenter.epoch,
-			Type:  int32(TypeMessageError),
-		}
-		buf, _ := merr.Marshal()
-		pMsg.Payload = append(pMsg.Payload, buf)
-		if err := stream.Send(pMsg); err != nil {
-			log.Error("Failed to send message error", zap.Error(err))
-		}
-=======
 		// merr := NewMessageError(err)
 		// pMsg := &proto.Message{
 		// 	From:  s.messageCenter.id.String(),
@@ -312,12 +298,11 @@
 		// 	Epoch: s.messageCenter.epoch,
 		// 	Type:  int32(TypeMessageError),
 		// }
-		// buf := make([]byte, 0)
-		// pMsg.Payload = append(pMsg.Payload, merr.encode(buf))
+		// buf, _ := merr.Marshal()
+		// pMsg.Payload = append(pMsg.Payload, buf)
 		// if err := stream.Send(pMsg); err != nil {
 		// 	log.Error("Failed to send message error", zap.Error(err))
 		// }
->>>>>>> 027a247f
 		return err
 	}
 }