--- conflicted
+++ resolved
@@ -85,7 +85,7 @@
 	require.NotNil(t, broker)
 
 	controlM := commonEvent.NewCongestionControl()
-	controlM.AddAvailableMemory(dispatcherInfo.GetChangefeedID().Id, memoryQuotaLowThreshold+1024*1024)
+	controlM.AddAvailableMemory(dispatcherInfo.GetChangefeedID().Id, broker.scanLimitInBytes+1024*1024)
 	broker.handleCongestionControl(node.ID(dispatcherInfo.serverID), controlM)
 
 	// add events to eventStore`
@@ -434,14 +434,6 @@
 }
 
 func (m *mockSchemaStore) GetTableInfo(tableID common.TableID, ts common.Ts) (*common.TableInfo, error) {
-<<<<<<< HEAD
-	infos := m.TableInfo[tableID]
-	idx := sort.Search(len(infos), func(i int) bool {
-		return infos[i].UpdateTS() > ts
-	})
-	if idx == 0 {
-		return nil, nil
-=======
 	if info, ok := m.TableInfo[tableID]; ok {
 		if info.deleteVersion <= uint64(ts) {
 			return nil, &schemastore.TableDeletedError{}
@@ -454,7 +446,6 @@
 			return nil, nil
 		}
 		return infos[idx-1], nil
->>>>>>> 39da3b6e
 	}
 	return nil, nil
 }
