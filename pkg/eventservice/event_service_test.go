--- conflicted
+++ resolved
@@ -319,17 +319,10 @@
 	span *heartbeatpb.TableSpan,
 	startTS common.Ts,
 	notifier eventstore.ResolvedTsNotifier,
-<<<<<<< HEAD
-	onlyReuse bool,
-	bdrMode bool,
-) bool {
-	log.Info("subscribe table span", zap.Any("span", span), zap.Uint64("startTs", uint64(startTS)), zap.Any("dispatcherID", dispatcherID))
-=======
 	_ bool,
 	_ bool,
 ) bool {
 	log.Info("subscribe table span", zap.Any("span", span), zap.Uint64("startTs", startTS), zap.Any("dispatcherID", dispatcherID))
->>>>>>> 59297aaf
 	spanStats := &mockSpanStats{
 		startTs:            startTS,
 		resolvedTsNotifier: notifier,
@@ -645,8 +638,7 @@
 	}
 
 	// Case 1: empty iterator
-	row, isNewTxn, err := iter.Next()
-	require.Nil(t, err)
+	row, isNewTxn := iter.Next()
 	require.False(t, isNewTxn)
 	require.Nil(t, row)
 
@@ -664,24 +656,20 @@
 	iter.events = append(iter.events, row2, row2)
 
 	// txn-1, row-1
-	row, isNewTxn, err = iter.Next()
-	require.Nil(t, err)
+	row, isNewTxn = iter.Next()
 	require.True(t, isNewTxn)
 	require.NotNil(t, row)
 	// txn-1, row-2
-	row, isNewTxn, err = iter.Next()
-	require.Nil(t, err)
+	row, isNewTxn = iter.Next()
 	require.False(t, isNewTxn)
 	require.NotNil(t, row)
 
 	// txn-2, row1
-	row, isNewTxn, err = iter.Next()
-	require.Nil(t, err)
+	row, isNewTxn = iter.Next()
 	require.True(t, isNewTxn)
 	require.NotNil(t, row)
 	// txn2, row2
-	row, isNewTxn, err = iter.Next()
-	require.Nil(t, err)
+	row, isNewTxn = iter.Next()
 	require.False(t, isNewTxn)
 	require.NotNil(t, row)
 }