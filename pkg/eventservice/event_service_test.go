// Copyright 2025 PingCAP, Inc.
//
// Licensed under the Apache License, Version 2.0 (the "License");
// you may not use this file except in compliance with the License.
// You may obtain a copy of the License at
//
//     http://www.apache.org/licenses/LICENSE-2.0
//
// Unless required by applicable law or agreed to in writing, software
// distributed under the License is distributed on an "AS IS" BASIS,
// See the License for the specific language governing permissions and
// limitations under the License.

package eventservice

import (
	"context"
	"fmt"
	"math"
	"sort"
	"sync"
	"testing"
	"time"

	"github.com/pingcap/log"
	"github.com/pingcap/ticdc/eventpb"
	"github.com/pingcap/ticdc/heartbeatpb"
	"github.com/pingcap/ticdc/logservice/eventstore"
	"github.com/pingcap/ticdc/logservice/schemastore"
	"github.com/pingcap/ticdc/pkg/common"
	appcontext "github.com/pingcap/ticdc/pkg/common/context"
	commonEvent "github.com/pingcap/ticdc/pkg/common/event"
	"github.com/pingcap/ticdc/pkg/config"
	"github.com/pingcap/ticdc/pkg/filter"
	"github.com/pingcap/ticdc/pkg/integrity"
	"github.com/pingcap/ticdc/pkg/messaging"
	"github.com/pingcap/ticdc/pkg/node"
	"github.com/pingcap/ticdc/pkg/pdutil"
	"github.com/stretchr/testify/require"
	"go.uber.org/zap"
)

func startEventService(
	ctx context.Context, t *testing.T,
	mc messaging.MessageCenter, mockStore eventstore.EventStore,
) *eventService {
	mockSchemaStore := newMockSchemaStore()
	mockPDClock := pdutil.NewClock4Test()
	appcontext.SetService(appcontext.DefaultPDClock, mockPDClock)
	appcontext.SetService(appcontext.MessageCenter, mc)
	appcontext.SetService(appcontext.EventStore, mockStore)
	appcontext.SetService(appcontext.SchemaStore, mockSchemaStore)
	es := New(mockStore, mockSchemaStore)
	esImpl := es.(*eventService)
	go func() {
		err := esImpl.Run(ctx)
		if err != nil {
			t.Errorf("EventService.Run() error = %v", err)
		}
	}()
	return esImpl
}

func TestEventServiceBasic(t *testing.T) {
	ctx, cancel := context.WithCancel(context.Background())
	defer cancel()

	log.Info("start event service basic test")

	mockStore := newMockEventStore(100)
	mockStore.Run(ctx)

	mc := &mockMessageCenter{
		messageCh: make(chan *messaging.TargetMessage, 100),
	}
	esImpl := startEventService(ctx, t, mc, mockStore)
	esImpl.Close(ctx)

	dispatcherInfo := newMockDispatcherInfo(t, common.NewDispatcherID(), 1, eventpb.ActionType_ACTION_TYPE_REGISTER)
	// register acceptor
	esImpl.registerDispatcher(ctx, dispatcherInfo)
	require.Equal(t, 1, len(esImpl.brokers))
	require.NotNil(t, esImpl.brokers[dispatcherInfo.GetClusterID()])

	// add events to eventStore
	helper := commonEvent.NewEventTestHelper(t)
	defer helper.Close()
	ddlEvent, kvEvents := genEvents(helper, `create table test.t(id int primary key, c char(50))`, []string{
		`insert into test.t(id,c) values (0, "c0")`,
		`insert into test.t(id,c) values (1, "c1")`,
		`insert into test.t(id,c) values (2, "c2")`,
	}...)
	require.NotNil(t, kvEvents)
	schemastore := esImpl.schemaStore.(*mockSchemaStore)
	schemastore.AppendDDLEvent(dispatcherInfo.span.TableID, ddlEvent)

	resolvedTs := kvEvents[0].CRTs + 1
	mockStore.AppendEvents(dispatcherInfo.id, resolvedTs, kvEvents[0])
	// receive events from msg center
	msgCnt := 0
	dmlCount := 0
	for {
		msg := <-mc.messageCh
		log.Info("receive message", zap.Any("message", msg))
		for _, m := range msg.Message {
			msgCnt++
			switch e := m.(type) {
			case *commonEvent.ReadyEvent:
				require.NotNil(t, msg)
				require.Equal(t, "event-collector", msg.Topic)
				require.Equal(t, dispatcherInfo.id, e.DispatcherID)
				require.Equal(t, uint64(0), e.GetSeq())
				log.Info("receive ready event", zap.Any("event", e))
				// 1. When a Dispatcher is register, it will send a ReadyEvent to the eventCollector.
				// 2. The eventCollector will send a reset request to the eventService.
				// 3. We are here to simulate the reset request.
				esImpl.resetDispatcher(dispatcherInfo)
				mockStore.AppendEvents(dispatcherInfo.id, resolvedTs+1)
			case *commonEvent.HandshakeEvent:
				require.NotNil(t, msg)
				require.Equal(t, "event-collector", msg.Topic)
				require.Equal(t, dispatcherInfo.id, e.DispatcherID)
				require.Equal(t, dispatcherInfo.startTs, e.GetStartTs())
				require.Equal(t, uint64(1), e.Seq)
				log.Info("receive handshake event", zap.Any("event", e))
				mockStore.AppendEvents(dispatcherInfo.id, kvEvents[1].CRTs+1, kvEvents[1])
				mockStore.AppendEvents(dispatcherInfo.id, kvEvents[2].CRTs+1, kvEvents[2])
			case *commonEvent.BatchDMLEvent:
				require.NotNil(t, msg)
				require.Equal(t, "event-collector", msg.Topic)
				// first dml has one event, sencond dml has two events
				if dmlCount == 0 {
					require.Equal(t, int32(1), e.Len())
				} else if dmlCount == 1 {
					require.Equal(t, int32(2), e.Len())
				}
				dmlCount += len(e.DMLEvents)
				require.Equal(t, kvEvents[dmlCount-1].CRTs, e.GetCommitTs())
				require.Equal(t, uint64(dmlCount+2), e.GetSeq())
			case *commonEvent.DDLEvent:
				require.NotNil(t, msg)
				require.Equal(t, "event-collector", msg.Topic)
				require.Equal(t, ddlEvent.FinishedTs, e.FinishedTs)
				require.Equal(t, uint64(2), e.Seq)
			case *commonEvent.BatchResolvedEvent:
				require.NotNil(t, msg)
				log.Info("receive watermark", zap.Uint64("ts", e.Events[0].ResolvedTs))
			}
		}
		if msgCnt == 5 {
			break
		}
	}
}

var _ messaging.MessageCenter = &mockMessageCenter{}

// mockMessageCenter is a mock implementation of the MessageCenter interface
type mockMessageCenter struct {
	messageCh chan *messaging.TargetMessage
}

func newMockMessageCenter() *mockMessageCenter {
	return &mockMessageCenter{
		messageCh: make(chan *messaging.TargetMessage, 100),
	}
}

func (m *mockMessageCenter) OnNodeChanges(nodeInfos map[node.ID]*node.Info) {
}

func (m *mockMessageCenter) SendEvent(event *messaging.TargetMessage) error {
	m.messageCh <- event
	return nil
}

func (m *mockMessageCenter) SendCommand(command *messaging.TargetMessage) error {
	m.messageCh <- command
	return nil
}

func (m *mockMessageCenter) RegisterHandler(topic string, handler messaging.MessageHandler) {
}

func (m *mockMessageCenter) DeRegisterHandler(topic string) {
}

func (m *mockMessageCenter) AddTarget(id node.ID, epoch uint64, addr string) {
}

func (m *mockMessageCenter) RemoveTarget(id node.ID) {
}

func (m *mockMessageCenter) Close() {
}

func (m *mockMessageCenter) IsReadyToSend(id node.ID) bool {
	return true
}

var _ eventstore.EventStore = &mockEventStore{}

// mockEventStore is a mock implementation of the EventStore interface
type mockEventStore struct {
	resolvedTsUpdateInterval time.Duration
	dispatcherMap            sync.Map // key is common.DispatcherID, value is span
	spansMap                 sync.Map // key is *heartbeatpb.TableSpan
}

func newMockEventStore(resolvedTsUpdateInterval int) *mockEventStore {
	return &mockEventStore{
		resolvedTsUpdateInterval: time.Millisecond * time.Duration(resolvedTsUpdateInterval),
		spansMap:                 sync.Map{},
	}
}

// AppendEvents appends events to the event store for a specific dispatcher.
// It will update the span stats and the span stats will notify the resolved ts notifier.
func (m *mockEventStore) AppendEvents(dispatcherID common.DispatcherID, resolvedTs uint64, events ...*common.RawKVEntry) error {
	span, ok := m.dispatcherMap.Load(dispatcherID)
	if !ok {
		return fmt.Errorf("dispatcher not found: %v", dispatcherID)
	}
	spanStats, ok := m.spansMap.Load(span)
	if !ok {
		return fmt.Errorf("span not found: %v", span)
	}
	log.Info("append events", zap.Any("dispatcherID", dispatcherID), zap.Any("resolvedTs", resolvedTs), zap.Int("eventsNum", len(events)))
	spanStats.(*mockSpanStats).update(resolvedTs, events...)
	return nil
}

// Fake implementation for test
func (m *mockEventStore) GetDispatcherDMLEventState(dispatcherID common.DispatcherID) (
	bool,
	eventstore.DMLEventState,
) {
	span, ok := m.dispatcherMap.Load(dispatcherID)
	if !ok {
		return false, eventstore.DMLEventState{
			MaxEventCommitTs: 0,
		}
	}
	spanStats, ok := m.spansMap.Load(span)
	if !ok {
		return false, eventstore.DMLEventState{
			MaxEventCommitTs: 0,
		}
	}
	return true, eventstore.DMLEventState{
		MaxEventCommitTs: spanStats.(*mockSpanStats).latestCommitTs(),
	}
}

func (m *mockEventStore) Name() string {
	return "mockEventStore"
}

func (m *mockEventStore) Run(ctx context.Context) error {
	// Loop all spans and notify the watermarkNotifier.
	ticker := time.NewTicker(time.Millisecond * 10)
	go func() {
		for {
			select {
			case <-ctx.Done():
				return
			case <-ticker.C:
				m.spansMap.Range(func(key, value any) bool {
					spanStats := value.(*mockSpanStats)
					spanStats.resolvedTsNotifier(spanStats.getResolvedTs(), spanStats.latestCommitTs())
					return true
				})
			}
		}
	}()
	return nil
}

func (m *mockEventStore) Close(ctx context.Context) error {
	return nil
}

func (m *mockEventStore) UpdateDispatcherCheckpointTs(dispatcherID common.DispatcherID, gcTS uint64) {
}

func (m *mockEventStore) UnregisterDispatcher(dispatcherID common.DispatcherID) {
	span, ok := m.dispatcherMap.Load(dispatcherID)
	if ok {
		m.spansMap.Delete(span)
	}
}

func (m *mockEventStore) GetIterator(dispatcherID common.DispatcherID, dataRange common.DataRange) (eventstore.EventIterator, error) {
	iter := &mockEventIterator{
		events: make([]*common.RawKVEntry, 0),
	}
	span, ok := m.dispatcherMap.Load(dispatcherID)
	if !ok {
		return nil, fmt.Errorf("dispatcher not found: %v", dispatcherID)
	}

	v, ok := m.spansMap.Load(span)
	if !ok {
		return nil, fmt.Errorf("span not found: %v, dispatcherID: %v", span, dispatcherID)
	}

	spanStats := v.(*mockSpanStats)
	events := spanStats.getAllEvents()
	for _, e := range events {
		if e.CRTs > dataRange.StartTs && e.CRTs <= dataRange.EndTs {
			iter.events = append(iter.events, e)
		}
	}
	return iter, nil
}

func (m *mockEventStore) RegisterDispatcher(
	dispatcherID common.DispatcherID,
	span *heartbeatpb.TableSpan,
	startTS common.Ts,
	notifier eventstore.ResolvedTsNotifier,
	_ bool,
	_ bool,
) bool {
	log.Info("subscribe table span", zap.Any("span", span), zap.Uint64("startTs", startTS), zap.Any("dispatcherID", dispatcherID))
	spanStats := &mockSpanStats{
		startTs:            startTS,
		resolvedTsNotifier: notifier,
		pendingEvents:      make([]*common.RawKVEntry, 0),
	}
	spanStats.resolvedTs = startTS
	m.spansMap.Store(span, spanStats)
	m.dispatcherMap.Store(dispatcherID, span)
	return true
}

type mockEventIterator struct {
	events       []*common.RawKVEntry
	prevStartTS  uint64
	prevCommitTS uint64
	rowCount     int
}

func (iter *mockEventIterator) Next() (*common.RawKVEntry, bool) {
	if len(iter.events) == 0 {
		return nil, false
	}

	row := iter.events[0]
	iter.events = iter.events[1:]
	isNewTxn := false
	if iter.prevCommitTS == 0 || row.StartTs != iter.prevStartTS || row.CRTs != iter.prevCommitTS {
		isNewTxn = true
	}
	iter.prevStartTS = row.StartTs
	iter.prevCommitTS = row.CRTs
	iter.rowCount++
	return row, isNewTxn
}

func (m *mockEventIterator) Close() (int64, error) {
	return 0, nil
}

var _ schemastore.SchemaStore = &mockSchemaStore{}

type mockSchemaStore struct {
	DDLEvents map[common.TableID][]commonEvent.DDLEvent
	TableInfo map[common.TableID][]*common.TableInfo

	resolvedTs     uint64
	maxDDLCommitTs uint64
}

func newMockSchemaStore() *mockSchemaStore {
	return &mockSchemaStore{
		DDLEvents:      make(map[common.TableID][]commonEvent.DDLEvent),
		TableInfo:      make(map[common.TableID][]*common.TableInfo),
		resolvedTs:     math.MaxUint64,
		maxDDLCommitTs: math.MaxUint64,
	}
}

func (m *mockSchemaStore) Name() string {
	return "mockSchemaStore"
}

func (m *mockSchemaStore) Run(ctx context.Context) error {
	return nil
}

func (m *mockSchemaStore) Close(ctx context.Context) error {
	return nil
}

func (m *mockSchemaStore) AppendDDLEvent(id common.TableID, ddls ...commonEvent.DDLEvent) {
	for _, ddl := range ddls {
		m.DDLEvents[id] = append(m.DDLEvents[id], ddl)
		m.TableInfo[id] = append(m.TableInfo[id], ddl.TableInfo)
	}
}

func (m *mockSchemaStore) GetTableInfo(tableID common.TableID, ts common.Ts) (*common.TableInfo, error) {
	infos := m.TableInfo[tableID]
	idx := sort.Search(len(infos), func(i int) bool {
		return infos[i].UpdateTS() > uint64(ts)
	})
	if idx == 0 {
		return nil, nil
	}
	return infos[idx-1], nil
}

func (m *mockSchemaStore) GetAllPhysicalTables(snapTs uint64, filter filter.Filter) ([]commonEvent.Table, error) {
	return nil, nil
}

func (m *mockSchemaStore) GetTableDDLEventState(tableID int64) schemastore.DDLEventState {
	return schemastore.DDLEventState{
		ResolvedTs:       m.resolvedTs,
		MaxEventCommitTs: m.maxDDLCommitTs,
	}
}

func (m *mockSchemaStore) RegisterTable(
	tableID int64,
	startTS common.Ts,
) error {
	return nil
}

func (m *mockSchemaStore) UnregisterTable(tableID int64) error {
	return nil
}

// GetNextDDLEvents returns the next ddl event which finishedTs is within the range (start, end]
func (m *mockSchemaStore) FetchTableDDLEvents(tableID int64, tableFilter filter.Filter, start, end uint64) ([]commonEvent.DDLEvent, error) {
	events := m.DDLEvents[tableID]
	if len(events) == 0 {
		return nil, nil
	}
	l := sort.Search(len(events), func(i int) bool {
		return events[i].FinishedTs > start
	})
	if l == len(events) {
		return nil, nil
	}
	r := sort.Search(len(events), func(i int) bool {
		return events[i].FinishedTs > end
	})
	return events[l:r], nil
}

func (m *mockSchemaStore) FetchTableTriggerDDLEvents(tableFilter filter.Filter, start uint64, limit int) ([]commonEvent.DDLEvent, uint64, error) {
	return nil, 0, nil
}

type mockSpanStats struct {
	mu                 sync.RWMutex
	startTs            uint64
	resolvedTs         uint64
	pendingEvents      []*common.RawKVEntry
	resolvedTsNotifier func(watermark uint64, latestCommitTs uint64)
}

func (m *mockSpanStats) getAllEvents() []*common.RawKVEntry {
	m.mu.RLock()
	defer m.mu.RUnlock()
	events := make([]*common.RawKVEntry, 0, len(m.pendingEvents))
	events = append(events, m.pendingEvents...)
	return events
}

func (m *mockSpanStats) getResolvedTs() uint64 {
	m.mu.RLock()
	defer m.mu.RUnlock()
	return m.resolvedTs
}

func (m *mockSpanStats) update(resolvedTs uint64, events ...*common.RawKVEntry) {
	m.mu.Lock()
	m.pendingEvents = append(m.pendingEvents, events...)
	m.resolvedTs = resolvedTs
	m.mu.Unlock()

	m.resolvedTsNotifier(resolvedTs, m.latestCommitTs())
}

func (m *mockSpanStats) latestCommitTs() uint64 {
	m.mu.RLock()
	defer m.mu.RUnlock()
	if len(m.pendingEvents) == 0 {
		return 0
	}
	return m.pendingEvents[len(m.pendingEvents)-1].CRTs
}

var _ DispatcherInfo = &mockDispatcherInfo{}

// mockDispatcherInfo is a mock implementation of the AcceptorInfo interface
type mockDispatcherInfo struct {
	clusterID  uint64
	serverID   string
	id         common.DispatcherID
	topic      string
	span       *heartbeatpb.TableSpan
	startTs    uint64
	actionType eventpb.ActionType
	filter     filter.Filter
	bdrMode    bool
	integrity  *integrity.Config
	tz         *time.Location
	redo       bool
}

func newMockDispatcherInfo(t *testing.T, dispatcherID common.DispatcherID, tableID int64, actionType eventpb.ActionType) *mockDispatcherInfo {
	cfg := config.NewDefaultFilterConfig()
	filter, err := filter.NewFilter(cfg, "", false, false)
	require.NoError(t, err)
	return &mockDispatcherInfo{
		clusterID: 1,
		serverID:  "server1",
		id:        dispatcherID,
		topic:     "topic1",
		span: &heartbeatpb.TableSpan{
			TableID:  tableID,
			StartKey: []byte("a"),
			EndKey:   []byte("z"),
		},
		startTs:    1,
		actionType: actionType,
		filter:     filter,
		bdrMode:    false,
		integrity:  config.GetDefaultReplicaConfig().Integrity,
		tz:         time.Local,
	}
}

func (m *mockDispatcherInfo) GetID() common.DispatcherID {
	return m.id
}

func (m *mockDispatcherInfo) GetClusterID() uint64 {
	return m.clusterID
}

func (m *mockDispatcherInfo) GetTopic() string {
	return m.topic
}

func (m *mockDispatcherInfo) GetServerID() string {
	return m.serverID
}

func (m *mockDispatcherInfo) GetTableSpan() *heartbeatpb.TableSpan {
	return m.span
}

func (m *mockDispatcherInfo) GetStartTs() uint64 {
	return m.startTs
}

func (m *mockDispatcherInfo) GetActionType() eventpb.ActionType {
	return m.actionType
}

func (m *mockDispatcherInfo) GetChangefeedID() common.ChangeFeedID {
	return common.NewChangefeedID4Test("default", "test")
}

func (m *mockDispatcherInfo) GetFilterConfig() *config.FilterConfig {
	return &config.FilterConfig{
		Rules: []string{"*.*"},
	}
}

func (m *mockDispatcherInfo) SyncPointEnabled() bool {
	return false
}

func (m *mockDispatcherInfo) GetSyncPointTs() uint64 {
	return 0
}

func (m *mockDispatcherInfo) GetSyncPointInterval() time.Duration {
	return 0
}

func (m *mockDispatcherInfo) GetFilter() filter.Filter {
	return m.filter
}

func (m *mockDispatcherInfo) IsOnlyReuse() bool {
	return false
}

func (m *mockDispatcherInfo) GetBdrMode() bool {
	return m.bdrMode
}

func (m *mockDispatcherInfo) GetIntegrity() *integrity.Config {
	return m.integrity
}

func (m *mockDispatcherInfo) GetTimezone() *time.Location {
	return m.tz
}

<<<<<<< HEAD
func (m *mockDispatcherInfo) GetRedo() bool {
	return m.redo
=======
func (m *mockDispatcherInfo) GetEpoch() uint64 {
	return 0
>>>>>>> 5e9c3ff7
}

func genEvents(helper *commonEvent.EventTestHelper, ddl string, dmls ...string) (commonEvent.DDLEvent, []*common.RawKVEntry) {
	job := helper.DDL2Job(ddl)
	kvEvents := helper.DML2RawKv(job.TableID, job.BinlogInfo.FinishedTS, dmls...)
	return commonEvent.DDLEvent{
		Version:    commonEvent.DDLEventVersion,
		FinishedTs: job.BinlogInfo.FinishedTS,
		TableID:    job.BinlogInfo.TableInfo.ID,
		SchemaName: job.SchemaName,
		TableName:  job.TableName,
		Query:      ddl,
		TableInfo:  common.WrapTableInfo(job.SchemaName, job.BinlogInfo.TableInfo),
	}, kvEvents
}

// insertToDeleteRow converts an insert row to a delete row to facilitate the test.
func insertToDeleteRow(rawEvent *common.RawKVEntry) *common.RawKVEntry {
	res := &common.RawKVEntry{
		StartTs:  rawEvent.StartTs,
		CRTs:     rawEvent.CRTs,
		Key:      rawEvent.Key,
		OldValue: rawEvent.Value,
		OpType:   common.OpTypeDelete,
	}
	return res
}

// This test is to test the mockEventIterator works as expected.
func TestMockEventIterator(t *testing.T) {
	iter := &mockEventIterator{
		events: make([]*common.RawKVEntry, 0),
	}

	// Case 1: empty iterator
	row, isNewTxn := iter.Next()
	require.False(t, isNewTxn)
	require.Nil(t, row)

	// Case 2: iterator with 2 txns that has 2 rows
	row1 := &common.RawKVEntry{
		StartTs: 1,
		CRTs:    5,
	}
	row2 := &common.RawKVEntry{
		StartTs: 2,
		CRTs:    5,
	}

	iter.events = append(iter.events, row1, row1)
	iter.events = append(iter.events, row2, row2)

	// txn-1, row-1
	row, isNewTxn = iter.Next()
	require.True(t, isNewTxn)
	require.NotNil(t, row)
	// txn-1, row-2
	row, isNewTxn = iter.Next()
	require.False(t, isNewTxn)
	require.NotNil(t, row)

	// txn-2, row1
	row, isNewTxn = iter.Next()
	require.True(t, isNewTxn)
	require.NotNil(t, row)
	// txn2, row2
	row, isNewTxn = iter.Next()
	require.False(t, isNewTxn)
	require.NotNil(t, row)
}<|MERGE_RESOLUTION|>--- conflicted
+++ resolved
@@ -606,13 +606,11 @@
 	return m.tz
 }
 
-<<<<<<< HEAD
 func (m *mockDispatcherInfo) GetRedo() bool {
 	return m.redo
-=======
+}
 func (m *mockDispatcherInfo) GetEpoch() uint64 {
 	return 0
->>>>>>> 5e9c3ff7
 }
 
 func genEvents(helper *commonEvent.EventTestHelper, ddl string, dmls ...string) (commonEvent.DDLEvent, []*common.RawKVEntry) {
