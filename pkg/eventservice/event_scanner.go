// Copyright 2025 PingCAP, Inc.
//
// Licensed under the Apache License, Version 2.0 (the "License");
// you may not use this file except in compliance with the License.
// You may obtain a copy of the License at
//
//     http://www.apache.org/licenses/LICENSE-2.0
//
// Unless required by applicable law or agreed to in writing, software
// distributed under the License is distributed on an "AS IS" BASIS,
// See the License for the specific language governing permissions and
// limitations under the License.

package eventservice

import (
	"context"
	"errors"
	"time"

	"github.com/pingcap/log"
	"github.com/pingcap/ticdc/logservice/eventstore"
	"github.com/pingcap/ticdc/logservice/schemastore"
	"github.com/pingcap/ticdc/pkg/common"
	"github.com/pingcap/ticdc/pkg/common/event"
	pevent "github.com/pingcap/ticdc/pkg/common/event"
	"github.com/pingcap/ticdc/pkg/filter"
	"github.com/pingcap/ticdc/pkg/metrics"
	"go.uber.org/atomic"
	"go.uber.org/zap"
)

// eventGetter is the interface for getting iterator of events
// The implementation of eventGetter is eventstore.EventStore
type eventGetter interface {
	GetIterator(dispatcherID common.DispatcherID, dataRange common.DataRange) (eventstore.EventIterator, error)
}

// schemaGetter is the interface for getting schema info and ddl events
// The implementation of schemaGetter is schemastore.SchemaStore
type schemaGetter interface {
	FetchTableDDLEvents(tableID int64, filter filter.Filter, startTs, endTs uint64) ([]pevent.DDLEvent, error)
	GetTableInfo(tableID int64, ts uint64) (*common.TableInfo, error)
}

// ScanLimit defines the limits for a scan operation
// todo: should consider the bytes of decoded events.
type scanLimit struct {
	// maxScannedBytes is the maximum number of bytes to scan
	maxScannedBytes int64
	// timeout is the maximum time to spend scanning
	timeout       time.Duration
	dmlEventQuota *atomic.Uint64
}

// eventScanner scans events from eventStore and schemaStore
type eventScanner struct {
	eventGetter  eventGetter
	schemaGetter schemaGetter
	mounter      pevent.Mounter
}

// newEventScanner creates a new EventScanner
func newEventScanner(
	eventStore eventstore.EventStore,
	schemaStore schemastore.SchemaStore,
	mounter pevent.Mounter,
) *eventScanner {
	return &eventScanner{
		eventGetter:  eventStore,
		schemaGetter: schemaStore,
		mounter:      mounter,
	}
}

// scan retrieves and processes events from both eventStore and schemaStore based on the provided scanTask and limits.
// The function ensures that events are returned in chronological order, with DDL and DML events sorted by their commit timestamps.
// If there are DML and DDL events with the same commitTs, the DML event will be returned first.
//
// Time-ordered event processing:
//
//	Time/Commit TS -->
//	|
//	|    DML1   DML2      DML3      DML4  DML5
//	|     |      |         |         |     |
//	|     v      v         v         v     v
//	|    TS10   TS20      TS30      TS40  TS40
//	|                       |               |
//	|                       |              DDL2
//	|                      DDL1            TS40
//	|                      TS30
//
// - DML events with TS 10, 20, 30 are processed first
// - At TS30, DDL1 is processed after DML3 (same timestamp)
// - At TS40, DML4 is processed first, then DML5, then DDL2 (same timestamp)
//
// The scan operation may be interrupted when ANY of these limits are reached:
// - Maximum bytes processed (limit.MaxBytes)
// - Timeout duration (limit.Timeout)
//
// A scan interruption is ONLY allowed when both conditions are met:
// 1. The current event's commit timestamp is greater than the lastCommitTs (a commit TS boundary is reached)
// 2. At least one DML event has been successfully scanned
//
// Returns:
// - events: The scanned events in commitTs order
// - isBroken: true if the scan was interrupted due to reaching a limit, false otherwise
// - error: Any error that occurred during the scan operation
func (s *eventScanner) scan(
	ctx context.Context,
	dispatcherStat *dispatcherStat,
	dataRange common.DataRange,
	limit scanLimit,
) ([]event.Event, bool, error) {
	// Initialize scan session
	sess := s.newSession(ctx, dispatcherStat, dataRange, limit)
	defer sess.recordMetrics()

	// Fetch DDL events
	ddlEvents, err := s.fetchDDLEvents(sess)
	if err != nil {
		return nil, false, err
	}

	// Get event iterator
	iter, err := s.getEventIterator(sess)
	if err != nil {
		return nil, false, err
	}
	if iter == nil {
		return s.handleEmptyIterator(ddlEvents, sess), false, nil
	}
	defer s.closeIterator(iter)

	// Execute event scanning and merging
	return s.scanAndMergeEvents(sess, ddlEvents, iter)
}

// fetchDDLEvents retrieves DDL events for the scan
func (s *eventScanner) fetchDDLEvents(session *session) ([]pevent.DDLEvent, error) {
	ddlEvents, err := s.schemaGetter.FetchTableDDLEvents(
		session.dataRange.Span.TableID,
		session.dispatcherStat.filter,
		session.dataRange.StartTs,
		session.dataRange.EndTs,
	)
	if err != nil {
		log.Error("get ddl events failed", zap.Error(err), zap.Stringer("dispatcherID", session.dispatcherStat.id))
		return nil, err
	}
	return ddlEvents, nil
}

// getEventIterator gets the event iterator for DML events
func (s *eventScanner) getEventIterator(session *session) (eventstore.EventIterator, error) {
	iter, err := s.eventGetter.GetIterator(session.dispatcherStat.id, session.dataRange)
	if err != nil {
		log.Error("read events failed", zap.Error(err), zap.Stringer("dispatcherID", session.dispatcherStat.id))
		return nil, err
	}
	return iter, nil
}

// handleEmptyIterator handles the case when there are no DML events
func (s *eventScanner) handleEmptyIterator(ddlEvents []pevent.DDLEvent, session *session) []event.Event {
	merger := newEventMerger(ddlEvents, session.dispatcherStat.id)
	events := merger.appendRemainingDDLs(session.dataRange.EndTs)
	return events
}

// closeIterator closes the event iterator and records metrics
func (s *eventScanner) closeIterator(iter eventstore.EventIterator) {
	if iter != nil {
		eventCount, _ := iter.Close()
		if eventCount != 0 {
			metricEventStoreOutputKv.Add(float64(eventCount))
		}
	}
}

// scanAndMergeEvents performs the main scanning and merging logic
func (s *eventScanner) scanAndMergeEvents(
	session *session,
	ddlEvents []pevent.DDLEvent,
	iter eventstore.EventIterator,
) ([]event.Event, bool, error) {
	merger := newEventMerger(ddlEvents, session.dispatcherStat.id)
	processor := newDMLProcessor(s.mounter, s.schemaGetter)
	checker := newLimitChecker(session.limit.maxScannedBytes, session.limit.timeout, session.startTime)

	tableID := session.dataRange.Span.TableID
	for {
		shouldStop, err := s.checkScanConditions(session)
		if err != nil {
			return nil, false, err
		}
		if shouldStop {
			return nil, false, nil
		}

		rawEvent, isNewTxn := iter.Next()
		if rawEvent == nil {
			events, err := s.finalizeScan(session, merger, processor)
			return events, false, err
		}
<<<<<<< HEAD
		session.addBytes(rawEvent.ApproximateDataSize())

		if isNewTxn && checker.checkLimits(session.totalBytes) {
=======

		session.addBytes(rawEvent.ApproximateDataSize())
		session.scannedEntryCount++
		if isNewTxn && checker.checkLimits(session.scannedBytes) {
>>>>>>> 59297aaf
			if checker.canInterrupt(rawEvent.CRTs, session.lastCommitTs, session.dmlCount) {
				return s.interruptScan(session, merger, processor)
			}
		}

		if isNewTxn {
			if err = s.handleNewTransaction(session, merger, processor, rawEvent, tableID); err != nil {
				return nil, false, err
			}
			continue
		}

		if err = processor.appendRow(rawEvent); err != nil {
			log.Error("append row failed", zap.Error(err),
				zap.Stringer("dispatcherID", session.dispatcherStat.id),
				zap.Int64("tableID", tableID),
				zap.Uint64("startTs", rawEvent.StartTs),
				zap.Uint64("commitTs", rawEvent.CRTs))
			return nil, false, err
		}
	}
}

// checkScanConditions checks context cancellation and dispatcher status
// return true if the scan should be stopped, false otherwise
func (s *eventScanner) checkScanConditions(session *session) (bool, error) {
	if session.isContextDone() {
<<<<<<< HEAD
		log.Warn("scan exits since context done", zap.Error(context.Cause(session.ctx)), zap.Stringer("dispatcherID", session.dispatcherStat.id))
=======
		log.Warn("scan exits since context done", zap.Stringer("dispatcherID", session.dispatcherStat.id), zap.Error(context.Cause(session.ctx)))
>>>>>>> 59297aaf
		return true, context.Cause(session.ctx)
	}

	if !session.dispatcherStat.isRunning.Load() {
		return true, nil
	}

	if session.limit.dmlEventQuota.Load() <= 1024*1024*8 {
		return true, nil
	}

	return false, nil
}

// handleNewTransaction processes a new transaction event, and append the rawEvent to it.
func (s *eventScanner) handleNewTransaction(
	session *session,
	merger *eventMerger,
	processor *dmlProcessor,
	rawEvent *common.RawKVEntry,
	tableID int64,
) error {
	// Get table info
	tableInfo, err := s.schemaGetter.GetTableInfo(tableID, rawEvent.CRTs-1)
	if err != nil {
		errorHandler := newErrorHandler(session.dispatcherStat.id)
		shouldReturn, returnErr := errorHandler.handleSchemaError(err, session.dispatcherStat)
		if shouldReturn {
			if returnErr != nil {
				log.Error("get table info failed, unknown reason", zap.Error(err),
					zap.Stringer("dispatcherID", session.dispatcherStat.id),
					zap.Int64("tableID", tableID),
					zap.Uint64("getTableInfoStartTs", rawEvent.CRTs-1))
				return returnErr
			}
			// For table deleted case, we need to append remaining DDLs
			if errors.Is(err, &schemastore.TableDeletedError{}) {
				remainingEvents := merger.appendRemainingDDLs(session.dataRange.EndTs)
				session.events = append(session.events, remainingEvents...)
			}
			return nil
		}
	}

	// Check if batch should be flushed
	hasNewDDL := merger.hasMoreDDLs() && rawEvent.CRTs > merger.nextDDLFinishedTs()
	if processor.shouldFlushBatch(tableInfo.UpdateTS(), hasNewDDL) {
		events := merger.appendDMLEvent(processor.getCurrentBatch(), &session.lastCommitTs)
		session.events = append(session.events, events...)
		processor.flushBatch(tableInfo.UpdateTS())
	}

	// Process new transaction
	if err = processor.processNewTransaction(rawEvent, tableID, tableInfo, session.dispatcherStat.id); err != nil {
		return err
	}

	session.lastCommitTs = rawEvent.CRTs
	session.dmlCount++
	return nil
}

// finalizeScan finalizes the scan when all events have been processed
func (s *eventScanner) finalizeScan(
	session *session,
	merger *eventMerger,
	processor *dmlProcessor,
) ([]event.Event, error) {
	if err := processor.clearCache(); err != nil {
		return nil, err
	}
	// Append final batch
	events := merger.appendDMLEvent(processor.getCurrentBatch(), &session.lastCommitTs)
	session.events = append(session.events, events...)

	var approximateBytes uint64
	for _, event := range session.events {
		approximateBytes += uint64(event.GetSize())
	}

	quota := session.limit.dmlEventQuota.Load()
	if approximateBytes > quota {
		log.Warn("scan exceeds DML event quota, report broken",
			zap.Uint64("approximateBytes", approximateBytes), zap.Uint64("quota", quota))
		return session.events, true, nil
	}
	session.limit.dmlEventQuota.Sub(approximateBytes)

	// Append remaining DDLs
	remainingEvents := merger.appendRemainingDDLs(session.dataRange.EndTs)
	session.events = append(session.events, remainingEvents...)

	return session.events, nil
}

// interruptScan handles scan interruption due to limits
func (s *eventScanner) interruptScan(
	session *session,
	merger *eventMerger,
	processor *dmlProcessor,
) ([]event.Event, bool, error) {
	if err := processor.clearCache(); err != nil {
		return nil, false, err
	}
	// Append current batch
	events := merger.appendDMLEvent(processor.getCurrentBatch(), &session.lastCommitTs)
	session.events = append(session.events, events...)

	// Append DDLs up to last commit timestamp
	remainingEvents := merger.appendRemainingDDLs(session.lastCommitTs)
	session.events = append(session.events, remainingEvents...)

	return session.events, true, nil
}

// session manages the state and context of a scan operation
type session struct {
	ctx            context.Context
	dispatcherStat *dispatcherStat
	dataRange      common.DataRange
	limit          scanLimit

	// State tracking
<<<<<<< HEAD
	startTime time.Time

	// totalBytes record the total bytes scanned in this session
	totalBytes int64

	lastCommitTs uint64
	dmlCount     int
=======
	startTime         time.Time
	scannedBytes      int64
	lastCommitTs      uint64
	scannedEntryCount int
	// dmlCount is the count of transactions.
	dmlCount int
>>>>>>> 59297aaf

	// Result collection
	events []event.Event
}

// newSession creates a new scan session
func (s *eventScanner) newSession(
	ctx context.Context,
	dispatcherStat *dispatcherStat,
	dataRange common.DataRange,
	limit scanLimit,
) *session {
	return &session{
		ctx:            ctx,
		dispatcherStat: dispatcherStat,
		dataRange:      dataRange,
		limit:          limit,
		startTime:      time.Now(),
		events:         make([]event.Event, 0),
	}
}

// addBytes adds to the total bytes scanned
func (s *session) addBytes(size int64) {
	s.scannedBytes += size
}

// isContextDone checks if the context is cancelled
func (s *session) isContextDone() bool {
	select {
	case <-s.ctx.Done():
		return true
	default:
		return false
	}
}

// recordMetrics records the scan duration metrics
func (s *session) recordMetrics() {
	metrics.EventServiceScanDuration.Observe(time.Since(s.startTime).Seconds())
	metrics.EventServiceScannedBytes.Observe(float64(s.scannedBytes))
	metrics.EventServiceScannedCount.Observe(float64(s.dmlCount))
}

// limitChecker manages scan limits and interruption logic
type limitChecker struct {
	maxBytes  int64
	timeout   time.Duration
	startTime time.Time
}

// newLimitChecker creates a new limit checker
func newLimitChecker(maxBytes int64, timeout time.Duration, startTime time.Time) *limitChecker {
	return &limitChecker{
		maxBytes:  maxBytes,
		timeout:   timeout,
		startTime: startTime,
	}
}

// checkLimits returns true if any limit has been reached
func (c *limitChecker) checkLimits(totalBytes int64) bool {
	return totalBytes > c.maxBytes || time.Since(c.startTime) > c.timeout
}

// canInterrupt checks if scan can be interrupted at current position
func (c *limitChecker) canInterrupt(currentTs, lastCommitTs uint64, dmlCount int) bool {
	return currentTs > lastCommitTs && dmlCount > 0
}

// eventMerger handles merging of DML and DDL events in timestamp order
type eventMerger struct {
	ddlEvents    []pevent.DDLEvent
	ddlIndex     int
	dispatcherID common.DispatcherID
}

// newEventMerger creates a new event merger
func newEventMerger(ddlEvents []pevent.DDLEvent, dispatcherID common.DispatcherID) *eventMerger {
	return &eventMerger{
		ddlEvents:    ddlEvents,
		ddlIndex:     0,
		dispatcherID: dispatcherID,
	}
}

// appendDMLEvent appends a DML event and any preceding DDL events
func (m *eventMerger) appendDMLEvent(dml *pevent.BatchDMLEvent, lastCommitTs *uint64) []event.Event {
	if dml == nil || dml.Len() == 0 {
		return nil
	}

	var events []event.Event
	commitTs := dml.GetCommitTs()

	// Add any DDL events that should come before this DML event
	for m.ddlIndex < len(m.ddlEvents) && commitTs > m.ddlEvents[m.ddlIndex].FinishedTs {
		events = append(events, &m.ddlEvents[m.ddlIndex])
		m.ddlIndex++
	}

	events = append(events, dml)
	*lastCommitTs = commitTs

	return events
}

// appendRemainingDDLs appends all remaining DDL events up to endTs
func (m *eventMerger) appendRemainingDDLs(endTs uint64) []event.Event {
	var events []event.Event

	for m.ddlIndex < len(m.ddlEvents) && m.ddlEvents[m.ddlIndex].FinishedTs <= endTs {
		events = append(events, &m.ddlEvents[m.ddlIndex])
		m.ddlIndex++
	}

	events = append(events, pevent.NewResolvedEvent(endTs, m.dispatcherID))

	return events
}

// hasMoreDDLs returns true if there are more DDL events to process
func (m *eventMerger) hasMoreDDLs() bool {
	return m.ddlIndex < len(m.ddlEvents)
}

// nextDDLFinishedTs returns the finished timestamp of the next DDL event
func (m *eventMerger) nextDDLFinishedTs() uint64 {
	if !m.hasMoreDDLs() {
		return 0
	}
	return m.ddlEvents[m.ddlIndex].FinishedTs
}

// dmlProcessor handles DML event processing and batching
type dmlProcessor struct {
	mounter      pevent.Mounter
	schemaGetter schemaGetter

	// insertRowCache is used to cache the split update event's insert part of the current transaction.
	// It will be used to append to the current DML event when the transaction is finished.
	// And it will be cleared when the transaction is finished.
	insertRowCache        []*common.RawKVEntry
	currentDML            *pevent.DMLEvent
	batchDML              *pevent.BatchDMLEvent
	lastTableInfoUpdateTs uint64
}

// newDMLProcessor creates a new DML processor
func newDMLProcessor(mounter pevent.Mounter, schemaGetter schemaGetter) *dmlProcessor {
	return &dmlProcessor{
		mounter:        mounter,
		schemaGetter:   schemaGetter,
		batchDML:       pevent.NewBatchDMLEvent(),
		insertRowCache: make([]*common.RawKVEntry, 0),
	}
}

func (p *dmlProcessor) clearCache() error {
	if len(p.insertRowCache) > 0 {
		for _, insertRow := range p.insertRowCache {
			if err := p.currentDML.AppendRow(insertRow, p.mounter.DecodeToChunk); err != nil {
				return err
			}
		}
		p.insertRowCache = make([]*common.RawKVEntry, 0)
	}
	return nil
}

// processNewTransaction processes a new transaction event
func (p *dmlProcessor) processNewTransaction(
	rawEvent *common.RawKVEntry,
	tableID int64,
	tableInfo *common.TableInfo,
	dispatcherID common.DispatcherID,
) error {
	if p.currentDML != nil && len(p.insertRowCache) > 0 {
		for _, insertRow := range p.insertRowCache {
			if err := p.currentDML.AppendRow(insertRow, p.mounter.DecodeToChunk); err != nil {
				return err
			}
		}
		p.insertRowCache = make([]*common.RawKVEntry, 0)
	}
	// Create a new DMLEvent for the current transaction
	p.currentDML = pevent.NewDMLEvent(dispatcherID, tableID, rawEvent.StartTs, rawEvent.CRTs, tableInfo)
	p.batchDML.AppendDMLEvent(p.currentDML)
	return p.appendRow(rawEvent)
}

// appendRow appends a row to the current DML event.
//
// This method processes a raw KV entry and appends it to the current DML event. It handles
// different types of operations (insert, delete, update) with special handling for updates
// that modify unique key values.
//
// Parameters:
//   - rawEvent: The raw KV entry containing the row data and operation type
//
// Returns:
//   - error: Returns an error if:
//   - No current DML event exists to append to
//   - Unique key change detection fails
//   - Update split operation fails
//   - Row append operation fails
//
// The method follows this logic:
// 1. Checks if there's a current DML event to append to
// 2. For non-update operations, directly appends the row
// 3. For update operations:
//   - Checks if the update modifies any unique key values
//   - If unique keys are modified, splits the update into delete+insert operations
//   - Caches the insert part for later processing
//   - Appends the delete part to the current event
//
// 4. For normal updates (no unique key changes), appends the row directly
func (p *dmlProcessor) appendRow(rawEvent *common.RawKVEntry) error {
	if p.currentDML == nil {
		return errors.New("no current DML event to append to")
	}

	if !rawEvent.IsUpdate() {
		return p.currentDML.AppendRow(rawEvent, p.mounter.DecodeToChunk)
	}

	shouldSplit, err := pevent.IsUKChanged(rawEvent, p.currentDML.TableInfo)
	if err != nil {
		return err
	}
	if shouldSplit {
		deleteRow, insertRow, err := rawEvent.SplitUpdate()
		if err != nil {
			return err
		}
		p.insertRowCache = append(p.insertRowCache, insertRow)
		return p.currentDML.AppendRow(deleteRow, p.mounter.DecodeToChunk)
	}

	return p.currentDML.AppendRow(rawEvent, p.mounter.DecodeToChunk)
}

// getCurrentBatch returns the current batch DML event
func (p *dmlProcessor) getCurrentBatch() *pevent.BatchDMLEvent {
	return p.batchDML
}

// shouldFlushBatch determines if the current batch should be flushed
func (p *dmlProcessor) shouldFlushBatch(tableInfoUpdateTs uint64, hasNewDDL bool) bool {
	return tableInfoUpdateTs != p.lastTableInfoUpdateTs || hasNewDDL
}

// flushBatch flushes the current batch and creates a new one
func (p *dmlProcessor) flushBatch(tableInfoUpdateTs uint64) {
	p.lastTableInfoUpdateTs = tableInfoUpdateTs
	p.batchDML = pevent.NewBatchDMLEvent()
}

// errorHandler manages error handling for different scenarios
type errorHandler struct {
	dispatcherID common.DispatcherID
}

// newErrorHandler creates a new error handler
func newErrorHandler(dispatcherID common.DispatcherID) *errorHandler {
	return &errorHandler{
		dispatcherID: dispatcherID,
	}
}

// handleSchemaError handles schema-related errors
func (h *errorHandler) handleSchemaError(err error, dispatcherStat *dispatcherStat) (shouldReturn bool, returnErr error) {
	if dispatcherStat.isRemoved.Load() {
		log.Warn("get table info failed, since the dispatcher is removed", zap.Error(err), zap.Stringer("dispatcherID", h.dispatcherID))
		return true, nil
	}

	if errors.Is(err, &schemastore.TableDeletedError{}) {
		log.Warn("get table info failed, since the table is deleted", zap.Error(err), zap.Stringer("dispatcherID", h.dispatcherID))
		return true, nil
	}

	return true, err
}<|MERGE_RESOLUTION|>--- conflicted
+++ resolved
@@ -203,16 +203,10 @@
 			events, err := s.finalizeScan(session, merger, processor)
 			return events, false, err
 		}
-<<<<<<< HEAD
-		session.addBytes(rawEvent.ApproximateDataSize())
-
-		if isNewTxn && checker.checkLimits(session.totalBytes) {
-=======
 
 		session.addBytes(rawEvent.ApproximateDataSize())
 		session.scannedEntryCount++
 		if isNewTxn && checker.checkLimits(session.scannedBytes) {
->>>>>>> 59297aaf
 			if checker.canInterrupt(rawEvent.CRTs, session.lastCommitTs, session.dmlCount) {
 				return s.interruptScan(session, merger, processor)
 			}
@@ -240,11 +234,7 @@
 // return true if the scan should be stopped, false otherwise
 func (s *eventScanner) checkScanConditions(session *session) (bool, error) {
 	if session.isContextDone() {
-<<<<<<< HEAD
-		log.Warn("scan exits since context done", zap.Error(context.Cause(session.ctx)), zap.Stringer("dispatcherID", session.dispatcherStat.id))
-=======
 		log.Warn("scan exits since context done", zap.Stringer("dispatcherID", session.dispatcherStat.id), zap.Error(context.Cause(session.ctx)))
->>>>>>> 59297aaf
 		return true, context.Cause(session.ctx)
 	}
 
@@ -368,22 +358,12 @@
 	limit          scanLimit
 
 	// State tracking
-<<<<<<< HEAD
-	startTime time.Time
-
-	// totalBytes record the total bytes scanned in this session
-	totalBytes int64
-
-	lastCommitTs uint64
-	dmlCount     int
-=======
 	startTime         time.Time
 	scannedBytes      int64
 	lastCommitTs      uint64
 	scannedEntryCount int
 	// dmlCount is the count of transactions.
 	dmlCount int
->>>>>>> 59297aaf
 
 	// Result collection
 	events []event.Event
