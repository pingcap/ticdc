--- conflicted
+++ resolved
@@ -204,8 +204,6 @@
 // getDataRange returns the the data range that the dispatcher needs to scan.
 func (a *dispatcherStat) getDataRange() (common.DataRange, bool) {
 	startTs := a.sentResolvedTs.Load()
-<<<<<<< HEAD
-=======
 	if startTs < a.resetTs.Load() {
 		log.Warn("resetTs is greater than sentResolvedTs, reset startTs",
 			zap.Uint64("resetTs", a.resetTs.Load()),
@@ -213,7 +211,6 @@
 			zap.Stringer("dispatcherID", a.id))
 		startTs = a.resetTs.Load()
 	}
->>>>>>> c04d34ad
 
 	if startTs >= a.eventStoreResolvedTs.Load() {
 		return common.DataRange{}, false
