--- conflicted
+++ resolved
@@ -485,7 +485,6 @@
 		return
 	}
 
-<<<<<<< HEAD
 	if c.dmlEventsQuota.Load() <= 1024*1024*128 {
 		log.Info("scan quota is not enough, skip scan",
 			zap.String("changefeed", task.info.GetChangefeedID().String()),
@@ -495,10 +494,7 @@
 		return
 	}
 
-	dataRange, needScan := c.scanReady(task, true)
-=======
 	needScan, dataRange := c.getScanTaskDataRange(task)
->>>>>>> 8701ffc5
 	if !needScan {
 		return
 	}
@@ -594,24 +590,6 @@
 					c.handleResolvedTs(ctx, resolvedTsCacheMap, m, workerIndex)
 					continue
 				}
-<<<<<<< HEAD
-				// Check if the dispatcher is initialized, if so, ignore the handshake event.
-				if m.msgType == pevent.TypeHandshakeEvent {
-					// If the message is a handshake event, we need to reset the dispatcher.
-					d, ok := c.getDispatcher(m.getDispatcherID())
-					if !ok {
-						log.Warn("Get dispatcher failed", zap.Any("dispatcherID", m.getDispatcherID()))
-						m.reset()
-						continue
-					}
-					if d.isHandshaked.Load() {
-						log.Info("Ignore handshake event since the dispatcher already handshaked", zap.Any("dispatcherID", m.getDispatcherID()))
-						m.reset()
-						continue
-					}
-				}
-=======
->>>>>>> 8701ffc5
 				tMsg := messaging.NewSingleTargetMessage(
 					m.serverID,
 					messaging.EventCollectorTopic,
