package eventservice

import (
	"context"
	"sync"
	"sync/atomic"

	"github.com/flowbehappy/tigate/eventpb"
	"github.com/flowbehappy/tigate/logservice/eventstore"
	"github.com/flowbehappy/tigate/pkg/common"
	"github.com/flowbehappy/tigate/pkg/messaging"
	"github.com/pingcap/log"
	"go.uber.org/zap"
)

<<<<<<< HEAD
// eventBroker get event from the eventStore, and send the event to the dispatchers.
=======
// eventBroker get event from the logpuller, and send the event to the acceptors.
>>>>>>> ed1485fa
// Every TiDB cluster has a eventBroker.
// All span subscriptions and dispatchers of the TiDB cluster are managed by the eventBroker.
type eventBroker struct {
	ctx context.Context
	// tidbClusterID is the ID of the TiDB cluster this eventStore belongs to.
	tidbClusterID uint64
<<<<<<< HEAD
	// eventBroker get events from the eventStore.
	eventStore eventstore.EventStore
	// msgSender is used to send the events to the dispatchers.
	msgSender messaging.MessageSender
=======
	logpuller     logpuller
	msgSender     messaging.MessageSender
>>>>>>> ed1485fa

	// All the dispatchers that register to the eventBroker.
	dispatchers map[string]*dispatcherStat
	// changedCh is used to notify some span subscriptions have new events.
	changedCh chan *subscriptionChange
	// taskPool is used to store the scan tasks and merge the tasks of same dispatcher.
	// TODO: Make it support merge the tasks of the same table span, even if the tasks are from different dispatchers.
	taskPool *scanTaskPool

	// scanWorkerCount is the number of the scan workers to spawn.
	scanWorkerCount int

	// messageCh is used to receive message from the scanWorker,
	// and a goroutine is responsible for sending the message to the dispatchers.
	messageCh chan *messaging.TargetMessage
	// wg is used to spawn the goroutines.
	wg *sync.WaitGroup
	// cancel is used to cancel the goroutines spawned by the eventBroker.
	cancel context.CancelFunc
}

func newEventBroker(
	ctx context.Context,
	id uint64,
<<<<<<< HEAD
	eventStore eventstore.EventStore,
=======
	logService logpuller,
>>>>>>> ed1485fa
	mc messaging.MessageSender,
) *eventBroker {
	ctx, cancel := context.WithCancel(ctx)
	wg := &sync.WaitGroup{}
	c := &eventBroker{
		ctx:             ctx,
		tidbClusterID:   id,
<<<<<<< HEAD
		eventStore:      eventStore,
		dispatchers:     make(map[string]*dispatcherStat),
=======
		logpuller:       logService,
		spanStats:       make(map[uint64]*spanSubscription),
		acceptors:       make(map[string]*acceptorStat),
>>>>>>> ed1485fa
		msgSender:       mc,
		changedCh:       make(chan *subscriptionChange, defaultChanelSize),
		taskPool:        newScanTaskPool(),
		scanWorkerCount: defaultWorkerCount,
		messageCh:       make(chan *messaging.TargetMessage, defaultChanelSize),
		cancel:          cancel,
		wg:              wg,
	}
	c.runGenerateScanTask()
	c.runScanWorker()
	c.runPushMessageWorker()
	return c
}

func (c *eventBroker) runGenerateScanTask() {
	c.wg.Add(1)
	go func() {
		defer c.wg.Done()
		for {
			select {
			case <-c.ctx.Done():
				return
			case change := <-c.changedCh:
				dispatcher, ok := c.dispatchers[change.dispatcherInfo.GetID()]
				// The dispatcher may be deleted. In such case, we just the stale notification.
				if !ok {
					continue
				}
				startTs := dispatcher.watermark.Load()
				endTs := dispatcher.spanSubscription.watermark.Load()
				dataRange := common.NewDataRange(c.tidbClusterID, dispatcher.info.GetTableSpan(), startTs, endTs)
				task := &scanTask{
					dispatcherStat: dispatcher,
					dataRange:      dataRange,
					eventCount:     change.eventCount,
				}
				c.taskPool.pushTask(task)
			}
		}
	}()
}

func (c *eventBroker) runScanWorker() {
	for i := 0; i < c.scanWorkerCount; i++ {
		c.wg.Add(1)
		go func() {
			defer c.wg.Done()
			for {
				select {
				case <-c.ctx.Done():
					return
				case task := <-c.taskPool.popTask():
<<<<<<< HEAD
					remoteID := messaging.ServerId(task.dispatcherStat.info.GetServerID())
					topic := task.dispatcherStat.info.GetTopic()
					dispatcherID := task.dispatcherStat.info.GetID()

					// The dispatcher has no new events. In such case, we don't need to scan the event store.
					// We just send the watermark to the dispatcher.
					if task.eventCount == 0 {
						c.messageCh <- messaging.NewTargetMessage(remoteID, topic, waterMarkMsg)
						task.dispatcherStat.watermark.Store(task.dataRange.EndTs)
						continue
					}

					// scan the event store to get the events in the data range.
					events, err := c.eventStore.GetIterator(task.dataRange)
=======
					events, err := c.logpuller.Read(task)
>>>>>>> ed1485fa
					if err != nil {
						log.Info("read events failed", zap.Error(err))
						// push the task back to the task pool.
						c.taskPool.pushTask(task)
						continue
					}

					// TODO: current we only pass a single task to the logService,
					// so that we only get a single event slice from the logService.
					event := events[0]
					// If the event is empty, it means no new events in the data range,
					// so we just send the watermark to the dispatcher.
					if len(event) == 0 {
						waterMarkMsg := &eventpb.EventFeed{
							ResolvedTs:   task.dataRange.EndTs,
							DispatcherId: dispatcherID,
						}
						// After all the events are sent, we send the watermark to the dispatcher.
						c.messageCh <- messaging.NewTargetMessage(remoteID, topic, waterMarkMsg)
						task.dispatcherStat.watermark.Store(task.dataRange.EndTs)
					}

					for _, e := range event {
						// Skip the events that have been sent to the dispatcher.
						if e.CommitTs <= task.dispatcherStat.watermark.Load() {
							continue
						}
						if e.IsDDLEvent() {
							msg := &eventpb.EventFeed{
								DispatcherId: dispatcherID,
							}
							// Send the event to the dispatcher.
							c.messageCh <- messaging.NewTargetMessage(remoteID, topic, msg)
						} else {
							msg := &eventpb.EventFeed{
								TxnEvents: []*eventpb.TxnEvent{
									{
										Events:   nil,
										StartTs:  e.StartTs,
										CommitTs: e.CommitTs,
									},
								},
								DispatcherId: dispatcherID,
							}
							// Send the event to the dispatcher.
							c.messageCh <- messaging.NewTargetMessage(remoteID, topic, msg)
						}
					}
				}
			}
		}()
	}
}

func (c *eventBroker) runPushMessageWorker() {
	c.wg.Add(1)
	// Use a single goroutine to send the messages in order.
	go func() {
		defer c.wg.Done()
		for {
			select {
			case <-c.ctx.Done():
				return
			case msg := <-c.messageCh:
				log.Info("send message", zap.Any("message", msg))
				c.msgSender.SendEvent(msg)
			}
		}
	}()
}

func (c *eventBroker) close() {
	c.cancel()
	c.wg.Wait()
}

// Store the progress of the dispatcher, and the incremental events stats.
// Those information will be used to decide when will the worker start to handle the push task of this dispatcher.
type dispatcherStat struct {
	info             DispatcherInfo
	spanSubscription *spanSubscription
	// The watermark of the events that have been sent to the dispatcher.
	watermark atomic.Uint64
	notify    chan *subscriptionChange
}

// onSubscriptionWatermark updates the watermark of the table span and send a notification to notify
// that this table span has new events.
func (a *dispatcherStat) onSubscriptionWatermark(watermark uint64) {
	if uint64(watermark) > a.spanSubscription.watermark.Load() {
		a.spanSubscription.watermark.Store(uint64(watermark))
	}
	sub := &subscriptionChange{
		dispatcherInfo: a.info,
		eventCount:     a.GetAndResetNewEventCount(),
	}
	select {
	case a.notify <- sub:
	default:
	}
}

// TODO: consider to use a better way to update the event count, may be we only need to
// know there are new events, and we don't need to know the exact number of the new events.
// So we can reduce the contention of the lock.
func (a *dispatcherStat) onNewEvent(raw *common.RawKVEntry) {
	a.spanSubscription.newEventCount.mu.Lock()
	defer a.spanSubscription.newEventCount.mu.Unlock()
	a.spanSubscription.newEventCount.v++
}

func (a *dispatcherStat) GetAndResetNewEventCount() uint64 {
	a.spanSubscription.newEventCount.mu.Lock()
	defer a.spanSubscription.newEventCount.mu.Unlock()
	v := a.spanSubscription.newEventCount.v
	a.spanSubscription.newEventCount.v = 0
	return v
}

// spanSubscription store the latest progress of the table span in the event store.
// And it also store the dispatchers that want to listen to the events of this table span.
type spanSubscription struct {
	span *common.TableSpan
	// The watermark of the events that have been stored in the event store.
	watermark atomic.Uint64
	// newEventCount is used to store the number of the new events that have been stored in the event store
	// since last scanTask is generated.
	newEventCount struct {
		mu sync.Mutex
		v  uint64
	}
}

type subscriptionChange struct {
	dispatcherInfo DispatcherInfo
	eventCount     uint64
}

type scanTask struct {
	dispatcherStat *dispatcherStat
	dataRange      *common.DataRange
	eventCount     uint64
}

type scanTaskPool struct {
	mu sync.Mutex
	// taskSet is used to merge the tasks with the same table span.
	taskSet map[string]*scanTask
	// fifoQueue is used to store the tasks that have new changes.
	fifoQueue chan *scanTask
}

func newScanTaskPool() *scanTaskPool {
	return &scanTaskPool{
		taskSet:   make(map[string]*scanTask),
		fifoQueue: make(chan *scanTask, defaultChanelSize),
	}
}

// addTask adds a task to the pool, and merge the task if the task is overlapped with the existing tasks.
func (p *scanTaskPool) pushTask(task *scanTask) {
	p.mu.Lock()
	defer p.mu.Unlock()
	spanTask := p.taskSet[task.dispatcherStat.info.GetID()]

	if spanTask == nil {
		spanTask = task
		p.taskSet[task.dispatcherStat.info.GetID()] = spanTask
	}

	// Merge the task into the existing task.
	mergedRange := task.dataRange.Merge(spanTask.dataRange)
	spanTask.dataRange = mergedRange
	spanTask.eventCount += task.eventCount
	// Update the existing task.
	select {
	case p.fifoQueue <- spanTask:
		p.taskSet[task.dispatcherStat.info.GetID()] = nil
	default:
	}
}

func (p *scanTaskPool) popTask() <-chan *scanTask {
	return p.fifoQueue
}<|MERGE_RESOLUTION|>--- conflicted
+++ resolved
@@ -6,33 +6,23 @@
 	"sync/atomic"
 
 	"github.com/flowbehappy/tigate/eventpb"
-	"github.com/flowbehappy/tigate/logservice/eventstore"
 	"github.com/flowbehappy/tigate/pkg/common"
 	"github.com/flowbehappy/tigate/pkg/messaging"
 	"github.com/pingcap/log"
 	"go.uber.org/zap"
 )
 
-<<<<<<< HEAD
 // eventBroker get event from the eventStore, and send the event to the dispatchers.
-=======
-// eventBroker get event from the logpuller, and send the event to the acceptors.
->>>>>>> ed1485fa
 // Every TiDB cluster has a eventBroker.
 // All span subscriptions and dispatchers of the TiDB cluster are managed by the eventBroker.
 type eventBroker struct {
 	ctx context.Context
 	// tidbClusterID is the ID of the TiDB cluster this eventStore belongs to.
 	tidbClusterID uint64
-<<<<<<< HEAD
 	// eventBroker get events from the eventStore.
-	eventStore eventstore.EventStore
+	logpuller logpuller
 	// msgSender is used to send the events to the dispatchers.
 	msgSender messaging.MessageSender
-=======
-	logpuller     logpuller
-	msgSender     messaging.MessageSender
->>>>>>> ed1485fa
 
 	// All the dispatchers that register to the eventBroker.
 	dispatchers map[string]*dispatcherStat
@@ -57,11 +47,7 @@
 func newEventBroker(
 	ctx context.Context,
 	id uint64,
-<<<<<<< HEAD
-	eventStore eventstore.EventStore,
-=======
 	logService logpuller,
->>>>>>> ed1485fa
 	mc messaging.MessageSender,
 ) *eventBroker {
 	ctx, cancel := context.WithCancel(ctx)
@@ -69,14 +55,8 @@
 	c := &eventBroker{
 		ctx:             ctx,
 		tidbClusterID:   id,
-<<<<<<< HEAD
-		eventStore:      eventStore,
+		logpuller:       logService,
 		dispatchers:     make(map[string]*dispatcherStat),
-=======
-		logpuller:       logService,
-		spanStats:       make(map[uint64]*spanSubscription),
-		acceptors:       make(map[string]*acceptorStat),
->>>>>>> ed1485fa
 		msgSender:       mc,
 		changedCh:       make(chan *subscriptionChange, defaultChanelSize),
 		taskPool:        newScanTaskPool(),
@@ -129,7 +109,6 @@
 				case <-c.ctx.Done():
 					return
 				case task := <-c.taskPool.popTask():
-<<<<<<< HEAD
 					remoteID := messaging.ServerId(task.dispatcherStat.info.GetServerID())
 					topic := task.dispatcherStat.info.GetTopic()
 					dispatcherID := task.dispatcherStat.info.GetID()
@@ -143,10 +122,9 @@
 					}
 
 					// scan the event store to get the events in the data range.
-					events, err := c.eventStore.GetIterator(task.dataRange)
-=======
-					events, err := c.logpuller.Read(task)
->>>>>>> ed1485fa
+					//events, err := c.eventStore.GetIterator(task.dataRange)
+					events, err := c.logpuller.Read(task.dataRange)
+
 					if err != nil {
 						log.Info("read events failed", zap.Error(err))
 						// push the task back to the task pool.
