// Copyright 2025 PingCAP, Inc.
//
// Licensed under the Apache License, Version 2.0 (the "License");
// you may not use this file except in compliance with the License.
// You may obtain a copy of the License at
//
//     http://www.apache.org/licenses/LICENSE-2.0
//
// Unless required by applicable law or agreed to in writing, software
// distributed under the License is distributed on an "AS IS" BASIS,
// See the License for the specific language governing permissions and
// limitations under the License.

package eventservice

import (
	"context"
	"strings"
	"sync"
	"time"

	"github.com/pingcap/log"
	"github.com/pingcap/ticdc/logservice/eventstore"
	"github.com/pingcap/ticdc/logservice/schemastore"
	"github.com/pingcap/ticdc/pkg/apperror"
	"github.com/pingcap/ticdc/pkg/common"
	appcontext "github.com/pingcap/ticdc/pkg/common/context"
	"github.com/pingcap/ticdc/pkg/common/event"
	pevent "github.com/pingcap/ticdc/pkg/common/event"
	"github.com/pingcap/ticdc/pkg/config"
	"github.com/pingcap/ticdc/pkg/integrity"
	"github.com/pingcap/ticdc/pkg/messaging"
	"github.com/pingcap/ticdc/pkg/node"
	"github.com/pingcap/ticdc/pkg/pdutil"
	"github.com/tikv/client-go/v2/oracle"
	"go.uber.org/zap"
	"golang.org/x/sync/errgroup"
)

const (
	resolvedTsCacheSize = 512
	basicChannelSize    = 2048

	defaultMaxBatchSize            = 128
	defaultFlushResolvedTsInterval = 25 * time.Millisecond
)

// eventBroker get event from the eventStore, and send the event to the dispatchers.
// Every TiDB cluster has a eventBroker.
// All span subscriptions and dispatchers of the TiDB cluster are managed by the eventBroker.
type eventBroker struct {
	// tidbClusterID is the ID of the TiDB cluster this eventStore belongs to.
	tidbClusterID uint64
	// eventStore is the source of the events, eventBroker get the events from the eventStore.
	eventStore  eventstore.EventStore
	schemaStore schemastore.SchemaStore
	mounter     pevent.Mounter
	// msgSender is used to send the events to the dispatchers.
	msgSender messaging.MessageSender
	pdClock   pdutil.Clock

	// changefeedMap is used to track the changefeed status.
	changefeedMap sync.Map
	// All the dispatchers that register to the eventBroker.
	dispatchers sync.Map
	// dispatcherID -> dispatcherStat map, track all table trigger dispatchers.
	tableTriggerDispatchers sync.Map
	// taskChan is used to send the scan tasks to the scan workers.
	taskChan []chan scanTask

	// sendMessageWorkerCount is the number of the send message workers to spawn.
	sendMessageWorkerCount int
	// scanWorkerCount is the number of the scan workers to spawn.
	scanWorkerCount int

	// messageCh is used to receive message from the scanWorker,
	// and a goroutine is responsible for sending the message to the dispatchers.
	messageCh []chan *wrapEvent

	// cancel is used to cancel the goroutines spawned by the eventBroker.
	cancel context.CancelFunc
	g      *errgroup.Group

	// metricsCollector handles all metrics collection and reporting
	metricsCollector *metricsCollector
}

func newEventBroker(
	ctx context.Context,
	id uint64,
	eventStore eventstore.EventStore,
	schemaStore schemastore.SchemaStore,
	mc messaging.MessageSender,
	tz *time.Location,
	integrity *integrity.Config,
) *eventBroker {
	// These numbers are define by real test result.
	// We noted that:
	// 1. When the number of send message workers is too small, the lag of the resolvedTs keep in a high level.
	// 2. When the number of send message workers is too large, the lag of the resolvedTs has spikes.
	// And when the number of send message workers is x, the lag of the resolvedTs is stable.
	sendMessageWorkerCount := config.DefaultBasicEventHandlerConcurrency
	scanWorkerCount := config.DefaultBasicEventHandlerConcurrency * 4

	conf := config.GetGlobalServerConfig().Debug.EventService

	g, ctx := errgroup.WithContext(ctx)
	ctx, cancel := context.WithCancel(ctx)

	// TODO: Retrieve the correct pdClock from the context once multiple upstreams are supported.
	// For now, since there is only one upstream, using the default pdClock is sufficient.
	pdClock := appcontext.GetService[pdutil.Clock](appcontext.DefaultPDClock)

	c := &eventBroker{
		tidbClusterID:           id,
		eventStore:              eventStore,
		pdClock:                 pdClock,
		mounter:                 pevent.NewMounter(tz, integrity),
		schemaStore:             schemaStore,
		changefeedMap:           sync.Map{},
		dispatchers:             sync.Map{},
		tableTriggerDispatchers: sync.Map{},
		msgSender:               mc,
		taskChan:                make([]chan scanTask, scanWorkerCount),
		sendMessageWorkerCount:  sendMessageWorkerCount,
		messageCh:               make([]chan *wrapEvent, sendMessageWorkerCount),
		scanWorkerCount:         scanWorkerCount,
		cancel:                  cancel,
		g:                       g,
	}

	// Initialize metrics collector
	c.metricsCollector = newMetricsCollector(c)

	for i := 0; i < scanWorkerCount; i++ {
		c.taskChan[i] = make(chan scanTask, conf.ScanTaskQueueSize/scanWorkerCount)
	}

	for i := 0; i < c.sendMessageWorkerCount; i++ {
		c.messageCh[i] = make(chan *wrapEvent, basicChannelSize*4)
	}

	for i := 0; i < c.scanWorkerCount; i++ {
		idx := i
		g.Go(func() error {
			c.runScanWorker(ctx, idx)
			return nil
		})
	}

	g.Go(func() error {
		c.tickTableTriggerDispatchers(ctx)
		return nil
	})

	g.Go(func() error {
		c.logUnresetDispatchers(ctx)
		return nil
	})

	g.Go(func() error {
		c.reportDispatcherStatToStore(ctx)
		return nil
	})

	g.Go(func() error {
		return c.metricsCollector.Run(ctx)
	})

	for i := 0; i < c.sendMessageWorkerCount; i++ {
		idx := i
		g.Go(func() error {
			c.runSendMessageWorker(ctx, idx)
			return nil
		})
	}
	log.Info("new event broker created", zap.Uint64("id", id))
	return c
}

func (c *eventBroker) sendDML(ctx context.Context, remoteID node.ID, e *pevent.BatchDMLEvent, d *dispatcherStat) {
	// Set sequence number for the event
	for _, dml := range e.DMLEvents {
		dml.Seq = d.seq.Add(1)
		// Emit sync point event if needed
		c.emitSyncPointEventIfNeeded(dml.GetCommitTs(), d, remoteID)
	}

	// Send the DML event
	c.getMessageCh(d.messageWorkerIndex) <- newWrapBatchDMLEvent(remoteID, e, d.getEventSenderState())
	metricEventServiceSendKvCount.Add(float64(e.Len()))
}

func (c *eventBroker) sendDDL(ctx context.Context, remoteID node.ID, e *pevent.DDLEvent, d *dispatcherStat) {
	c.emitSyncPointEventIfNeeded(e.FinishedTs, d, remoteID)
	e.DispatcherID = d.id
	e.Seq = d.seq.Add(1)
	log.Info("send ddl event to dispatcher",
		zap.Stringer("dispatcher", d.id),
		zap.Int64("dispatcherTableID", d.info.GetTableSpan().TableID),
		zap.String("query", e.Query),
		zap.Int64("eventTableID", e.TableID),
		zap.Uint64("commitTs", e.FinishedTs),
		zap.Uint64("seq", e.Seq))
	ddlEvent := newWrapDDLEvent(remoteID, e, d.getEventSenderState())
	select {
	case <-ctx.Done():
		return
	case c.getMessageCh(d.messageWorkerIndex) <- ddlEvent:
		metricEventServiceSendDDLCount.Inc()
	}
}

func (c *eventBroker) sendResolvedTs(
	server node.ID,
	d *dispatcherStat,
	watermark uint64,
) {
	c.emitSyncPointEventIfNeeded(watermark, d, server)
	re := pevent.NewResolvedEvent(watermark, d.id)
	resolvedEvent := newWrapResolvedEvent(
		server,
		re,
		d.getEventSenderState(),
	)
	c.getMessageCh(d.messageWorkerIndex) <- resolvedEvent
	d.updateSentResolvedTs(watermark)
	metricEventServiceSendResolvedTsCount.Inc()
}

func (c *eventBroker) sendReadyEvent(
	server node.ID,
	d *dispatcherStat,
) {
	event := pevent.NewReadyEvent(d.info.GetID())
	wrapEvent := newWrapReadyEvent(server, event)
	c.getMessageCh(d.messageWorkerIndex) <- wrapEvent
	metricEventServiceSendCommandCount.Inc()
}

func (c *eventBroker) sendNotReusableEvent(
	server node.ID,
	d *dispatcherStat,
) {
	event := pevent.NewNotReusableEvent(d.info.GetID())
	wrapEvent := newWrapNotReusableEvent(server, event)

	// must success unless we can do retry later
	c.getMessageCh(d.messageWorkerIndex) <- wrapEvent
	metricEventServiceSendCommandCount.Inc()
}

func (c *eventBroker) getMessageCh(workerIndex int) chan *wrapEvent {
	return c.messageCh[workerIndex]
}

func (c *eventBroker) runScanWorker(ctx context.Context, idx int) {
	for {
		select {
		case <-ctx.Done():
			return
		case task := <-c.taskChan[idx]:
			c.doScan(ctx, task, idx)
		}
	}
}

// TODO: maybe event driven model is better. It is coupled with the detail implementation of
// the schemaStore, we will refactor it later.
func (c *eventBroker) tickTableTriggerDispatchers(ctx context.Context) {
	ticker := time.NewTicker(time.Millisecond * 50)
	defer ticker.Stop()
	for {
		select {
		case <-ctx.Done():
			return
		case <-ticker.C:
			c.tableTriggerDispatchers.Range(func(key, value interface{}) bool {
				dispatcherStat := value.(*dispatcherStat)
				if !c.checkAndSendReady(dispatcherStat) {
					return true
				}
				if !c.checkAndSendHandshake(dispatcherStat) {
					return true
				}
				startTs := dispatcherStat.sentResolvedTs.Load()
				remoteID := node.ID(dispatcherStat.info.GetServerID())
				// TODO: maybe limit 1 is enough.
				ddlEvents, endTs, err := c.schemaStore.FetchTableTriggerDDLEvents(dispatcherStat.filter, startTs, 100)
				if err != nil {
					log.Error("table trigger ddl events fetch failed", zap.Stringer("dispatcher", dispatcherStat.id), zap.Error(err))
					return true
				}
				for _, e := range ddlEvents {
					ep := &e
					c.sendDDL(ctx, remoteID, ep, dispatcherStat)
				}
				if endTs > startTs {
					// After all the events are sent, we send the watermark to the dispatcher.
					c.sendResolvedTs(remoteID, dispatcherStat, endTs)
				}
				return true
			})
		}
	}
}

func (c *eventBroker) logUnresetDispatchers(ctx context.Context) {
	ticker := time.NewTicker(1 * time.Minute)
	defer ticker.Stop()
	for {
		select {
		case <-ctx.Done():
			return
		case <-ticker.C:
			c.dispatchers.Range(func(key, value interface{}) bool {
				dispatcher := value.(*dispatcherStat)
				if dispatcher.resetTs.Load() == 0 {
					log.Info("dispatcher not reset", zap.Any("dispatcher", dispatcher.id))
				}
				return true
			})
			c.tableTriggerDispatchers.Range(func(key, value interface{}) bool {
				dispatcher := value.(*dispatcherStat)
				if dispatcher.resetTs.Load() == 0 {
					log.Info("table trigger dispatcher not reset", zap.Any("dispatcher", dispatcher.id))
				}
				return true
			})
		}
	}
}

// checkNeedScan checks if the dispatcher needs to scan the event store.
// If the dispatcher needs to scan the event store, it returns true.
// If the dispatcher does not need to scan the event store, it send the watermark to the dispatcher
func (c *eventBroker) checkNeedScan(task scanTask, mustCheck bool) (bool, common.DataRange) {
	if !mustCheck && task.isTaskScanning.Load() {
		return false, common.DataRange{}
	}

	// If the dispatcher is not ready, we don't need to scan the event store.
	if !c.checkAndSendReady(task) {
		return false, common.DataRange{}
	}

	c.checkAndSendHandshake(task)

	// Only check scan when the dispatcher is running.
	if !task.IsRunning() {
		// If the dispatcher is not running, we also need to send the watermark to the dispatcher.
		// And the resolvedTs should be the last sent watermark.
		resolvedTs := task.sentResolvedTs.Load()
		remoteID := node.ID(task.info.GetServerID())

		c.sendResolvedTs(remoteID, task, resolvedTs)
		return false, common.DataRange{}
	}

	// 1. Get the data range of the dispatcher.
	dataRange, needScan := task.getDataRange()
	if !needScan {
		return false, common.DataRange{}
	}

	// 2. Constrain the data range by the ddl state of the table.
	ddlState := c.schemaStore.GetTableDDLEventState(task.info.GetTableSpan().TableID)
	if ddlState.ResolvedTs < dataRange.EndTs {
		dataRange.EndTs = ddlState.ResolvedTs
	}

	// Note: Maybe we should still send a resolvedTs to downstream to tell that
	// the dispatcher is alive?
	if dataRange.EndTs <= dataRange.StartTs {
		return false, common.DataRange{}
	}

	// target ts range: (dataRange.StartTs, dataRange.EndTs]
	if dataRange.StartTs >= task.latestCommitTs.Load() &&
		dataRange.StartTs >= ddlState.MaxEventCommitTs {
		// The dispatcher has no new events. In such case, we don't need to scan the event store.
		// We just send the watermark to the dispatcher.
		remoteID := node.ID(task.info.GetServerID())
		c.sendResolvedTs(remoteID, task, dataRange.EndTs)
		return false, common.DataRange{}
	}

	return true, dataRange
}

func (c *eventBroker) checkAndSendReady(task scanTask) bool {
	if task.resetTs.Load() == 0 {
		remoteID := node.ID(task.info.GetServerID())
		c.sendReadyEvent(remoteID, task)
		return false
	}
	return true
}

func (c *eventBroker) checkAndSendHandshake(task scanTask) bool {
	if task.isHandshaked.Load() {
		return true
	}
	// Always reset the seq of the dispatcher to 0 before sending a handshake event.
	task.seq.Store(0)
	wrapE := &wrapEvent{
		serverID: node.ID(task.info.GetServerID()),
		e: pevent.NewHandshakeEvent(
			task.id,
			task.resetTs.Load(),
			task.seq.Add(1),
			task.startTableInfo.Load()),
		msgType: pevent.TypeHandshakeEvent,
		postSendFunc: func() {
			log.Info("checkAndSendHandshake", zap.String("changefeed", task.info.GetChangefeedID().String()), zap.String("dispatcher", task.id.String()), zap.Int("workerIndex", task.scanWorkerIndex), zap.Bool("isHandshaked", task.isHandshaked.Load()))
			task.isHandshaked.Store(true)
		},
	}
	c.getMessageCh(task.messageWorkerIndex) <- wrapE
	metricEventServiceSendCommandCount.Inc()
	return false
}

// emitSyncPointEventIfNeeded emits a sync point event if the current ts is greater than the next sync point, and updates the next sync point.
// We need call this function every time we send a event(whether dml/ddl/resolvedTs),
// thus to ensure the sync point event is in correct order for each dispatcher.
// When a period of time, there is no other dml and ddls, we will batch multiple sync point commit ts in one sync point event to enhance the speed.
func (c *eventBroker) emitSyncPointEventIfNeeded(ts uint64, d *dispatcherStat, remoteID node.ID) {
	commitTsList := make([]uint64, 0)
	for d.enableSyncPoint && ts > d.nextSyncPoint {
		commitTsList = append(commitTsList, d.nextSyncPoint)
		d.nextSyncPoint = oracle.GoTimeToTS(oracle.GetTimeFromTS(d.nextSyncPoint).Add(d.syncPointInterval))
	}

	for len(commitTsList) > 0 {
		// we limit a sync point event to contain at most 16 commit ts, to avoid a too large event.
		newCommitTsList := commitTsList
		if len(commitTsList) > 16 {
			newCommitTsList = commitTsList[:16]
		}
		syncPointEvent := newWrapSyncPointEvent(
			remoteID,
			&pevent.SyncPointEvent{
				DispatcherID: d.id,
				CommitTsList: newCommitTsList,
			},
			d.getEventSenderState())
		c.getMessageCh(d.messageWorkerIndex) <- syncPointEvent

		if len(commitTsList) > 16 {
			commitTsList = commitTsList[16:]
		} else {
			break
		}
	}
}

func (c *eventBroker) doScan(ctx context.Context, task scanTask, idx int) {
	remoteID := node.ID(task.info.GetServerID())

	isBroken := false
	defer func() {
		if isBroken {
			c.pushTask(task, false)
		} else {
			task.isTaskScanning.Store(false)
		}
	}()

	// If the target is not ready to send, we don't need to scan the event store.
	// To avoid the useless scan task.
	if !c.msgSender.IsReadyToSend(remoteID) {
		log.Info("The remote target is not ready, skip scan",
			zap.String("changefeed", task.info.GetChangefeedID().String()),
			zap.String("dispatcher", task.id.String()),
			zap.String("remote", remoteID.String()),
			zap.Int("workerIndex", idx),
		)
		return
	}

	needScan, dataRange := c.checkNeedScan(task, true)

	if !needScan {
		return
	}

	scanner := newEventScanner(c.eventStore, c.schemaStore, c.mounter)
	sl := scanLimit{
		maxBytes: task.getCurrentScanLimitInBytes(),
		timeout:  time.Millisecond * 1000, // 1 Second
	}

	events, isBroken, err := scanner.scan(ctx, task, dataRange, sl)
	if err != nil {
		log.Error("scan events failed", zap.Stringer("dispatcher", task.id), zap.Any("dataRange", dataRange), zap.Uint64("receivedResolvedTs", task.eventStoreResolvedTs.Load()), zap.Uint64("sentResolvedTs", task.sentResolvedTs.Load()), zap.Error(err))
		return
	}

	// If the task is not running, we don't send the events to the dispatcher.
	if !task.isRunning.Load() {
		return
	}

	start := time.Now()

	for _, e := range events {
		if task.isRemoved.Load() {
			return
		}

		select {
		case <-ctx.Done():
			return
		default:
		}

		switch e.GetType() {
		case pevent.TypeBatchDMLEvent:
			dmls, ok := e.(*pevent.BatchDMLEvent)
			if !ok {
				log.Error("expect a DMLEvent, but got", zap.Any("event", e))
				continue
			}
			c.sendDML(ctx, remoteID, dmls, task)
		case pevent.TypeDDLEvent:
			ddl, ok := e.(*pevent.DDLEvent)
			if !ok {
				log.Error("expect a DDLEvent, but got", zap.Any("event", e))
				continue
			}
			c.sendDDL(ctx, remoteID, ddl, task)
		case pevent.TypeResolvedEvent:
			re, ok := e.(pevent.ResolvedEvent)
			if !ok {
				log.Error("expect a ResolvedEvent, but got", zap.Any("event", e))
				continue
			}
			c.sendResolvedTs(remoteID, task, re.ResolvedTs)
		}
	}
	// Update metrics
	metricEventBrokerScanTaskCount.Inc()
	cost := time.Since(start)

	if cost > 100*time.Millisecond {
		log.Info("fizz send events cost too long", zap.Duration("cost", cost), zap.String("changefeed", task.info.GetChangefeedID().String()), zap.String("dispatcher", task.id.String()), zap.Int("workerIndex", task.scanWorkerIndex), zap.Int("eventCount", len(events)), zap.Uint64("receivedResolvedTs", task.eventStoreResolvedTs.Load()), zap.Uint64("sentResolvedTs", task.sentResolvedTs.Load()))
	}
}

func (c *eventBroker) runSendMessageWorker(ctx context.Context, workerIndex int) {
	flushResolvedTsTicker := time.NewTicker(defaultFlushResolvedTsInterval)
	defer flushResolvedTsTicker.Stop()

	resolvedTsCacheMap := make(map[node.ID]*resolvedTsCache)
	messageCh := c.messageCh[workerIndex]
	batchM := make([]*wrapEvent, 0, defaultMaxBatchSize)
	for {
		select {
		case <-ctx.Done():
			return
		case m := <-messageCh:
			batchM = append(batchM, m)

		LOOP:
			for {
				select {
				case moreM := <-messageCh:
					batchM = append(batchM, moreM)
					if len(batchM) > defaultMaxBatchSize {
						break LOOP
					}
				default:
					break LOOP
				}
			}

			for _, m := range batchM {
				if m.msgType == pevent.TypeResolvedEvent {
					c.handleResolvedTs(ctx, resolvedTsCacheMap, m, workerIndex)
					continue
				}
				// Check if the dispatcher is initialized, if so, ignore the handshake event.
				if m.msgType == pevent.TypeHandshakeEvent {
					// If the message is a handshake event, we need to reset the dispatcher.
					d, ok := c.getDispatcher(m.getDispatcherID())
					if !ok {
						log.Warn("Get dispatcher failed", zap.Any("dispatcherID", m.getDispatcherID()))
						continue
					} else if d.isHandshaked.Load() {
						log.Info("Ignore handshake event since the dispatcher already handshaked", zap.Any("dispatcherID", m.getDispatcherID()))
						continue
					}
				}
				tMsg := messaging.NewSingleTargetMessage(
					m.serverID,
					messaging.EventCollectorTopic,
					m.e,
					uint64(workerIndex),
				)
				// Note: we need to flush the resolvedTs cache before sending the message
				// to keep the order of the resolvedTs and the message.
				c.flushResolvedTs(ctx, resolvedTsCacheMap[m.serverID], m.serverID, workerIndex)
				c.sendMsg(ctx, tMsg, m.postSendFunc)
				m.reset()
			}
			batchM = batchM[:0]

		case <-flushResolvedTsTicker.C:
			for serverID, cache := range resolvedTsCacheMap {
				c.flushResolvedTs(ctx, cache, serverID, workerIndex)
			}
		}
	}
}

func (c *eventBroker) handleResolvedTs(ctx context.Context, cacheMap map[node.ID]*resolvedTsCache, m *wrapEvent, workerIndex int) {
	defer m.reset()
	cache, ok := cacheMap[m.serverID]
	if !ok {
		cache = newResolvedTsCache(resolvedTsCacheSize)
		cacheMap[m.serverID] = cache
	}
	cache.add(m.resolvedTsEvent)
	if cache.isFull() {
		c.flushResolvedTs(ctx, cache, m.serverID, workerIndex)
	}
}

func (c *eventBroker) flushResolvedTs(ctx context.Context, cache *resolvedTsCache, serverID node.ID, workerIndex int) {
	if cache == nil || cache.len == 0 {
		return
	}
	msg := &pevent.BatchResolvedEvent{}
	msg.Events = append(msg.Events, cache.getAll()...)
	tMsg := messaging.NewSingleTargetMessage(
		serverID,
		messaging.EventCollectorTopic,
		msg,
		uint64(workerIndex),
	)
	c.sendMsg(ctx, tMsg, nil)
}

func (c *eventBroker) sendMsg(ctx context.Context, tMsg *messaging.TargetMessage, postSendMsg func()) {
	start := time.Now()
	congestedRetryInterval := time.Millisecond * 10
	// Send the message to messageCenter. Retry if to send failed.
	for {
		select {
		case <-ctx.Done():
			return
		default:
		}
		// Send the message to the dispatcher.
		err := c.msgSender.SendEvent(tMsg)
		if err != nil {
			_, ok := err.(apperror.AppError)
			log.Debug("send msg failed, retry it later", zap.Error(err), zap.Any("tMsg", tMsg), zap.Bool("castOk", ok))
			if strings.Contains(err.Error(), "congested") {
				log.Debug("send message failed since the message is congested, retry it laster", zap.Error(err))
				// Wait for a while and retry to avoid the dropped message flood.
				time.Sleep(congestedRetryInterval)
				continue
			} else {
				log.Info("send message failed, drop it", zap.Error(err), zap.Any("tMsg", tMsg))
				// Drop the message, and return.
				// If the dispatcher finds the events are not continuous, it will send a reset message.
				// And the broker will send the missed events to the dispatcher again.
				return
			}
		}
		if postSendMsg != nil {
			postSendMsg()
		}
		metricEventServiceSendEventDuration.Observe(time.Since(start).Seconds())
		return
	}
}

func (c *eventBroker) reportDispatcherStatToStore(ctx context.Context) {
	ticker := time.NewTicker(time.Second * 10)
	log.Info("update dispatcher send ts goroutine is started")
	for {
		select {
		case <-ctx.Done():
			return
		case <-ticker.C:
			inActiveDispatchers := make([]*dispatcherStat, 0)
			c.dispatchers.Range(func(key, value interface{}) bool {
				dispatcher := value.(*dispatcherStat)
				checkpointTs := dispatcher.checkpointTs.Load()
				if checkpointTs > 0 && checkpointTs < dispatcher.sentResolvedTs.Load() {
					c.eventStore.UpdateDispatcherCheckpointTs(dispatcher.id, checkpointTs)
				}
				if time.Since(time.Unix(dispatcher.lastReceivedHeartbeatTime.Load(), 0)) > heartbeatTimeout {
					inActiveDispatchers = append(inActiveDispatchers, dispatcher)
				}
				return true
			})

			c.tableTriggerDispatchers.Range(func(key, value interface{}) bool {
				dispatcher := value.(*dispatcherStat)
				if time.Since(time.Unix(dispatcher.lastReceivedHeartbeatTime.Load(), 0)) > heartbeatTimeout {
					inActiveDispatchers = append(inActiveDispatchers, dispatcher)
				}
				return true
			})

			for _, d := range inActiveDispatchers {
				log.Info("remove in-active dispatcher", zap.Stringer("dispatcherID", d.id), zap.Time("lastReceivedHeartbeatTime", time.Unix(d.lastReceivedHeartbeatTime.Load(), 0)))
				c.removeDispatcher(d.info)
			}
		}
	}
}

func (c *eventBroker) close() {
	c.cancel()
	_ = c.g.Wait()
}

func (c *eventBroker) onNotify(d *dispatcherStat, resolvedTs uint64, latestCommitTs uint64) {
	if d.onResolvedTs(resolvedTs) {
		d.lastReceivedResolvedTsTime.Store(time.Now())
		metricEventStoreOutputResolved.Inc()
		d.onLatestCommitTs(latestCommitTs)
		needScan, _ := c.checkNeedScan(d, false)
		if needScan {
			c.pushTask(d, true)
		}
	}
}

func (c *eventBroker) pushTask(d *dispatcherStat, force bool) {
	if force {
		d.isTaskScanning.Store(true)
		c.taskChan[d.scanWorkerIndex] <- d
	} else {
		timer := time.NewTimer(time.Millisecond * 10)
		select {
		case c.taskChan[d.scanWorkerIndex] <- d:
			d.isTaskScanning.Store(true)
		case <-timer.C:
			d.isTaskScanning.Store(false)
		}
	}
}

func (c *eventBroker) getDispatcher(id common.DispatcherID) (*dispatcherStat, bool) {
	stat, ok := c.dispatchers.Load(id)
	if !ok {
		stat, ok = c.tableTriggerDispatchers.Load(id)
	}
	if !ok {
		return nil, false
	}
	return stat.(*dispatcherStat), true
}

<<<<<<< HEAD
func (c *eventBroker) addDispatcher(info DispatcherInfo) error {
	defer c.metricDispatcherCount.Inc()
=======
func (c *eventBroker) addDispatcher(info DispatcherInfo) {
	defer c.metricsCollector.metricDispatcherCount.Inc()
>>>>>>> 9c17deb7
	filter := info.GetFilter()

	start := time.Now()
	id := info.GetID()
	span := info.GetTableSpan()
	startTs := info.GetStartTs()
	changefeedID := info.GetChangefeedID()
	changefeedStatus := c.getOrSetChangefeedStatus(changefeedID)
	workerIndex := int((common.GID)(id).Hash(uint64(c.sendMessageWorkerCount)))
	scanWorkerIndex := int((common.GID)(id).Hash(uint64(c.scanWorkerCount)))

	dispatcher := newDispatcherStat(startTs, info, filter, scanWorkerIndex, workerIndex, changefeedStatus)
	if span.Equal(common.DDLSpan) {
		c.tableTriggerDispatchers.Store(id, dispatcher)
		log.Info("table trigger dispatcher register dispatcher",
			zap.Uint64("clusterID", c.tidbClusterID),
			zap.Stringer("changefeedID", changefeedID),
			zap.Stringer("dispatcherID", id),
			zap.String("span", common.FormatTableSpan(span)),
			zap.Uint64("startTs", startTs),
			zap.Duration("brokerRegisterDuration", time.Since(start)),
		)
		return nil
	}

	brokerRegisterDuration := time.Since(start)

	start = time.Now()

	success, err := c.eventStore.RegisterDispatcher(
		id,
		span,
		info.GetStartTs(),
		func(resolvedTs uint64, latestCommitTs uint64) { c.onNotify(dispatcher, resolvedTs, latestCommitTs) },
		info.IsOnlyReuse(),
		info.GetBdrMode(),
		func(rawKV *common.RawKVEntry) (bool, error) {
			return dispatcher.shouldSpiltUpdate(rawKV, c.schemaStore)
		},
	)

	if err != nil {
		log.Error("register dispatcher to eventStore failed",
			zap.Stringer("dispatcherID", id),
			zap.String("span", common.FormatTableSpan(span)),
			zap.Uint64("startTs", info.GetStartTs()),
			zap.Error(err),
		)
		return err
	}

	if !success {
		if !info.IsOnlyReuse() {
			log.Error("register dispatcher to eventStore failed",
				zap.Stringer("dispatcherID", id),
				zap.String("span", common.FormatTableSpan(span)),
				zap.Uint64("startTs", info.GetStartTs()),
				zap.Error(err),
			)
		}
		c.sendNotReusableEvent(node.ID(info.GetServerID()), dispatcher)
		return nil
	}

	err = c.schemaStore.RegisterTable(span.GetTableID(), info.GetStartTs())
	if err != nil {
		log.Error("register table to schemaStore failed",
			zap.Stringer("dispatcherID", id),
			zap.String("span", common.FormatTableSpan(span)),
			zap.Uint64("startTs", info.GetStartTs()),
			zap.Error(err),
		)
		return err
	}
	tableInfo, err := c.schemaStore.GetTableInfo(span.GetTableID(), info.GetStartTs())
	if err != nil {
		log.Error("get table info from schemaStore failed",
			zap.Stringer("dispatcherID", id),
			zap.String("span", common.FormatTableSpan(span)),
			zap.Uint64("startTs", info.GetStartTs()),
			zap.Error(err),
		)
		return err
	}
	dispatcher.updateTableInfo(tableInfo)
	eventStoreRegisterDuration := time.Since(start)
	c.dispatchers.Store(id, dispatcher)

	log.Info("register dispatcher",
		zap.Uint64("clusterID", c.tidbClusterID),
		zap.Stringer("changefeedID", changefeedID),
		zap.Stringer("dispatcherID", id),
		zap.String("span", common.FormatTableSpan(span)),
		zap.Uint64("startTs", startTs),
		zap.Duration("brokerRegisterDuration", brokerRegisterDuration),
		zap.Duration("eventStoreRegisterDuration", eventStoreRegisterDuration),
	)
	return nil
}

func (c *eventBroker) removeDispatcher(dispatcherInfo DispatcherInfo) {
	defer c.metricsCollector.metricDispatcherCount.Dec()
	id := dispatcherInfo.GetID()

	stat, ok := c.dispatchers.Load(id)
	if !ok {
		stat, ok = c.tableTriggerDispatchers.Load(id)
		if !ok {
			return
		}
		c.tableTriggerDispatchers.Delete(id)
	}

	stat.(*dispatcherStat).changefeedStat.removeDispatcher()

	if stat.(*dispatcherStat).changefeedStat.dispatcherCount.Load() == 0 {
		log.Info("All dispatchers for the changefeed are removed, remove the changefeed status",
			zap.Stringer("changefeedID", dispatcherInfo.GetChangefeedID()),
		)
		c.changefeedMap.Delete(dispatcherInfo.GetChangefeedID())
	}

	stat.(*dispatcherStat).isRemoved.Store(true)
	stat.(*dispatcherStat).isRunning.Store(false)
	c.eventStore.UnregisterDispatcher(id)
	c.schemaStore.UnregisterTable(dispatcherInfo.GetTableSpan().TableID)
	c.dispatchers.Delete(id)

	log.Info("remove dispatcher",
		zap.Uint64("clusterID", c.tidbClusterID),
		zap.Stringer("changefeedID", dispatcherInfo.GetChangefeedID()),
		zap.Stringer("dispatcherID", id),
		zap.String("span", common.FormatTableSpan(dispatcherInfo.GetTableSpan())),
	)
}

func (c *eventBroker) pauseDispatcher(dispatcherInfo DispatcherInfo) {
	stat, ok := c.getDispatcher(dispatcherInfo.GetID())
	if !ok {
		return
	}
	log.Info("pause dispatcher",
		zap.Uint64("clusterID", c.tidbClusterID),
		zap.Stringer("changefeedID", stat.changefeedStat.changefeedID),
		zap.Stringer("dispatcherID", stat.id),
		zap.String("span", common.FormatTableSpan(stat.info.GetTableSpan())),
		zap.Uint64("sentResolvedTs", stat.sentResolvedTs.Load()),
		zap.Uint64("seq", stat.seq.Load()))
	stat.isRunning.Store(false)
	stat.resetScanLimit()
}

func (c *eventBroker) resumeDispatcher(dispatcherInfo DispatcherInfo) {
	stat, ok := c.getDispatcher(dispatcherInfo.GetID())
	if !ok {
		return
	}
	log.Info("resume dispatcher",
		zap.Stringer("changefeedID", stat.changefeedStat.changefeedID),
		zap.Stringer("dispatcherID", stat.id),
		zap.String("span", common.FormatTableSpan(stat.info.GetTableSpan())),
		zap.Uint64("sentResolvedTs", stat.sentResolvedTs.Load()),
		zap.Uint64("seq", stat.seq.Load()))
	stat.isRunning.Store(true)
}

func (c *eventBroker) resetDispatcher(dispatcherInfo DispatcherInfo) {
	stat, ok := c.getDispatcher(dispatcherInfo.GetID())
	if !ok {
		// The dispatcher is not registered, register it.
		// FIXME: Handle the error.
		_ = c.addDispatcher(dispatcherInfo)
		return
	}

	// Must set the isRunning to false before reset the dispatcher.
	// Otherwise, the scan task goroutine will not return before reset the dispatcher.
	stat.isRunning.Store(false)

	// Wait until the scan task goroutine return before reset the dispatcher.
	for {
		if !stat.isTaskScanning.Load() {
			break
		}
		// Give other goroutines a chance to acquire the write lock
		time.Sleep(10 * time.Millisecond)
	}

	oldSeq := stat.seq.Load()
	oldSentResolvedTs := stat.sentResolvedTs.Load()
	stat.resetState(dispatcherInfo.GetStartTs())

	log.Info("reset dispatcher",
		zap.Stringer("changefeedID", stat.changefeedStat.changefeedID),
		zap.Stringer("dispatcherID", stat.id),
		zap.String("span", common.FormatTableSpan(stat.info.GetTableSpan())),
		zap.Uint64("originStartTs", stat.info.GetStartTs()),
		zap.Uint64("oldSeq", oldSeq),
		zap.Uint64("newSeq", stat.seq.Load()),
		zap.Uint64("oldSentResolvedTs", oldSentResolvedTs),
		zap.Uint64("newSentResolvedTs", stat.sentResolvedTs.Load()))
}

func (c *eventBroker) getOrSetChangefeedStatus(changefeedID common.ChangeFeedID) *changefeedStatus {
	stat, ok := c.changefeedMap.Load(changefeedID)
	if !ok {
		stat = newChangefeedStatus(changefeedID)
		log.Info("new changefeed status",
			zap.Stringer("changefeedID", changefeedID),
			zap.Bool("isRunning", stat.(*changefeedStatus).isRunning.Load()),
		)
		c.changefeedMap.Store(changefeedID, stat)
	}
	return stat.(*changefeedStatus)
}

func (c *eventBroker) handleDispatcherHeartbeat(ctx context.Context, heartbeat *DispatcherHeartBeatWithServerID) {
	responseMap := make(map[string]*event.DispatcherHeartbeatResponse)
	for _, dp := range heartbeat.heartbeat.DispatcherProgresses {
		dispatcher, ok := c.getDispatcher(dp.DispatcherID)
		// Can't find the dispatcher, it means the dispatcher is removed.
		if !ok {
			response, ok := responseMap[heartbeat.serverID]
			if !ok {
				response = event.NewDispatcherHeartbeatResponse(32)
				responseMap[heartbeat.serverID] = response
			}
			response.Append(event.NewDispatcherState(dp.DispatcherID, event.DSStateRemoved))
			continue
		}
		// TODO: Should we check if the dispatcher's serverID is the same as the heartbeat's serverID?
		if dispatcher.checkpointTs.Load() < dp.CheckpointTs {
			dispatcher.checkpointTs.Store(dp.CheckpointTs)
		}
		// Update the last received heartbeat time to the current time.
		dispatcher.lastReceivedHeartbeatTime.Store(time.Now().UnixNano())
	}
	c.sendDispatcherResponse(ctx, responseMap)
}

func (c *eventBroker) sendDispatcherResponse(ctx context.Context, responseMap map[string]*event.DispatcherHeartbeatResponse) {
	for serverID, response := range responseMap {
		msg := messaging.NewSingleTargetMessage(node.ID(serverID), messaging.EventCollectorTopic, response)
		c.msgSender.SendCommand(msg)
	}
}<|MERGE_RESOLUTION|>--- conflicted
+++ resolved
@@ -758,13 +758,8 @@
 	return stat.(*dispatcherStat), true
 }
 
-<<<<<<< HEAD
 func (c *eventBroker) addDispatcher(info DispatcherInfo) error {
-	defer c.metricDispatcherCount.Inc()
-=======
-func (c *eventBroker) addDispatcher(info DispatcherInfo) {
 	defer c.metricsCollector.metricDispatcherCount.Inc()
->>>>>>> 9c17deb7
 	filter := info.GetFilter()
 
 	start := time.Now()
