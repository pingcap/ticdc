--- conflicted
+++ resolved
@@ -85,12 +85,6 @@
 
 	// metricsCollector handles all metrics collection and reporting
 	metricsCollector *metricsCollector
-<<<<<<< HEAD
-=======
-
-	scanRateLimiter  *rate.Limiter
-	scanLimitInBytes int
->>>>>>> 897e5596
 }
 
 func newEventBroker(
@@ -132,17 +126,11 @@
 		msgSender:               mc,
 		taskChan:                make([]chan scanTask, scanWorkerCount),
 		messageCh:               make([]chan *wrapEvent, sendMessageWorkerCount),
-<<<<<<< HEAD
-		scanLimitInBytes:        uint64(config.GetGlobalServerConfig().Debug.EventService.ScanLimitInBytes),
-		cancel:                  cancel,
-		g:                       g,
-=======
 		redoMessageCh:           make([]chan *wrapEvent, sendMessageWorkerCount),
-		cancel:                  cancel,
-		g:                       g,
-		scanRateLimiter:         rate.NewLimiter(rate.Limit(scanLimitInBytes), scanLimitInBytes),
-		scanLimitInBytes:        scanLimitInBytes,
->>>>>>> 897e5596
+
+		scanLimitInBytes: uint64(config.GetGlobalServerConfig().Debug.EventService.ScanLimitInBytes),
+		cancel:           cancel,
+		g:                g,
 	}
 
 	// Initialize metrics collector
@@ -183,7 +171,7 @@
 		return c.metricsCollector.Run(ctx)
 	})
 
-	log.Info("new event broker created", zap.Uint64("id", id), zap.Int64("scanLimitInBytes", int64(scanLimitInBytes)))
+	log.Info("new event broker created", zap.Uint64("id", id), zap.Uint64("scanLimitInBytes", c.scanLimitInBytes))
 	return c
 }
 
@@ -579,15 +567,6 @@
 		return
 	}
 
-<<<<<<< HEAD
-=======
-	if scannedBytes > int64(c.scanLimitInBytes) {
-		log.Info("scan bytes exceeded the limit, there must be a big transaction", zap.Stringer("dispatcher", task.id), zap.Int64("scannedBytes", scannedBytes), zap.Int64("limit", int64(c.scanLimitInBytes)))
-		scannedBytes = int64(c.scanLimitInBytes)
-	}
-	task.lastScanBytes.Store(scannedBytes)
-
->>>>>>> 897e5596
 	// Check whether the task is ready to receive data events again before sending events.
 	if !task.isReadyReceivingData.Load() {
 		log.Warn("skip sending events, since the task is not ready to receive data events")
@@ -632,7 +611,6 @@
 	metricEventBrokerScanTaskCount.Inc()
 }
 
-<<<<<<< HEAD
 func allocQuota(quota *atomic.Uint64, nBytes uint64) bool {
 	available := quota.Load()
 	if available < nBytes {
@@ -641,10 +619,7 @@
 	return quota.CompareAndSwap(available, available-nBytes)
 }
 
-func (c *eventBroker) runSendMessageWorker(ctx context.Context, workerIndex int) error {
-=======
 func (c *eventBroker) runSendMessageWorker(ctx context.Context, workerIndex int, topic string) error {
->>>>>>> 897e5596
 	ticker := time.NewTicker(defaultFlushResolvedTsInterval)
 	defer ticker.Stop()
 
@@ -670,13 +645,8 @@
 				}
 			}
 			for _, m = range batchM {
-<<<<<<< HEAD
 				if m.msgType == event.TypeResolvedEvent {
-					c.handleResolvedTs(ctx, resolvedTsCacheMap, m, workerIndex)
-=======
-				if m.msgType == pevent.TypeResolvedEvent {
 					c.handleResolvedTs(ctx, resolvedTsCacheMap, m, workerIndex, topic)
->>>>>>> 897e5596
 					continue
 				}
 				tMsg := messaging.NewSingleTargetMessage(
