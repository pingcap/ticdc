// Copyright 2025 PingCAP, Inc.
//
// Licensed under the Apache License, Version 2.0 (the "License");
// you may not use this file except in compliance with the License.
// You may obtain a copy of the License at
//
//     http://www.apache.org/licenses/LICENSE-2.0
//
// Unless required by applicable law or agreed to in writing, software
// distributed under the License is distributed on an "AS IS" BASIS,
// See the License for the specific language governing permissions and
// limitations under the License.

package eventservice

import (
	"context"
	"strings"
	"sync"
	"time"

	"github.com/pingcap/log"
	"github.com/pingcap/ticdc/logservice/eventstore"
	"github.com/pingcap/ticdc/logservice/schemastore"
	"github.com/pingcap/ticdc/pkg/apperror"
	"github.com/pingcap/ticdc/pkg/common"
	appcontext "github.com/pingcap/ticdc/pkg/common/context"
	"github.com/pingcap/ticdc/pkg/common/event"
	pevent "github.com/pingcap/ticdc/pkg/common/event"
	"github.com/pingcap/ticdc/pkg/config"
	"github.com/pingcap/ticdc/pkg/integrity"
	"github.com/pingcap/ticdc/pkg/messaging"
	"github.com/pingcap/ticdc/pkg/node"
	"github.com/pingcap/ticdc/pkg/pdutil"
	"github.com/tikv/client-go/v2/oracle"
	"go.uber.org/zap"
	"golang.org/x/sync/errgroup"
)

const (
	resolvedTsCacheSize = 512
	basicChannelSize    = 2048

	defaultMaxBatchSize            = 128
	defaultFlushResolvedTsInterval = 25 * time.Millisecond
)

// eventBroker get event from the eventStore, and send the event to the dispatchers.
// Every TiDB cluster has a eventBroker.
// All span subscriptions and dispatchers of the TiDB cluster are managed by the eventBroker.
type eventBroker struct {
	// tidbClusterID is the ID of the TiDB cluster this eventStore belongs to.
	tidbClusterID uint64
	// eventStore is the source of the events, eventBroker get the events from the eventStore.
	eventStore  eventstore.EventStore
	schemaStore schemastore.SchemaStore
	mounter     pevent.Mounter
	// msgSender is used to send the events to the dispatchers.
	msgSender messaging.MessageSender
	pdClock   pdutil.Clock

	// changefeedMap is used to track the changefeed status.
	changefeedMap sync.Map
	// All the dispatchers that register to the eventBroker.
	dispatchers sync.Map
	// dispatcherID -> dispatcherStat map, track all table trigger dispatchers.
	tableTriggerDispatchers sync.Map
	// taskChan is used to send the scan tasks to the scan workers.
	taskChan []chan scanTask

	// sendMessageWorkerCount is the number of the send message workers to spawn.
	sendMessageWorkerCount int
	// scanWorkerCount is the number of the scan workers to spawn.
	scanWorkerCount int

	// messageCh is used to receive message from the scanWorker,
	// and a goroutine is responsible for sending the message to the dispatchers.
	messageCh []chan *wrapEvent

	// cancel is used to cancel the goroutines spawned by the eventBroker.
	cancel context.CancelFunc
	g      *errgroup.Group

	// metricsCollector handles all metrics collection and reporting
	metricsCollector *metricsCollector
}

func newEventBroker(
	ctx context.Context,
	id uint64,
	eventStore eventstore.EventStore,
	schemaStore schemastore.SchemaStore,
	mc messaging.MessageSender,
	tz *time.Location,
	integrity *integrity.Config,
) *eventBroker {
	// These numbers are define by real test result.
	// We noted that:
	// 1. When the number of send message workers is too small, the lag of the resolvedTs keep in a high level.
	// 2. When the number of send message workers is too large, the lag of the resolvedTs has spikes.
	// And when the number of send message workers is x, the lag of the resolvedTs is stable.
	sendMessageWorkerCount := config.DefaultBasicEventHandlerConcurrency
	scanWorkerCount := config.DefaultBasicEventHandlerConcurrency * 4

	scanTaskQueueSize := config.GetGlobalServerConfig().Debug.EventService.ScanTaskQueueSize / scanWorkerCount
	sendMessageQueueSize := basicChannelSize * 4

	g, ctx := errgroup.WithContext(ctx)
	ctx, cancel := context.WithCancel(ctx)

	// TODO: Retrieve the correct pdClock from the context once multiple upstreams are supported.
	// For now, since there is only one upstream, using the default pdClock is sufficient.
	pdClock := appcontext.GetService[pdutil.Clock](appcontext.DefaultPDClock)

	c := &eventBroker{
		tidbClusterID:           id,
		eventStore:              eventStore,
		pdClock:                 pdClock,
		mounter:                 pevent.NewMounter(tz, integrity),
		schemaStore:             schemaStore,
		changefeedMap:           sync.Map{},
		dispatchers:             sync.Map{},
		tableTriggerDispatchers: sync.Map{},
		msgSender:               mc,
		scanWorkerCount:         scanWorkerCount,
		taskChan:                make([]chan scanTask, scanWorkerCount),
		sendMessageWorkerCount:  sendMessageWorkerCount,
		messageCh:               make([]chan *wrapEvent, sendMessageWorkerCount),
		cancel:                  cancel,
		g:                       g,
	}
	// Initialize metrics collector
	c.metricsCollector = newMetricsCollector(c)

	for i := 0; i < c.sendMessageWorkerCount; i++ {
		c.messageCh[i] = make(chan *wrapEvent, sendMessageQueueSize)
	}

	for i := 0; i < scanWorkerCount; i++ {
		taskChan := make(chan scanTask, scanTaskQueueSize)
		c.taskChan[i] = taskChan
		g.Go(func() error {
			c.runScanWorker(ctx, taskChan)
			return nil
		})
	}

	g.Go(func() error {
		c.tickTableTriggerDispatchers(ctx)
		return nil
	})

	g.Go(func() error {
		c.logUnresetDispatchers(ctx)
		return nil
	})

	g.Go(func() error {
		c.reportDispatcherStatToStore(ctx)
		return nil
	})

	g.Go(func() error {
		return c.metricsCollector.Run(ctx)
	})

	for i := 0; i < c.sendMessageWorkerCount; i++ {
		g.Go(func() error {
			c.runSendMessageWorker(ctx, i)
			return nil
		})
	}
	log.Info("new event broker created", zap.Uint64("id", id))
	return c
}

func (c *eventBroker) sendDML(remoteID node.ID, batchEvent *pevent.BatchDMLEvent, d *dispatcherStat) {
	doSendDML := func(e *pevent.BatchDMLEvent) {
		// Send the DML event
		if e != nil && len(e.DMLEvents) > 0 {
			c.getMessageCh(d.messageWorkerIndex) <- newWrapBatchDMLEvent(remoteID, e, d.getEventSenderState())
			metricEventServiceSendKvCount.Add(float64(e.Len()))
		}
	}

<<<<<<< HEAD
	// Send the DML event
	c.getMessageCh(d.messageWorkerIndex) <- newWrapBatchDMLEvent(remoteID, e, d.getEventSenderState(), d.info.GetRedo())
	metricEventServiceSendKvCount.Add(float64(e.Len()))
=======
	i := 0
	for {
		if i >= len(batchEvent.DMLEvents) {
			break
		}
		dml := batchEvent.DMLEvents[i]
		// Set sequence number for the event
		dml.Seq = d.seq.Add(1)
		if c.hasSyncPointEventsBeforeTs(dml.GetCommitTs(), d) {
			events := batchEvent.PopHeadDMLEvents(i)
			doSendDML(events)
			// Reset the index to 1 to process the next event after `dml` in next loop
			i = 1
			// Emit sync point event if needed
			c.emitSyncPointEventIfNeeded(dml.GetCommitTs(), d, remoteID)
		} else {
			i++
		}
	}
	doSendDML(batchEvent)
>>>>>>> 19c96c47
}

func (c *eventBroker) sendDDL(ctx context.Context, remoteID node.ID, e *pevent.DDLEvent, d *dispatcherStat) {
	c.emitSyncPointEventIfNeeded(e.FinishedTs, d, remoteID)
	e.DispatcherID = d.id
	e.Seq = d.seq.Add(1)
	log.Info("send ddl event to dispatcher",
		zap.Stringer("dispatcher", d.id),
		zap.Int64("dispatcherTableID", d.info.GetTableSpan().TableID),
		zap.String("query", e.Query),
		zap.Int64("eventTableID", e.TableID),
		zap.Uint64("commitTs", e.FinishedTs),
		zap.Uint64("seq", e.Seq))
	ddlEvent := newWrapDDLEvent(remoteID, e, d.getEventSenderState(), d.info.GetRedo())
	select {
	case <-ctx.Done():
		return
	case c.getMessageCh(d.messageWorkerIndex) <- ddlEvent:
		metricEventServiceSendDDLCount.Inc()
	}
}

func (c *eventBroker) sendResolvedTs(
	server node.ID,
	d *dispatcherStat,
	watermark uint64,
) {
	c.emitSyncPointEventIfNeeded(watermark, d, server)
	re := pevent.NewResolvedEvent(watermark, d.id)
	resolvedEvent := newWrapResolvedEvent(
		server,
		re,
		d.getEventSenderState(),
		d.info.GetRedo())
	c.getMessageCh(d.messageWorkerIndex) <- resolvedEvent
	d.updateSentResolvedTs(watermark)
	metricEventServiceSendResolvedTsCount.Inc()
}

func (c *eventBroker) sendReadyEvent(
	server node.ID,
	d *dispatcherStat,
) {
	event := pevent.NewReadyEvent(d.info.GetID())
	wrapEvent := newWrapReadyEvent(server, event, d.info.GetRedo())
	c.getMessageCh(d.messageWorkerIndex) <- wrapEvent
	metricEventServiceSendCommandCount.Inc()
}

func (c *eventBroker) sendNotReusableEvent(
	server node.ID,
	d *dispatcherStat,
) {
	event := pevent.NewNotReusableEvent(d.info.GetID())
	wrapEvent := newWrapNotReusableEvent(server, event, d.info.GetRedo())

	// must success unless we can do retry later
	c.getMessageCh(d.messageWorkerIndex) <- wrapEvent
	metricEventServiceSendCommandCount.Inc()
}

func (c *eventBroker) getMessageCh(workerIndex int) chan *wrapEvent {
	return c.messageCh[workerIndex]
}

func (c *eventBroker) runScanWorker(ctx context.Context, taskChan chan scanTask) {
	for {
		select {
		case <-ctx.Done():
			return
		case task := <-taskChan:
			c.doScan(ctx, task)
		}
	}
}

// TODO: maybe event driven model is better. It is coupled with the detail implementation of
// the schemaStore, we will refactor it later.
func (c *eventBroker) tickTableTriggerDispatchers(ctx context.Context) {
	ticker := time.NewTicker(time.Millisecond * 50)
	defer ticker.Stop()
	for {
		select {
		case <-ctx.Done():
			return
		case <-ticker.C:
			c.tableTriggerDispatchers.Range(func(key, value interface{}) bool {
				dispatcherStat := value.(*dispatcherStat)
				if !c.checkAndSendReady(dispatcherStat) {
					return true
				}
				if !c.checkAndSendHandshake(dispatcherStat) {
					return true
				}
				startTs := dispatcherStat.sentResolvedTs.Load()
				remoteID := node.ID(dispatcherStat.info.GetServerID())
				// TODO: maybe limit 1 is enough.
				ddlEvents, endTs, err := c.schemaStore.FetchTableTriggerDDLEvents(dispatcherStat.filter, startTs, 100)
				if err != nil {
					log.Error("table trigger ddl events fetch failed", zap.Stringer("dispatcher", dispatcherStat.id), zap.Error(err))
					return true
				}
				for _, e := range ddlEvents {
					ep := &e
					c.sendDDL(ctx, remoteID, ep, dispatcherStat)
				}
				if endTs > startTs {
					// After all the events are sent, we send the watermark to the dispatcher.
					c.sendResolvedTs(remoteID, dispatcherStat, endTs)
				}
				return true
			})
		}
	}
}

func (c *eventBroker) logUnresetDispatchers(ctx context.Context) {
	ticker := time.NewTicker(1 * time.Minute)
	defer ticker.Stop()
	for {
		select {
		case <-ctx.Done():
			return
		case <-ticker.C:
			c.dispatchers.Range(func(key, value interface{}) bool {
				dispatcher := value.(*dispatcherStat)
				if dispatcher.resetTs.Load() == 0 {
					log.Info("dispatcher not reset", zap.Any("dispatcher", dispatcher.id))
				}
				return true
			})
			c.tableTriggerDispatchers.Range(func(key, value interface{}) bool {
				dispatcher := value.(*dispatcherStat)
				if dispatcher.resetTs.Load() == 0 {
					log.Info("table trigger dispatcher not reset", zap.Any("dispatcher", dispatcher.id))
				}
				return true
			})
		}
	}
}

// checkNeedScan checks if the dispatcher needs to scan the event store.
// If the dispatcher needs to scan the event store, it returns true.
// If the dispatcher does not need to scan the event store, it send the watermark to the dispatcher
func (c *eventBroker) checkNeedScan(task scanTask, mustCheck bool) (bool, common.DataRange) {
	if !mustCheck && task.isTaskScanning.Load() {
		return false, common.DataRange{}
	}

	// If the dispatcher is not ready, we don't need to scan the event store.
	if !c.checkAndSendReady(task) {
		return false, common.DataRange{}
	}

	c.checkAndSendHandshake(task)

	// Only check scan when the dispatcher is running.
	if !task.IsRunning() {
		// If the dispatcher is not running, we also need to send the watermark to the dispatcher.
		// And the resolvedTs should be the last sent watermark.
		resolvedTs := task.sentResolvedTs.Load()
		remoteID := node.ID(task.info.GetServerID())

		c.sendResolvedTs(remoteID, task, resolvedTs)
		return false, common.DataRange{}
	}

	// 1. Get the data range of the dispatcher.
	dataRange, needScan := task.getDataRange()
	if !needScan {
		metricEventServiceSkipResolvedTsCount.Inc()
		return false, common.DataRange{}
	}

	// 2. Constrain the data range by the ddl state of the table.
	ddlState := c.schemaStore.GetTableDDLEventState(task.info.GetTableSpan().TableID)
	dataRange.EndTs = min(dataRange.EndTs, ddlState.ResolvedTs)

	if ddlState.ResolvedTs <= dataRange.StartTs {
		metricEventServiceSkipResolvedTsCount.Inc()
		return false, common.DataRange{}
	}

	// Note: Maybe we should still send a resolvedTs to downstream to tell that
	// the dispatcher is alive?
	if dataRange.EndTs <= dataRange.StartTs {
		metricEventServiceSkipResolvedTsCount.Inc()
		return false, common.DataRange{}
	}

	// target ts range: (dataRange.StartTs, dataRange.EndTs]
	if dataRange.StartTs >= task.latestCommitTs.Load() &&
		dataRange.StartTs >= ddlState.MaxEventCommitTs {
		// The dispatcher has no new events. In such case, we don't need to scan the event store.
		// We just send the watermark to the dispatcher.
		remoteID := node.ID(task.info.GetServerID())
		c.sendResolvedTs(remoteID, task, dataRange.EndTs)
		return false, common.DataRange{}
	}

	return true, dataRange
}

func (c *eventBroker) checkAndSendReady(task scanTask) bool {
	if task.resetTs.Load() == 0 {
		remoteID := node.ID(task.info.GetServerID())
		c.sendReadyEvent(remoteID, task)
		return false
	}
	return true
}

func (c *eventBroker) checkAndSendHandshake(task scanTask) bool {
	if task.isHandshaked.Load() {
		return true
	}
	// Always reset the seq of the dispatcher to 0 before sending a handshake event.
	task.seq.Store(0)
	wrapE := &wrapEvent{
		serverID: node.ID(task.info.GetServerID()),
		e: pevent.NewHandshakeEvent(
			task.id,
			task.resetTs.Load(),
			task.seq.Add(1),
			task.startTableInfo.Load()),
		msgType: pevent.TypeHandshakeEvent,
		postSendFunc: func() {
			log.Info("checkAndSendHandshake", zap.String("changefeed", task.info.GetChangefeedID().String()), zap.String("dispatcher", task.id.String()), zap.Int("workerIndex", task.scanWorkerIndex), zap.Bool("isHandshaked", task.isHandshaked.Load()))
			task.isHandshaked.Store(true)
		},
		redo: task.info.GetRedo(),
	}
	c.getMessageCh(task.messageWorkerIndex) <- wrapE
	metricEventServiceSendCommandCount.Inc()
	return false
}

// hasSyncPointEventBeforeTs checks if there is any sync point events before the given ts.
func (c *eventBroker) hasSyncPointEventsBeforeTs(ts uint64, d *dispatcherStat) bool {
	return d.enableSyncPoint && ts > d.nextSyncPoint
}

// emitSyncPointEventIfNeeded emits a sync point event if the current ts is greater than the next sync point, and updates the next sync point.
// We need call this function every time we send a event(whether dml/ddl/resolvedTs),
// thus to ensure the sync point event is in correct order for each dispatcher.
// When a period of time, there is no other dml and ddls, we will batch multiple sync point commit ts in one sync point event to enhance the speed.
func (c *eventBroker) emitSyncPointEventIfNeeded(ts uint64, d *dispatcherStat, remoteID node.ID) {
	commitTsList := make([]uint64, 0)
	for d.enableSyncPoint && ts > d.nextSyncPoint {
		commitTsList = append(commitTsList, d.nextSyncPoint)
		d.nextSyncPoint = oracle.GoTimeToTS(oracle.GetTimeFromTS(d.nextSyncPoint).Add(d.syncPointInterval))
	}

	for len(commitTsList) > 0 {
		// we limit a sync point event to contain at most 16 commit ts, to avoid a too large event.
		newCommitTsList := commitTsList
		if len(commitTsList) > 16 {
			newCommitTsList = commitTsList[:16]
		}
		syncPointEvent := newWrapSyncPointEvent(
			remoteID,
			&pevent.SyncPointEvent{
				DispatcherID: d.id,
				CommitTsList: newCommitTsList,
			},
			d.getEventSenderState(),
			d.info.GetRedo())
		c.getMessageCh(d.messageWorkerIndex) <- syncPointEvent

		if len(commitTsList) > 16 {
			commitTsList = commitTsList[16:]
		} else {
			break
		}
	}
}

func (c *eventBroker) doScan(ctx context.Context, task scanTask) {
	remoteID := node.ID(task.info.GetServerID())

	isBroken := false
	defer func() {
		if isBroken {
			c.pushTask(task, false)
		} else {
			task.isTaskScanning.Store(false)
		}
	}()

	// If the target is not ready to send, we don't need to scan the event store.
	// To avoid the useless scan task.
	if !c.msgSender.IsReadyToSend(remoteID) {
		log.Info("The remote target is not ready, skip scan",
			zap.String("changefeed", task.info.GetChangefeedID().String()),
			zap.String("dispatcher", task.id.String()),
			zap.String("remote", remoteID.String()))
		return
	}

	needScan, dataRange := c.checkNeedScan(task, true)
	if !needScan {
		return
	}

	scanner := newEventScanner(c.eventStore, c.schemaStore, c.mounter)
	sl := scanLimit{
		maxBytes: task.getCurrentScanLimitInBytes(),
		timeout:  time.Millisecond * 1000, // 1 Second
	}

	events, isBroken, err := scanner.scan(ctx, task, dataRange, sl)
	if err != nil {
		log.Error("scan events failed", zap.Stringer("dispatcher", task.id), zap.Any("dataRange", dataRange), zap.Uint64("receivedResolvedTs", task.eventStoreResolvedTs.Load()), zap.Uint64("sentResolvedTs", task.sentResolvedTs.Load()), zap.Error(err))
		return
	}

	// If the task is not running, we don't send the events to the dispatcher.
	if !task.isRunning.Load() {
		return
	}

	for _, e := range events {
		if task.isRemoved.Load() {
			return
		}

		select {
		case <-ctx.Done():
			return
		default:
		}

		switch e.GetType() {
		case pevent.TypeBatchDMLEvent:
			dmls, ok := e.(*pevent.BatchDMLEvent)
			if !ok {
				log.Panic("expect a DMLEvent, but got", zap.Any("event", e))
			}
			c.sendDML(remoteID, dmls, task)
		case pevent.TypeDDLEvent:
			ddl, ok := e.(*pevent.DDLEvent)
			if !ok {
				log.Panic("expect a DDLEvent, but got", zap.Any("event", e))
			}
			c.sendDDL(ctx, remoteID, ddl, task)
		case pevent.TypeResolvedEvent:
			re, ok := e.(pevent.ResolvedEvent)
			if !ok {
				log.Panic("expect a ResolvedEvent, but got", zap.Any("event", e))
			}
			c.sendResolvedTs(remoteID, task, re.ResolvedTs)
		default:
			log.Panic("unknown event type", zap.Any("event", e))
		}
	}
	// Update metrics
	metricEventBrokerScanTaskCount.Inc()
}

func (c *eventBroker) runSendMessageWorker(ctx context.Context, workerIndex int) {
	flushResolvedTsTicker := time.NewTicker(defaultFlushResolvedTsInterval)
	defer flushResolvedTsTicker.Stop()

	resolvedTsCacheMap := make(map[node.ID]*resolvedTsCache)
	redoResolvedTsCacheMap := make(map[node.ID]*resolvedTsCache)
	messageCh := c.messageCh[workerIndex]
	batchM := make([]*wrapEvent, 0, defaultMaxBatchSize)
	for {
		select {
		case <-ctx.Done():
			return
		case m := <-messageCh:
			batchM = append(batchM, m)

		LOOP:
			for {
				select {
				case moreM := <-messageCh:
					batchM = append(batchM, moreM)
					if len(batchM) > defaultMaxBatchSize {
						break LOOP
					}
				default:
					break LOOP
				}
			}

			for _, m = range batchM {
				if m.msgType == pevent.TypeResolvedEvent {
					cacheMap := resolvedTsCacheMap
					if m.redo {
						cacheMap = redoResolvedTsCacheMap
					}
					c.handleResolvedTs(ctx, cacheMap, m, workerIndex)
					continue
				}
				// Check if the dispatcher is initialized, if so, ignore the handshake event.
				if m.msgType == pevent.TypeHandshakeEvent {
					// If the message is a handshake event, we need to reset the dispatcher.
					d, ok := c.getDispatcher(m.getDispatcherID())
					if !ok {
						log.Warn("Get dispatcher failed", zap.Any("dispatcherID", m.getDispatcherID()))
						continue
					}
					if d.isHandshaked.Load() {
						log.Info("Ignore handshake event since the dispatcher already handshaked", zap.Any("dispatcherID", m.getDispatcherID()))
						continue
					}
				}
				tMsg := messaging.NewSingleTargetMessage(
					m.serverID,
					messaging.EventCollectorTopic,
					m.e,
					uint64(workerIndex),
				)
				// Note: we need to flush the resolvedTs cache before sending the message
				// to keep the order of the resolvedTs and the message.
				cacheMap := resolvedTsCacheMap
				if m.redo {
					cacheMap = redoResolvedTsCacheMap
				}
				c.flushResolvedTs(ctx, cacheMap[m.serverID], m.serverID, workerIndex, m.redo)
				c.sendMsg(ctx, tMsg, m.postSendFunc, m.redo)
				m.reset()
			}
			batchM = batchM[:0]

		case <-flushResolvedTsTicker.C:
			for serverID, cache := range redoResolvedTsCacheMap {
				c.flushResolvedTs(ctx, cache, serverID, workerIndex, true)
			}
			for serverID, cache := range resolvedTsCacheMap {
				c.flushResolvedTs(ctx, cache, serverID, workerIndex, false)
			}
		}
	}
}

func (c *eventBroker) handleResolvedTs(ctx context.Context, cacheMap map[node.ID]*resolvedTsCache, m *wrapEvent, workerIndex int) {
	defer m.reset()
	cache, ok := cacheMap[m.serverID]
	if !ok {
		cache = newResolvedTsCache(resolvedTsCacheSize)
		cacheMap[m.serverID] = cache
	}
	cache.add(m.resolvedTsEvent)
	if cache.isFull() {
		c.flushResolvedTs(ctx, cache, m.serverID, workerIndex, m.redo)
	}
}

func (c *eventBroker) flushResolvedTs(ctx context.Context, cache *resolvedTsCache, serverID node.ID, workerIndex int, redo bool) {
	if cache == nil || cache.len == 0 {
		return
	}
	msg := &pevent.BatchResolvedEvent{}
	msg.Events = append(msg.Events, cache.getAll()...)
	tMsg := messaging.NewSingleTargetMessage(
		serverID,
		messaging.EventCollectorTopic,
		msg,
		uint64(workerIndex),
	)
	c.sendMsg(ctx, tMsg, nil, redo)
}

func (c *eventBroker) sendMsg(ctx context.Context, tMsg *messaging.TargetMessage, postSendMsg func(), redo bool) {
	start := time.Now()
	congestedRetryInterval := time.Millisecond * 10
	// Send the message to messageCenter. Retry if to send failed.
	for {
		select {
		case <-ctx.Done():
			return
		default:
		}
		// Send the message to the dispatcher.
		tMsg.Redo = redo
		err := c.msgSender.SendEvent(tMsg)
		if err != nil {
			_, ok := err.(apperror.AppError)
			log.Debug("send msg failed, retry it later", zap.Error(err), zap.Any("tMsg", tMsg), zap.Bool("castOk", ok))
			if strings.Contains(err.Error(), "congested") {
				log.Debug("send message failed since the message is congested, retry it laster", zap.Error(err))
				// Wait for a while and retry to avoid the dropped message flood.
				time.Sleep(congestedRetryInterval)
				continue
			} else {
				log.Info("send message failed, drop it", zap.Error(err), zap.Any("tMsg", tMsg))
				// Drop the message, and return.
				// If the dispatcher finds the events are not continuous, it will send a reset message.
				// And the broker will send the missed events to the dispatcher again.
				return
			}
		}
		if postSendMsg != nil {
			postSendMsg()
		}
		metricEventServiceSendEventDuration.Observe(time.Since(start).Seconds())
		return
	}
}

func (c *eventBroker) reportDispatcherStatToStore(ctx context.Context) {
	ticker := time.NewTicker(time.Second * 10)
	log.Info("update dispatcher send ts goroutine is started")
	for {
		select {
		case <-ctx.Done():
			return
		case <-ticker.C:
			inActiveDispatchers := make([]*dispatcherStat, 0)
			c.dispatchers.Range(func(key, value interface{}) bool {
				dispatcher := value.(*dispatcherStat)
				checkpointTs := dispatcher.checkpointTs.Load()
				if checkpointTs > 0 && checkpointTs < dispatcher.sentResolvedTs.Load() {
					c.eventStore.UpdateDispatcherCheckpointTs(dispatcher.id, checkpointTs)
				}
				if time.Since(time.Unix(dispatcher.lastReceivedHeartbeatTime.Load(), 0)) > heartbeatTimeout {
					inActiveDispatchers = append(inActiveDispatchers, dispatcher)
				}
				return true
			})

			c.tableTriggerDispatchers.Range(func(key, value interface{}) bool {
				dispatcher := value.(*dispatcherStat)
				if time.Since(time.Unix(dispatcher.lastReceivedHeartbeatTime.Load(), 0)) > heartbeatTimeout {
					inActiveDispatchers = append(inActiveDispatchers, dispatcher)
				}
				return true
			})

			for _, d := range inActiveDispatchers {
				log.Info("remove in-active dispatcher", zap.Stringer("dispatcherID", d.id), zap.Time("lastReceivedHeartbeatTime", time.Unix(d.lastReceivedHeartbeatTime.Load(), 0)))
				c.removeDispatcher(d.info)
			}
		}
	}
}

func (c *eventBroker) close() {
	c.cancel()
	_ = c.g.Wait()
}

func (c *eventBroker) onNotify(d *dispatcherStat, resolvedTs uint64, latestCommitTs uint64) {
	if d.onResolvedTs(resolvedTs) {
		d.lastReceivedResolvedTsTime.Store(time.Now())
		metricEventStoreOutputResolved.Inc()
		d.onLatestCommitTs(latestCommitTs)
		needScan, _ := c.checkNeedScan(d, false)
		if needScan {
			c.pushTask(d, true)
		}
	}
}

func (c *eventBroker) pushTask(d *dispatcherStat, force bool) {
	if force {
		d.isTaskScanning.Store(true)
		c.taskChan[d.scanWorkerIndex] <- d
	} else {
		timer := time.NewTimer(time.Millisecond * 10)
		select {
		case c.taskChan[d.scanWorkerIndex] <- d:
			d.isTaskScanning.Store(true)
		case <-timer.C:
			d.isTaskScanning.Store(false)
		}
	}
}

func (c *eventBroker) getDispatcher(id common.DispatcherID) (*dispatcherStat, bool) {
	stat, ok := c.dispatchers.Load(id)
	if !ok {
		stat, ok = c.tableTriggerDispatchers.Load(id)
	}
	if !ok {
		return nil, false
	}
	return stat.(*dispatcherStat), true
}

func (c *eventBroker) addDispatcher(info DispatcherInfo) error {
	defer c.metricsCollector.metricDispatcherCount.Inc()
	filter := info.GetFilter()

	start := time.Now()
	id := info.GetID()
	span := info.GetTableSpan()
	startTs := info.GetStartTs()
	changefeedID := info.GetChangefeedID()
	workerIndex := (common.GID)(id).Hash(uint64(c.sendMessageWorkerCount))
	scanWorkerIndex := (common.GID)(id).Hash(uint64(c.scanWorkerCount))

	dispatcher := newDispatcherStat(startTs, info, filter, scanWorkerIndex, workerIndex, c.getOrSetChangefeedStatus(changefeedID))
	if span.Equal(common.DDLSpan) {
		c.tableTriggerDispatchers.Store(id, dispatcher)
		log.Info("table trigger dispatcher register dispatcher",
			zap.Uint64("clusterID", c.tidbClusterID),
			zap.Stringer("changefeedID", changefeedID),
			zap.Stringer("dispatcherID", id),
			zap.String("span", common.FormatTableSpan(span)),
			zap.Uint64("startTs", startTs),
			zap.Duration("brokerRegisterDuration", time.Since(start)),
		)
		return nil
	}

	brokerRegisterDuration := time.Since(start)

	start = time.Now()

	success, err := c.eventStore.RegisterDispatcher(
		id,
		span,
		info.GetStartTs(),
		func(resolvedTs uint64, latestCommitTs uint64) { c.onNotify(dispatcher, resolvedTs, latestCommitTs) },
		info.IsOnlyReuse(),
		info.GetBdrMode(),
	)
	if err != nil {
		log.Error("register dispatcher to eventStore failed",
			zap.Stringer("dispatcherID", id),
			zap.String("span", common.FormatTableSpan(span)),
			zap.Uint64("startTs", info.GetStartTs()),
			zap.Error(err),
		)
		return err
	}

	if !success {
		if !info.IsOnlyReuse() {
			log.Error("register dispatcher to eventStore failed",
				zap.Stringer("dispatcherID", id),
				zap.String("span", common.FormatTableSpan(span)),
				zap.Uint64("startTs", info.GetStartTs()),
				zap.Error(err),
			)
		}
		c.sendNotReusableEvent(node.ID(info.GetServerID()), dispatcher)
		return nil
	}

	err = c.schemaStore.RegisterTable(span.GetTableID(), info.GetStartTs())
	if err != nil {
		log.Error("register table to schemaStore failed",
			zap.Stringer("dispatcherID", id),
			zap.String("span", common.FormatTableSpan(span)),
			zap.Uint64("startTs", info.GetStartTs()),
			zap.Error(err),
		)
		return err
	}
	tableInfo, err := c.schemaStore.GetTableInfo(span.GetTableID(), info.GetStartTs())
	if err != nil {
		log.Error("get table info from schemaStore failed",
			zap.Stringer("dispatcherID", id),
			zap.String("span", common.FormatTableSpan(span)),
			zap.Uint64("startTs", info.GetStartTs()),
			zap.Error(err),
		)
		return err
	}
	dispatcher.updateTableInfo(tableInfo)
	eventStoreRegisterDuration := time.Since(start)
	c.dispatchers.Store(id, dispatcher)

	log.Info("register dispatcher",
		zap.Uint64("clusterID", c.tidbClusterID),
		zap.Stringer("changefeedID", changefeedID),
		zap.Stringer("dispatcherID", id),
		zap.Bool("redo", info.GetRedo()),
		zap.String("span", common.FormatTableSpan(span)),
		zap.Uint64("startTs", startTs),
		zap.Duration("brokerRegisterDuration", brokerRegisterDuration),
		zap.Duration("eventStoreRegisterDuration", eventStoreRegisterDuration),
	)
	return nil
}

func (c *eventBroker) removeDispatcher(dispatcherInfo DispatcherInfo) {
	defer c.metricsCollector.metricDispatcherCount.Dec()
	id := dispatcherInfo.GetID()

	stat, ok := c.dispatchers.Load(id)
	if !ok {
		stat, ok = c.tableTriggerDispatchers.Load(id)
		if !ok {
			return
		}
		c.tableTriggerDispatchers.Delete(id)
	}

	stat.(*dispatcherStat).changefeedStat.removeDispatcher()

	if stat.(*dispatcherStat).changefeedStat.dispatcherCount.Load() == 0 {
		log.Info("All dispatchers for the changefeed are removed, remove the changefeed status",
			zap.Stringer("changefeedID", dispatcherInfo.GetChangefeedID()),
		)
		c.changefeedMap.Delete(dispatcherInfo.GetChangefeedID())
	}

	stat.(*dispatcherStat).isRemoved.Store(true)
	stat.(*dispatcherStat).isRunning.Store(false)
	c.eventStore.UnregisterDispatcher(id)
	c.schemaStore.UnregisterTable(dispatcherInfo.GetTableSpan().TableID)
	c.dispatchers.Delete(id)

	log.Info("remove dispatcher",
		zap.Uint64("clusterID", c.tidbClusterID),
		zap.Stringer("changefeedID", dispatcherInfo.GetChangefeedID()),
		zap.Stringer("dispatcherID", id),
		zap.String("span", common.FormatTableSpan(dispatcherInfo.GetTableSpan())),
	)
}

func (c *eventBroker) pauseDispatcher(dispatcherInfo DispatcherInfo) {
	stat, ok := c.getDispatcher(dispatcherInfo.GetID())
	if !ok {
		return
	}
	log.Info("pause dispatcher",
		zap.Uint64("clusterID", c.tidbClusterID),
		zap.Stringer("changefeedID", stat.changefeedStat.changefeedID),
		zap.Stringer("dispatcherID", stat.id),
		zap.String("span", common.FormatTableSpan(stat.info.GetTableSpan())),
		zap.Uint64("sentResolvedTs", stat.sentResolvedTs.Load()),
		zap.Uint64("seq", stat.seq.Load()))
	stat.isRunning.Store(false)
	stat.resetScanLimit()
}

func (c *eventBroker) resumeDispatcher(dispatcherInfo DispatcherInfo) {
	stat, ok := c.getDispatcher(dispatcherInfo.GetID())
	if !ok {
		return
	}
	log.Info("resume dispatcher",
		zap.Stringer("changefeedID", stat.changefeedStat.changefeedID),
		zap.Stringer("dispatcherID", stat.id),
		zap.String("span", common.FormatTableSpan(stat.info.GetTableSpan())),
		zap.Uint64("sentResolvedTs", stat.sentResolvedTs.Load()),
		zap.Uint64("seq", stat.seq.Load()))
	stat.isRunning.Store(true)
}

func (c *eventBroker) resetDispatcher(dispatcherInfo DispatcherInfo) {
	stat, ok := c.getDispatcher(dispatcherInfo.GetID())
	if !ok {
		// The dispatcher is not registered, register it.
		// FIXME: Handle the error.
		_ = c.addDispatcher(dispatcherInfo)
		return
	}

	// Must set the isRunning to false before reset the dispatcher.
	// Otherwise, the scan task goroutine will not return before reset the dispatcher.
	stat.isRunning.Store(false)

	// Wait until the scan task goroutine return before reset the dispatcher.
	for {
		if !stat.isTaskScanning.Load() {
			break
		}
		// Give other goroutines a chance to acquire the write lock
		time.Sleep(10 * time.Millisecond)
	}

	oldSeq := stat.seq.Load()
	oldSentResolvedTs := stat.sentResolvedTs.Load()
	stat.resetState(dispatcherInfo.GetStartTs())

	log.Info("reset dispatcher",
		zap.Stringer("changefeedID", stat.changefeedStat.changefeedID),
		zap.Stringer("dispatcherID", stat.id),
		zap.String("span", common.FormatTableSpan(stat.info.GetTableSpan())),
		zap.Uint64("originStartTs", stat.info.GetStartTs()),
		zap.Uint64("oldSeq", oldSeq),
		zap.Uint64("newSeq", stat.seq.Load()),
		zap.Uint64("oldSentResolvedTs", oldSentResolvedTs),
		zap.Uint64("newSentResolvedTs", stat.sentResolvedTs.Load()))
}

func (c *eventBroker) getOrSetChangefeedStatus(changefeedID common.ChangeFeedID) *changefeedStatus {
	stat, ok := c.changefeedMap.Load(changefeedID)
	if !ok {
		stat = newChangefeedStatus(changefeedID)
		log.Info("new changefeed status",
			zap.Stringer("changefeedID", changefeedID),
			zap.Bool("isRunning", stat.(*changefeedStatus).isRunning.Load()),
		)
		c.changefeedMap.Store(changefeedID, stat)
	}
	return stat.(*changefeedStatus)
}

func (c *eventBroker) handleDispatcherHeartbeat(ctx context.Context, heartbeat *DispatcherHeartBeatWithServerID) {
	responseMap := make(map[string]*event.DispatcherHeartbeatResponse)
	for _, dp := range heartbeat.heartbeat.DispatcherProgresses {
		dispatcher, ok := c.getDispatcher(dp.DispatcherID)
		// Can't find the dispatcher, it means the dispatcher is removed.
		if !ok {
			response, ok := responseMap[heartbeat.serverID]
			if !ok {
				response = event.NewDispatcherHeartbeatResponse(32)
				responseMap[heartbeat.serverID] = response
			}
			response.Append(event.NewDispatcherState(dp.DispatcherID, event.DSStateRemoved))
			continue
		}
		// TODO: Should we check if the dispatcher's serverID is the same as the heartbeat's serverID?
		if dispatcher.checkpointTs.Load() < dp.CheckpointTs {
			dispatcher.checkpointTs.Store(dp.CheckpointTs)
		}
		// Update the last received heartbeat time to the current time.
		dispatcher.lastReceivedHeartbeatTime.Store(time.Now().UnixNano())
	}
	c.sendDispatcherResponse(ctx, responseMap)
}

func (c *eventBroker) sendDispatcherResponse(ctx context.Context, responseMap map[string]*event.DispatcherHeartbeatResponse) {
	for serverID, response := range responseMap {
		msg := messaging.NewSingleTargetMessage(node.ID(serverID), messaging.EventCollectorTopic, response)
		c.msgSender.SendCommand(msg)
	}
}<|MERGE_RESOLUTION|>--- conflicted
+++ resolved
@@ -178,16 +178,11 @@
 	doSendDML := func(e *pevent.BatchDMLEvent) {
 		// Send the DML event
 		if e != nil && len(e.DMLEvents) > 0 {
-			c.getMessageCh(d.messageWorkerIndex) <- newWrapBatchDMLEvent(remoteID, e, d.getEventSenderState())
+			c.getMessageCh(d.messageWorkerIndex) <- newWrapBatchDMLEvent(remoteID, e, d.getEventSenderState(), d.info.GetRedo())
 			metricEventServiceSendKvCount.Add(float64(e.Len()))
 		}
 	}
 
-<<<<<<< HEAD
-	// Send the DML event
-	c.getMessageCh(d.messageWorkerIndex) <- newWrapBatchDMLEvent(remoteID, e, d.getEventSenderState(), d.info.GetRedo())
-	metricEventServiceSendKvCount.Add(float64(e.Len()))
-=======
 	i := 0
 	for {
 		if i >= len(batchEvent.DMLEvents) {
@@ -208,7 +203,6 @@
 		}
 	}
 	doSendDML(batchEvent)
->>>>>>> 19c96c47
 }
 
 func (c *eventBroker) sendDDL(ctx context.Context, remoteID node.ID, e *pevent.DDLEvent, d *dispatcherStat) {
