// Copyright 2025 PingCAP, Inc.
//
// Licensed under the Apache License, Version 2.0 (the "License");
// you may not use this file except in compliance with the License.
// You may obtain a copy of the License at
//
//     http://www.apache.org/licenses/LICENSE-2.0
//
// Unless required by applicable law or agreed to in writing, software
// distributed under the License is distributed on an "AS IS" BASIS,
// See the License for the specific language governing permissions and
// limitations under the License.

package eventservice

import (
	"context"
	"strings"
	"sync"
	"time"

	"github.com/pingcap/log"
	"github.com/pingcap/ticdc/logservice/eventstore"
	"github.com/pingcap/ticdc/logservice/schemastore"
	"github.com/pingcap/ticdc/pkg/apperror"
	"github.com/pingcap/ticdc/pkg/common"
	appcontext "github.com/pingcap/ticdc/pkg/common/context"
	"github.com/pingcap/ticdc/pkg/common/event"
	pevent "github.com/pingcap/ticdc/pkg/common/event"
	"github.com/pingcap/ticdc/pkg/config"
	"github.com/pingcap/ticdc/pkg/integrity"
	"github.com/pingcap/ticdc/pkg/messaging"
	"github.com/pingcap/ticdc/pkg/node"
	"github.com/pingcap/ticdc/pkg/pdutil"
	"github.com/tikv/client-go/v2/oracle"
	"go.uber.org/zap"
	"golang.org/x/sync/errgroup"
)

const (
	resolvedTsCacheSize = 512
	basicChannelSize    = 2048

	defaultMaxBatchSize            = 128
	defaultFlushResolvedTsInterval = 25 * time.Millisecond
)

// eventBroker get event from the eventStore, and send the event to the dispatchers.
// Every TiDB cluster has a eventBroker.
// All span subscriptions and dispatchers of the TiDB cluster are managed by the eventBroker.
type eventBroker struct {
	// tidbClusterID is the ID of the TiDB cluster this eventStore belongs to.
	tidbClusterID uint64
	// eventStore is the source of the events, eventBroker get the events from the eventStore.
	eventStore  eventstore.EventStore
	schemaStore schemastore.SchemaStore
	mounter     pevent.Mounter
	// msgSender is used to send the events to the dispatchers.
	msgSender messaging.MessageSender
	pdClock   pdutil.Clock

	// changefeedMap is used to track the changefeed status.
	changefeedMap sync.Map
	// All the dispatchers that register to the eventBroker.
	dispatchers sync.Map
	// dispatcherID -> dispatcherStat map, track all table trigger dispatchers.
	tableTriggerDispatchers sync.Map

	// taskChan is used to send the scan tasks to the scan workers.
	taskChan []chan scanTask

	// messageCh is used to receive message from the scanWorker,
	// and a goroutine is responsible for sending the message to the dispatchers.
	messageCh []chan *wrapEvent

	// cancel is used to cancel the goroutines spawned by the eventBroker.
	cancel context.CancelFunc
	g      *errgroup.Group

	// metricsCollector handles all metrics collection and reporting
	metricsCollector *metricsCollector
}

func newEventBroker(
	ctx context.Context,
	id uint64,
	eventStore eventstore.EventStore,
	schemaStore schemastore.SchemaStore,
	mc messaging.MessageSender,
	tz *time.Location,
	integrity *integrity.Config,
) *eventBroker {
	// These numbers are define by real test result.
	// We noted that:
	// 1. When the number of send message workers is too small, the lag of the resolvedTs keep in a high level.
	// 2. When the number of send message workers is too large, the lag of the resolvedTs has spikes.
	// And when the number of send message workers is x, the lag of the resolvedTs is stable.
	sendMessageWorkerCount := config.DefaultBasicEventHandlerConcurrency
	scanWorkerCount := config.DefaultBasicEventHandlerConcurrency * 4

	scanTaskQueueSize := config.GetGlobalServerConfig().Debug.EventService.ScanTaskQueueSize / scanWorkerCount
	sendMessageQueueSize := basicChannelSize * 4

	g, ctx := errgroup.WithContext(ctx)
	ctx, cancel := context.WithCancel(ctx)

	// TODO: Retrieve the correct pdClock from the context once multiple upstreams are supported.
	// For now, since there is only one upstream, using the default pdClock is sufficient.
	pdClock := appcontext.GetService[pdutil.Clock](appcontext.DefaultPDClock)

	c := &eventBroker{
		tidbClusterID:           id,
		eventStore:              eventStore,
		pdClock:                 pdClock,
		mounter:                 pevent.NewMounter(tz, integrity),
		schemaStore:             schemaStore,
		changefeedMap:           sync.Map{},
		dispatchers:             sync.Map{},
		tableTriggerDispatchers: sync.Map{},
		msgSender:               mc,
		taskChan:                make([]chan scanTask, scanWorkerCount),
		messageCh:               make([]chan *wrapEvent, sendMessageWorkerCount),
		cancel:                  cancel,
		g:                       g,
	}
	// Initialize metrics collector
	c.metricsCollector = newMetricsCollector(c)

	for i := 0; i < sendMessageWorkerCount; i++ {
		c.messageCh[i] = make(chan *wrapEvent, sendMessageQueueSize)
		g.Go(func() error {
			return c.runSendMessageWorker(ctx, i)
		})
	}

	for i := 0; i < scanWorkerCount; i++ {
		taskChan := make(chan scanTask, scanTaskQueueSize)
		c.taskChan[i] = taskChan
		g.Go(func() error {
			return c.runScanWorker(ctx, taskChan)
		})
	}

	g.Go(func() error {
		return c.tickTableTriggerDispatchers(ctx)
	})

	g.Go(func() error {
		return c.logUnresetDispatchers(ctx)
	})

	g.Go(func() error {
		return c.reportDispatcherStatToStore(ctx)
	})

	g.Go(func() error {
		return c.metricsCollector.Run(ctx)
	})

	log.Info("new event broker created", zap.Uint64("id", id))
	return c
}

func (c *eventBroker) sendDML(remoteID node.ID, batchEvent *pevent.BatchDMLEvent, d *dispatcherStat) {
	doSendDML := func(e *pevent.BatchDMLEvent) {
		// Send the DML event
		if e != nil && len(e.DMLEvents) > 0 {
			c.getMessageCh(d.messageWorkerIndex) <- newWrapBatchDMLEvent(remoteID, e, d.getEventSenderState(), d.info.GetRedo())
			metricEventServiceSendKvCount.Add(float64(e.Len()))
		}
	}

	i := 0
	for {
		if i >= len(batchEvent.DMLEvents) {
			break
		}
		dml := batchEvent.DMLEvents[i]
		// Set sequence number for the event
		dml.Seq = d.seq.Add(1)
		if c.hasSyncPointEventsBeforeTs(dml.GetCommitTs(), d) {
			events := batchEvent.PopHeadDMLEvents(i)
			doSendDML(events)
			// Reset the index to 1 to process the next event after `dml` in next loop
			i = 1
			// Emit sync point event if needed
			c.emitSyncPointEventIfNeeded(dml.GetCommitTs(), d, remoteID)
		} else {
			i++
		}
	}
	doSendDML(batchEvent)
}

func (c *eventBroker) sendDDL(ctx context.Context, remoteID node.ID, e *pevent.DDLEvent, d *dispatcherStat) {
	c.emitSyncPointEventIfNeeded(e.FinishedTs, d, remoteID)
	e.DispatcherID = d.id
	e.Seq = d.seq.Add(1)
	log.Info("send ddl event to dispatcher",
		zap.Stringer("dispatcher", d.id),
		zap.Int64("dispatcherTableID", d.info.GetTableSpan().TableID),
		zap.String("query", e.Query),
		zap.Int64("eventTableID", e.TableID),
		zap.Uint64("commitTs", e.FinishedTs),
		zap.Uint64("seq", e.Seq),
		zap.Bool("redo", d.info.GetRedo()))
	ddlEvent := newWrapDDLEvent(remoteID, e, d.getEventSenderState(), d.info.GetRedo())
	select {
	case <-ctx.Done():
		return
	case c.getMessageCh(d.messageWorkerIndex) <- ddlEvent:
		metricEventServiceSendDDLCount.Inc()
	}
}

func (c *eventBroker) sendResolvedTs(d *dispatcherStat, watermark uint64) {
	remoteID := node.ID(d.info.GetServerID())
	c.emitSyncPointEventIfNeeded(watermark, d, remoteID)
	re := pevent.NewResolvedEvent(watermark, d.id)
	resolvedEvent := newWrapResolvedEvent(
		remoteID,
		re,
		d.getEventSenderState(),
		d.info.GetRedo())
	c.getMessageCh(d.messageWorkerIndex) <- resolvedEvent
	d.updateSentResolvedTs(watermark)
	metricEventServiceSendResolvedTsCount.Inc()
}

func (c *eventBroker) sendNotReusableEvent(
	server node.ID,
	d *dispatcherStat,
) {
	event := pevent.NewNotReusableEvent(d.info.GetID())
	wrapEvent := newWrapNotReusableEvent(server, event, d.info.GetRedo())

	// must success unless we can do retry later
	c.getMessageCh(d.messageWorkerIndex) <- wrapEvent
	metricEventServiceSendCommandCount.Inc()
}

func (c *eventBroker) getMessageCh(workerIndex int) chan *wrapEvent {
	return c.messageCh[workerIndex]
}

func (c *eventBroker) runScanWorker(ctx context.Context, taskChan chan scanTask) error {
	for {
		select {
		case <-ctx.Done():
			return context.Cause(ctx)
		case task := <-taskChan:
			c.doScan(ctx, task)
		}
	}
}

// TODO: maybe event driven model is better. It is coupled with the detail implementation of
// the schemaStore, we will refactor it later.
func (c *eventBroker) tickTableTriggerDispatchers(ctx context.Context) error {
	ticker := time.NewTicker(time.Millisecond * 50)
	defer ticker.Stop()
	for {
		select {
		case <-ctx.Done():
			return context.Cause(ctx)
		case <-ticker.C:
			c.tableTriggerDispatchers.Range(func(key, value interface{}) bool {
				dispatcherStat := value.(*dispatcherStat)
				if !c.checkAndSendReady(dispatcherStat) {
					return true
				}
				c.sendHandshakeIfNeed(dispatcherStat)
				startTs := dispatcherStat.sentResolvedTs.Load()
				remoteID := node.ID(dispatcherStat.info.GetServerID())
				// TODO: maybe limit 1 is enough.
				ddlEvents, endTs, err := c.schemaStore.FetchTableTriggerDDLEvents(dispatcherStat.filter, startTs, 100)
				if err != nil {
					log.Error("table trigger ddl events fetch failed", zap.Stringer("dispatcher", dispatcherStat.id), zap.Error(err))
					return true
				}
				for _, e := range ddlEvents {
					ep := &e
					c.sendDDL(ctx, remoteID, ep, dispatcherStat)
				}
				if endTs > startTs {
					// After all the events are sent, we send the watermark to the dispatcher.
					c.sendResolvedTs(dispatcherStat, endTs)
				}
				return true
			})
		}
	}
}

func (c *eventBroker) logUnresetDispatchers(ctx context.Context) error {
	ticker := time.NewTicker(1 * time.Minute)
	defer ticker.Stop()
	for {
		select {
		case <-ctx.Done():
			return context.Cause(ctx)
		case <-ticker.C:
			c.dispatchers.Range(func(key, value interface{}) bool {
				dispatcher := value.(*dispatcherStat)
				if dispatcher.resetTs.Load() == 0 {
					log.Info("dispatcher not reset", zap.Any("dispatcher", dispatcher.id))
				}
				return true
			})
			c.tableTriggerDispatchers.Range(func(key, value interface{}) bool {
				dispatcher := value.(*dispatcherStat)
				if dispatcher.resetTs.Load() == 0 {
					log.Info("table trigger dispatcher not reset", zap.Any("dispatcher", dispatcher.id))
				}
				return true
			})
		}
	}
}

// getScanTaskDataRange determines the valid data range for scanning a given task.
// It checks various conditions (dispatcher status, DDL state, max commit ts of dml event)
// to decide whether scanning is needed and returns the appropriate time range.
// If no valid range is found, it returns an empty DataRange.
func (c *eventBroker) getScanTaskDataRange(task scanTask) (bool, common.DataRange) {
	// Only do scan when the dispatcher is ready to receive data.
	if !task.IsReadyRecevingData() {
		return false, common.DataRange{}
	}

	// 1. Get the data range of the dispatcher.
	dataRange, needScan := task.getDataRange()
	if !needScan {
		metricEventServiceSkipResolvedTsCount.Inc()
		return false, common.DataRange{}
	}

	// 2. Constrain the data range by the ddl state of the table.
	ddlState := c.schemaStore.GetTableDDLEventState(task.info.GetTableSpan().TableID)
	dataRange.EndTs = min(dataRange.EndTs, ddlState.ResolvedTs)

	if dataRange.EndTs <= dataRange.StartTs {
		metricEventServiceSkipResolvedTsCount.Inc()
		return false, common.DataRange{}
	}

	// 3. Check whether there is any events in the data range
	// Note: target range is (dataRange.StartTs, dataRange.EndTs]
	if dataRange.StartTs >= task.latestCommitTs.Load() &&
		dataRange.StartTs >= ddlState.MaxEventCommitTs {
		// The dispatcher has no new events. In such case, we don't need to scan the event store.
		// We just send the watermark to the dispatcher.
		c.sendResolvedTs(task, dataRange.EndTs)
		return false, common.DataRange{}
	}
	return true, dataRange
}

// scanReady checks if the dispatcher needs to scan the event store/schema store.
// If the dispatcher needs to scan the event store/schema store, it returns true.
// If the dispatcher does not need to scan the event store, it send the watermark to the dispatcher.
//
// Note: A true return value only indicates potential scanning need,
// final determination occurs when the scanTask is actully processed.
func (c *eventBroker) scanReady(task scanTask) bool {
	// If there is already a scan task running, skip this one.
	if task.isTaskScanning.Load() {
		return false
	}

	// If the dispatcher is not ready, we don't need do the scan.
	if !c.checkAndSendReady(task) {
		return false
	}

	c.sendHandshakeIfNeed(task)

	// Only check scan when the dispatcher is ready to receive data event.
	if !task.IsReadyRecevingData() {
		// If the dispatcher is not ready to receive data event,
		// we still need to send the last resolvedTs to the dispatcher.
		resolvedTs := task.sentResolvedTs.Load()
		c.sendResolvedTs(task, resolvedTs)
		return false
	}

	ok, _ := c.getScanTaskDataRange(task)
	return ok
}

func (c *eventBroker) checkAndSendReady(task scanTask) bool {
	// the dispatcher is not reset yet.
	if task.resetTs.Load() == 0 {
		remoteID := node.ID(task.info.GetServerID())
		event := pevent.NewReadyEvent(task.info.GetID())
		wrapEvent := newWrapReadyEvent(remoteID, event, task.info.GetRedo())
		c.getMessageCh(task.messageWorkerIndex) <- wrapEvent
		metricEventServiceSendCommandCount.Inc()
		return false
	}
	return true
}

func (c *eventBroker) sendHandshakeIfNeed(task scanTask) {
	if task.isHandshaked.Load() {
		return
	}
	if !task.isHandshaked.CompareAndSwap(false, true) {
		log.Panic("should not happen: sendHandshakeIfNeed should not be called concurrently")
		return
	}
	// Always reset the seq of the dispatcher to 0 before sending a handshake event.
	task.seq.Store(0)
	remoteID := node.ID(task.info.GetServerID())
	event := pevent.NewHandshakeEvent(
		task.id,
		task.resetTs.Load(),
		task.seq.Add(1),
		task.startTableInfo.Load(),
	)
	wrapEvent := newWrapHandshakeEvent(remoteID, event, task.info.GetRedo())
	c.getMessageCh(task.messageWorkerIndex) <- wrapEvent
	metricEventServiceSendCommandCount.Inc()
}

// hasSyncPointEventBeforeTs checks if there is any sync point events before the given ts.
func (c *eventBroker) hasSyncPointEventsBeforeTs(ts uint64, d *dispatcherStat) bool {
	return d.enableSyncPoint && ts > d.nextSyncPoint
}

// emitSyncPointEventIfNeeded emits a sync point event if the current ts is greater than the next sync point, and updates the next sync point.
// We need call this function every time we send a event(whether dml/ddl/resolvedTs),
// thus to ensure the sync point event is in correct order for each dispatcher.
// When a period of time, there is no other dml and ddls, we will batch multiple sync point commit ts in one sync point event to enhance the speed.
func (c *eventBroker) emitSyncPointEventIfNeeded(ts uint64, d *dispatcherStat, remoteID node.ID) {
	commitTsList := make([]uint64, 0)
	for d.enableSyncPoint && ts > d.nextSyncPoint {
		commitTsList = append(commitTsList, d.nextSyncPoint)
		d.nextSyncPoint = oracle.GoTimeToTS(oracle.GetTimeFromTS(d.nextSyncPoint).Add(d.syncPointInterval))
	}

	for len(commitTsList) > 0 {
		// we limit a sync point event to contain at most 16 commit ts, to avoid a too large event.
		newCommitTsList := commitTsList
		if len(commitTsList) > 16 {
			newCommitTsList = commitTsList[:16]
		}
<<<<<<< HEAD
		syncPointEvent := newWrapSyncPointEvent(
			remoteID,
			&pevent.SyncPointEvent{
				DispatcherID: d.id,
				CommitTsList: newCommitTsList,
			},
			d.getEventSenderState(),
			d.info.GetRedo())
=======
		e := &pevent.SyncPointEvent{
			DispatcherID: d.id,
			CommitTsList: newCommitTsList,
			Seq:          d.seq.Add(1),
		}
		syncPointEvent := newWrapSyncPointEvent(remoteID, e, d.getEventSenderState())
>>>>>>> 16f5ddeb
		c.getMessageCh(d.messageWorkerIndex) <- syncPointEvent

		if len(commitTsList) > 16 {
			commitTsList = commitTsList[16:]
		} else {
			break
		}
	}
}

func (c *eventBroker) doScan(ctx context.Context, task scanTask) {
	var interrupted bool
	defer func() {
		if interrupted {
			c.pushTask(task, false)
		} else {
			task.isTaskScanning.Store(false)
		}
	}()

	remoteID := node.ID(task.info.GetServerID())
	// If the target is not ready to send, we don't need to scan the event store.
	// To avoid the useless scan task.
	if !c.msgSender.IsReadyToSend(remoteID) {
		log.Info("The remote target is not ready, skip scan",
			zap.String("changefeed", task.info.GetChangefeedID().String()),
			zap.String("dispatcher", task.id.String()),
			zap.String("remote", remoteID.String()))
		return
	}

	needScan, dataRange := c.getScanTaskDataRange(task)
	if !needScan {
		return
	}

	scanner := newEventScanner(c.eventStore, c.schemaStore, c.mounter)
	sl := scanLimit{
		maxScannedBytes: task.getCurrentScanLimitInBytes(),
		timeout:         time.Millisecond * 1000, // 1 Second
	}

	events, interrupted, err := scanner.scan(ctx, task, dataRange, sl)
	if err != nil {
		log.Error("scan events failed", zap.Stringer("dispatcher", task.id), zap.Any("dataRange", dataRange), zap.Uint64("receivedResolvedTs", task.eventStoreResolvedTs.Load()), zap.Uint64("sentResolvedTs", task.sentResolvedTs.Load()), zap.Error(err))
		return
	}

	// Check whether the task is ready to receive data events again before sending events.
	if !task.isReadyRecevingData.Load() {
		return
	}

	for _, e := range events {
		if task.isRemoved.Load() {
			return
		}

		select {
		case <-ctx.Done():
			return
		default:
		}

		switch e.GetType() {
		case pevent.TypeBatchDMLEvent:
			dmls, ok := e.(*pevent.BatchDMLEvent)
			if !ok {
				log.Panic("expect a DMLEvent, but got", zap.Any("event", e))
			}
			c.sendDML(remoteID, dmls, task)
		case pevent.TypeDDLEvent:
			ddl, ok := e.(*pevent.DDLEvent)
			if !ok {
				log.Panic("expect a DDLEvent, but got", zap.Any("event", e))
			}
			c.sendDDL(ctx, remoteID, ddl, task)
		case pevent.TypeResolvedEvent:
			re, ok := e.(pevent.ResolvedEvent)
			if !ok {
				log.Panic("expect a ResolvedEvent, but got", zap.Any("event", e))
			}
			c.sendResolvedTs(task, re.ResolvedTs)
		default:
			log.Panic("unknown event type", zap.Any("event", e))
		}
	}
	// Update metrics
	metricEventBrokerScanTaskCount.Inc()
}

func (c *eventBroker) runSendMessageWorker(ctx context.Context, workerIndex int) error {
	ticker := time.NewTicker(defaultFlushResolvedTsInterval)
	defer ticker.Stop()

	resolvedTsCacheMap := make(map[node.ID]*resolvedTsCache)
	redoResolvedTsCacheMap := make(map[node.ID]*resolvedTsCache)
	messageCh := c.messageCh[workerIndex]
	batchM := make([]*wrapEvent, 0, defaultMaxBatchSize)
	for {
		select {
		case <-ctx.Done():
			return context.Cause(ctx)
		case m := <-messageCh:
			batchM = append(batchM, m)

		LOOP:
			for {
				select {
				case moreM := <-messageCh:
					batchM = append(batchM, moreM)
					if len(batchM) > defaultMaxBatchSize {
						break LOOP
					}
				default:
					break LOOP
				}
			}

			for _, m = range batchM {
				if m.msgType == pevent.TypeResolvedEvent {
					cacheMap := resolvedTsCacheMap
					if m.redo {
						cacheMap = redoResolvedTsCacheMap
					}
					c.handleResolvedTs(ctx, cacheMap, m, workerIndex)
					continue
				}
				tMsg := messaging.NewSingleTargetMessage(
					m.serverID,
					messaging.EventCollectorTopic,
					m.e,
					uint64(workerIndex),
				)
				// Note: we need to flush the resolvedTs cache before sending the message
				// to keep the order of the resolvedTs and the message.
				cacheMap := resolvedTsCacheMap
				if m.redo {
					cacheMap = redoResolvedTsCacheMap
				}
				c.flushResolvedTs(ctx, cacheMap[m.serverID], m.serverID, workerIndex, m.redo)
				c.sendMsg(ctx, tMsg, m.postSendFunc, m.redo)
				m.reset()
			}
			batchM = batchM[:0]

		case <-ticker.C:
			for serverID, cache := range redoResolvedTsCacheMap {
				c.flushResolvedTs(ctx, cache, serverID, workerIndex, true)
			}
			for serverID, cache := range resolvedTsCacheMap {
				c.flushResolvedTs(ctx, cache, serverID, workerIndex, false)
			}
		}
	}
}

func (c *eventBroker) handleResolvedTs(ctx context.Context, cacheMap map[node.ID]*resolvedTsCache, m *wrapEvent, workerIndex int) {
	defer m.reset()
	cache, ok := cacheMap[m.serverID]
	if !ok {
		cache = newResolvedTsCache(resolvedTsCacheSize)
		cacheMap[m.serverID] = cache
	}
	cache.add(m.resolvedTsEvent)
	if cache.isFull() {
		c.flushResolvedTs(ctx, cache, m.serverID, workerIndex, m.redo)
	}
}

func (c *eventBroker) flushResolvedTs(ctx context.Context, cache *resolvedTsCache, serverID node.ID, workerIndex int, redo bool) {
	if cache == nil || cache.len == 0 {
		return
	}
	msg := &pevent.BatchResolvedEvent{}
	msg.Events = append(msg.Events, cache.getAll()...)
	tMsg := messaging.NewSingleTargetMessage(
		serverID,
		messaging.EventCollectorTopic,
		msg,
		uint64(workerIndex),
	)
	c.sendMsg(ctx, tMsg, nil, redo)
}

func (c *eventBroker) sendMsg(ctx context.Context, tMsg *messaging.TargetMessage, postSendMsg func(), redo bool) {
	start := time.Now()
	congestedRetryInterval := time.Millisecond * 10
	// Send the message to messageCenter. Retry if to send failed.
	for {
		select {
		case <-ctx.Done():
			return
		default:
		}
		// Send the message to the dispatcher.
		tMsg.Redo = redo
		err := c.msgSender.SendEvent(tMsg)
		if err != nil {
			_, ok := err.(apperror.AppError)
			log.Debug("send msg failed, retry it later", zap.Error(err), zap.Stringer("tMsg", tMsg), zap.Bool("castOk", ok))
			if strings.Contains(err.Error(), "congested") {
				log.Debug("send message failed since the message is congested, retry it laster", zap.Error(err))
				// Wait for a while and retry to avoid the dropped message flood.
				time.Sleep(congestedRetryInterval)
				continue
			} else {
				log.Info("send message failed, drop it", zap.Error(err), zap.Stringer("tMsg", tMsg))
				// Drop the message, and return.
				// If the dispatcher finds the events are not continuous, it will send a reset message.
				// And the broker will send the missed events to the dispatcher again.
				return
			}
		}
		if postSendMsg != nil {
			postSendMsg()
		}
		metricEventServiceSendEventDuration.Observe(time.Since(start).Seconds())
		return
	}
}

func (c *eventBroker) reportDispatcherStatToStore(ctx context.Context) error {
	ticker := time.NewTicker(time.Second * 10)
	log.Info("update dispatcher send ts goroutine is started")
	for {
		select {
		case <-ctx.Done():
			return context.Cause(ctx)
		case <-ticker.C:
			inActiveDispatchers := make([]*dispatcherStat, 0)
			c.dispatchers.Range(func(key, value interface{}) bool {
				dispatcher := value.(*dispatcherStat)
				checkpointTs := dispatcher.checkpointTs.Load()
				if checkpointTs > 0 && checkpointTs < dispatcher.sentResolvedTs.Load() {
					c.eventStore.UpdateDispatcherCheckpointTs(dispatcher.id, checkpointTs)
				}
				if time.Since(time.Unix(dispatcher.lastReceivedHeartbeatTime.Load(), 0)) > heartbeatTimeout {
					inActiveDispatchers = append(inActiveDispatchers, dispatcher)
				}
				return true
			})

			c.tableTriggerDispatchers.Range(func(key, value interface{}) bool {
				dispatcher := value.(*dispatcherStat)
				if time.Since(time.Unix(dispatcher.lastReceivedHeartbeatTime.Load(), 0)) > heartbeatTimeout {
					inActiveDispatchers = append(inActiveDispatchers, dispatcher)
				}
				return true
			})

			for _, d := range inActiveDispatchers {
				log.Info("remove in-active dispatcher", zap.Stringer("dispatcherID", d.id), zap.Time("lastReceivedHeartbeatTime", time.Unix(d.lastReceivedHeartbeatTime.Load(), 0)))
				c.removeDispatcher(d.info)
			}
		}
	}
}

func (c *eventBroker) close() {
	c.cancel()
	_ = c.g.Wait()
}

func (c *eventBroker) onNotify(d *dispatcherStat, resolvedTs uint64, latestCommitTs uint64) {
	if d.onResolvedTs(resolvedTs) {
		d.lastReceivedResolvedTsTime.Store(time.Now())
		metricEventStoreOutputResolved.Inc()
		d.onLatestCommitTs(latestCommitTs)
		if c.scanReady(d) {
			c.pushTask(d, true)
		}
	}
}

func (c *eventBroker) pushTask(d *dispatcherStat, force bool) {
	if force {
		d.isTaskScanning.Store(true)
		c.taskChan[d.scanWorkerIndex] <- d
	} else {
		timer := time.NewTimer(time.Millisecond * 10)
		select {
		case c.taskChan[d.scanWorkerIndex] <- d:
			d.isTaskScanning.Store(true)
		case <-timer.C:
			d.isTaskScanning.Store(false)
		}
	}
}

func (c *eventBroker) getDispatcher(id common.DispatcherID) (*dispatcherStat, bool) {
	stat, ok := c.dispatchers.Load(id)
	if ok {
		return stat.(*dispatcherStat), true
	}
	stat, ok = c.tableTriggerDispatchers.Load(id)
	if ok {
		return stat.(*dispatcherStat), true
	}
	return nil, false
}

func (c *eventBroker) addDispatcher(info DispatcherInfo) error {
	defer c.metricsCollector.metricDispatcherCount.Inc()
	filter := info.GetFilter()

	start := time.Now()
	id := info.GetID()
	span := info.GetTableSpan()
	startTs := info.GetStartTs()
	changefeedID := info.GetChangefeedID()
	workerIndex := (common.GID)(id).Hash(uint64(len(c.messageCh)))
	scanWorkerIndex := (common.GID)(id).Hash(uint64(len(c.taskChan)))

	dispatcher := newDispatcherStat(startTs, info, filter, scanWorkerIndex, workerIndex, c.getOrSetChangefeedStatus(changefeedID))
	if span.Equal(common.DDLSpan) {
		c.tableTriggerDispatchers.Store(id, dispatcher)
		log.Info("table trigger dispatcher register dispatcher",
			zap.Uint64("clusterID", c.tidbClusterID),
			zap.Stringer("changefeedID", changefeedID),
			zap.Stringer("dispatcherID", id),
			zap.String("span", common.FormatTableSpan(span)),
			zap.Uint64("startTs", startTs),
			zap.Duration("brokerRegisterDuration", time.Since(start)),
		)
		return nil
	}

	success := c.eventStore.RegisterDispatcher(
		id,
		span,
		info.GetStartTs(),
		func(resolvedTs uint64, latestCommitTs uint64) { c.onNotify(dispatcher, resolvedTs, latestCommitTs) },
		info.IsOnlyReuse(),
		info.GetBdrMode(),
	)

	if !success {
		if !info.IsOnlyReuse() {
			log.Error("register dispatcher to eventStore failed",
				zap.Stringer("dispatcherID", id),
				zap.String("span", common.FormatTableSpan(span)),
				zap.Uint64("startTs", info.GetStartTs()),
			)
		}
		c.sendNotReusableEvent(node.ID(info.GetServerID()), dispatcher)
		return nil
	}

	err := c.schemaStore.RegisterTable(span.GetTableID(), info.GetStartTs())
	if err != nil {
		log.Error("register table to schemaStore failed",
			zap.Stringer("dispatcherID", id),
			zap.String("span", common.FormatTableSpan(span)),
			zap.Uint64("startTs", info.GetStartTs()),
			zap.Error(err),
		)
		return err
	}
	tableInfo, err := c.schemaStore.GetTableInfo(span.GetTableID(), info.GetStartTs())
	if err != nil {
		log.Error("get table info from schemaStore failed",
			zap.Stringer("dispatcherID", id),
			zap.String("span", common.FormatTableSpan(span)),
			zap.Uint64("startTs", info.GetStartTs()),
			zap.Error(err),
		)
		return err
	}
	dispatcher.updateTableInfo(tableInfo)
	c.dispatchers.Store(id, dispatcher)
	log.Info("register dispatcher",
		zap.Uint64("clusterID", c.tidbClusterID),
		zap.Stringer("changefeedID", changefeedID),
		zap.Stringer("dispatcherID", id),
		zap.Bool("redo", info.GetRedo()),
		zap.String("span", common.FormatTableSpan(span)),
		zap.Uint64("startTs", startTs),
		zap.Duration("duration", time.Since(start)))
	return nil
}

func (c *eventBroker) removeDispatcher(dispatcherInfo DispatcherInfo) {
	defer c.metricsCollector.metricDispatcherCount.Dec()
	id := dispatcherInfo.GetID()

	stat, ok := c.dispatchers.Load(id)
	if !ok {
		stat, ok = c.tableTriggerDispatchers.Load(id)
		if !ok {
			return
		}
		c.tableTriggerDispatchers.Delete(id)
	}

	stat.(*dispatcherStat).changefeedStat.removeDispatcher()

	if stat.(*dispatcherStat).changefeedStat.dispatcherCount.Load() == 0 {
		log.Info("All dispatchers for the changefeed are removed, remove the changefeed status",
			zap.Stringer("changefeedID", dispatcherInfo.GetChangefeedID()),
		)
		c.changefeedMap.Delete(dispatcherInfo.GetChangefeedID())
	}

	stat.(*dispatcherStat).isRemoved.Store(true)
	stat.(*dispatcherStat).isReadyRecevingData.Store(false)
	c.eventStore.UnregisterDispatcher(id)
	// todo: how to handle this error?
	_ = c.schemaStore.UnregisterTable(dispatcherInfo.GetTableSpan().TableID)
	c.dispatchers.Delete(id)

	log.Info("remove dispatcher",
		zap.Uint64("clusterID", c.tidbClusterID),
		zap.Stringer("changefeedID", dispatcherInfo.GetChangefeedID()),
		zap.Stringer("dispatcherID", id),
		zap.String("span", common.FormatTableSpan(dispatcherInfo.GetTableSpan())),
	)
}

func (c *eventBroker) pauseDispatcher(dispatcherInfo DispatcherInfo) {
	stat, ok := c.getDispatcher(dispatcherInfo.GetID())
	if !ok {
		return
	}
	log.Info("pause dispatcher",
		zap.Uint64("clusterID", c.tidbClusterID),
		zap.Stringer("changefeedID", stat.changefeedStat.changefeedID),
		zap.Stringer("dispatcherID", stat.id),
		zap.String("span", common.FormatTableSpan(stat.info.GetTableSpan())),
		zap.Uint64("sentResolvedTs", stat.sentResolvedTs.Load()),
		zap.Uint64("seq", stat.seq.Load()))
	stat.isReadyRecevingData.Store(false)
	stat.resetScanLimit()
}

func (c *eventBroker) resumeDispatcher(dispatcherInfo DispatcherInfo) {
	stat, ok := c.getDispatcher(dispatcherInfo.GetID())
	if !ok {
		return
	}
	log.Info("resume dispatcher",
		zap.Stringer("changefeedID", stat.changefeedStat.changefeedID),
		zap.Stringer("dispatcherID", stat.id),
		zap.String("span", common.FormatTableSpan(stat.info.GetTableSpan())),
		zap.Uint64("sentResolvedTs", stat.sentResolvedTs.Load()),
		zap.Uint64("seq", stat.seq.Load()))
	stat.isReadyRecevingData.Store(true)
}

func (c *eventBroker) resetDispatcher(dispatcherInfo DispatcherInfo) {
	stat, ok := c.getDispatcher(dispatcherInfo.GetID())
	if !ok {
		// The dispatcher is not registered, register it.
		// FIXME: Handle the error.
		_ = c.addDispatcher(dispatcherInfo)
		return
	}

	// Must set the isRunning to false before reset the dispatcher.
	// Otherwise, the scan task goroutine will not return before reset the dispatcher.
	stat.isReadyRecevingData.Store(false)

	// Wait until the scan task goroutine return before reset the dispatcher.
	for {
		if !stat.isTaskScanning.Load() {
			break
		}
		// Give other goroutines a chance to acquire the write lock
		time.Sleep(10 * time.Millisecond)
	}

	oldSeq := stat.seq.Load()
	oldSentResolvedTs := stat.sentResolvedTs.Load()
	stat.resetState(dispatcherInfo.GetStartTs())

	log.Info("reset dispatcher",
		zap.Stringer("changefeedID", stat.changefeedStat.changefeedID),
		zap.Stringer("dispatcherID", stat.id),
		zap.String("span", common.FormatTableSpan(stat.info.GetTableSpan())),
		zap.Uint64("originStartTs", stat.info.GetStartTs()),
		zap.Uint64("oldSeq", oldSeq),
		zap.Uint64("newSeq", stat.seq.Load()),
		zap.Uint64("oldSentResolvedTs", oldSentResolvedTs),
		zap.Uint64("newSentResolvedTs", stat.sentResolvedTs.Load()))
}

func (c *eventBroker) getOrSetChangefeedStatus(changefeedID common.ChangeFeedID) *changefeedStatus {
	stat, ok := c.changefeedMap.Load(changefeedID)
	if !ok {
		stat = newChangefeedStatus(changefeedID)
		log.Info("new changefeed status",
			zap.Stringer("changefeedID", changefeedID),
			zap.Bool("isRunning", stat.(*changefeedStatus).isReadyRecevingData.Load()),
		)
		c.changefeedMap.Store(changefeedID, stat)
	}
	return stat.(*changefeedStatus)
}

func (c *eventBroker) handleDispatcherHeartbeat(heartbeat *DispatcherHeartBeatWithServerID) {
	responseMap := make(map[string]*event.DispatcherHeartbeatResponse)
	for _, dp := range heartbeat.heartbeat.DispatcherProgresses {
		dispatcher, ok := c.getDispatcher(dp.DispatcherID)
		// Can't find the dispatcher, it means the dispatcher is removed.
		if !ok {
			response, ok := responseMap[heartbeat.serverID]
			if !ok {
				response = event.NewDispatcherHeartbeatResponse()
				responseMap[heartbeat.serverID] = response
			}
			response.Append(event.NewDispatcherState(dp.DispatcherID, event.DSStateRemoved))
			continue
		}
		// TODO: Should we check if the dispatcher's serverID is the same as the heartbeat's serverID?
		if dispatcher.checkpointTs.Load() < dp.CheckpointTs {
			dispatcher.checkpointTs.Store(dp.CheckpointTs)
		}
		// Update the last received heartbeat time to the current time.
		dispatcher.lastReceivedHeartbeatTime.Store(time.Now().UnixNano())
	}
	c.sendDispatcherResponse(responseMap)
}

func (c *eventBroker) sendDispatcherResponse(responseMap map[string]*event.DispatcherHeartbeatResponse) {
	for serverID, response := range responseMap {
		msg := messaging.NewSingleTargetMessage(node.ID(serverID), messaging.EventCollectorTopic, response)
		c.msgSender.SendCommand(msg)
	}
}<|MERGE_RESOLUTION|>--- conflicted
+++ resolved
@@ -445,23 +445,12 @@
 		if len(commitTsList) > 16 {
 			newCommitTsList = commitTsList[:16]
 		}
-<<<<<<< HEAD
-		syncPointEvent := newWrapSyncPointEvent(
-			remoteID,
-			&pevent.SyncPointEvent{
-				DispatcherID: d.id,
-				CommitTsList: newCommitTsList,
-			},
-			d.getEventSenderState(),
-			d.info.GetRedo())
-=======
 		e := &pevent.SyncPointEvent{
 			DispatcherID: d.id,
 			CommitTsList: newCommitTsList,
 			Seq:          d.seq.Add(1),
 		}
-		syncPointEvent := newWrapSyncPointEvent(remoteID, e, d.getEventSenderState())
->>>>>>> 16f5ddeb
+		syncPointEvent := newWrapSyncPointEvent(remoteID, e, d.getEventSenderState(), d.info.GetRedo())
 		c.getMessageCh(d.messageWorkerIndex) <- syncPointEvent
 
 		if len(commitTsList) > 16 {
