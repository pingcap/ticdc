--- conflicted
+++ resolved
@@ -600,24 +600,10 @@
 	dmlCount := 0
 	for {
 
-<<<<<<< HEAD
 		// If the number of transactions that can be scanned in a single scan task is greater than the limit,
 		// we need to send a watermark to the dispatcher and stop the scan.
 		if dmlCount >= singleScanTxnLimit {
 			sendWaterMark()
-=======
-		if !task.IsRunning() {
-			log.Info("The dispatcher is not running, skip the following scan",
-				zap.Uint64("clusterID", task.info.GetClusterID()),
-				zap.String("changefeed", task.info.GetChangefeedID().String()),
-				zap.String("dispatcher", task.id.String()),
-				zap.Uint64("taskStartTs", dataRange.StartTs),
-				zap.Uint64("taskEndTs", dataRange.EndTs),
-				zap.Uint64("lastSentResolvedTs", task.sentResolvedTs.Load()),
-				zap.Uint64("lastSentDMLCommitTs", lastSentDMLCommitTs),
-				zap.Int("workerIndex", idx),
-			)
->>>>>>> 5c3c9624
 			return
 		}
 		// Node: The first event of the txn must return isNewTxn as true.
