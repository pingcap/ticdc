// Copyright 2025 PingCAP, Inc.
//
// Licensed under the Apache License, Version 2.0 (the "License");
// you may not use this file except in compliance with the License.
// You may obtain a copy of the License at
//
//     http://www.apache.org/licenses/LICENSE-2.0
//
// Unless required by applicable law or agreed to in writing, software
// distributed under the License is distributed on an "AS IS" BASIS,
// See the License for the specific language governing permissions and
// limitations under the License.

package eventservice

import (
	"context"
	"strings"
	"sync"
	"time"

	"github.com/pingcap/log"
	"github.com/pingcap/ticdc/logservice/eventstore"
	"github.com/pingcap/ticdc/logservice/schemastore"
	"github.com/pingcap/ticdc/pkg/apperror"
	"github.com/pingcap/ticdc/pkg/common"
	appcontext "github.com/pingcap/ticdc/pkg/common/context"
	"github.com/pingcap/ticdc/pkg/common/event"
	pevent "github.com/pingcap/ticdc/pkg/common/event"
	"github.com/pingcap/ticdc/pkg/config"
	"github.com/pingcap/ticdc/pkg/integrity"
	"github.com/pingcap/ticdc/pkg/messaging"
	"github.com/pingcap/ticdc/pkg/metrics"
	"github.com/pingcap/ticdc/pkg/node"
	"github.com/pingcap/ticdc/pkg/pdutil"
	"github.com/tikv/client-go/v2/oracle"
	"go.uber.org/atomic"
	"go.uber.org/zap"
	"golang.org/x/sync/errgroup"
	"golang.org/x/time/rate"
)

const (
	resolvedTsCacheSize = 512
	basicChannelSize    = 2048

	defaultMaxBatchSize            = 128
	defaultFlushResolvedTsInterval = 25 * time.Millisecond
)

// eventBroker get event from the eventStore, and send the event to the dispatchers.
// Every TiDB cluster has a eventBroker.
// All span subscriptions and dispatchers of the TiDB cluster are managed by the eventBroker.
type eventBroker struct {
	// tidbClusterID is the ID of the TiDB cluster this eventStore belongs to.
	tidbClusterID uint64
	// eventStore is the source of the events, eventBroker get the events from the eventStore.
	eventStore  eventstore.EventStore
	schemaStore schemastore.SchemaStore
	mounter     pevent.Mounter
	// msgSender is used to send the events to the dispatchers.
	msgSender messaging.MessageSender
	pdClock   pdutil.Clock

	// changefeedMap is used to track the changefeed status.
	changefeedMap sync.Map // common.ChangeFeedID -> *changefeedStatus
	// All the dispatchers that register to the eventBroker.
	dispatchers sync.Map
	// dispatcherID -> dispatcherStat map, track all table trigger dispatchers.
	tableTriggerDispatchers sync.Map

	// taskChan is used to send the scan tasks to the scan workers.
	taskChan []chan scanTask

	// messageCh is used to receive message from the scanWorker,
	// and a goroutine is responsible for sending the message to the dispatchers.
	messageCh []chan *wrapEvent

	// cancel is used to cancel the goroutines spawned by the eventBroker.
	cancel context.CancelFunc
	g      *errgroup.Group

	// metricsCollector handles all metrics collection and reporting
	metricsCollector *metricsCollector

<<<<<<< HEAD
	changefeedAvailables sync.Map
=======
	scanRateLimiter *rate.Limiter
>>>>>>> 53b08983
}

func newEventBroker(
	ctx context.Context,
	id uint64,
	eventStore eventstore.EventStore,
	schemaStore schemastore.SchemaStore,
	mc messaging.MessageSender,
	tz *time.Location,
	integrity *integrity.Config,
) *eventBroker {
	// These numbers are define by real test result.
	// We noted that:
	// 1. When the number of send message workers is too small, the lag of the resolvedTs keep in a high level.
	// 2. When the number of send message workers is too large, the lag of the resolvedTs has spikes.
	// And when the number of send message workers is x, the lag of the resolvedTs is stable.
	sendMessageWorkerCount := config.DefaultBasicEventHandlerConcurrency
	scanWorkerCount := config.DefaultBasicEventHandlerConcurrency * 4

	scanTaskQueueSize := config.GetGlobalServerConfig().Debug.EventService.ScanTaskQueueSize / scanWorkerCount
	sendMessageQueueSize := basicChannelSize * 4

	g, ctx := errgroup.WithContext(ctx)
	ctx, cancel := context.WithCancel(ctx)

	// TODO: Retrieve the correct pdClock from the context once multiple upstreams are supported.
	// For now, since there is only one upstream, using the default pdClock is sufficient.
	pdClock := appcontext.GetService[pdutil.Clock](appcontext.DefaultPDClock)

	c := &eventBroker{
		tidbClusterID:           id,
		eventStore:              eventStore,
		pdClock:                 pdClock,
		mounter:                 pevent.NewMounter(tz, integrity),
		schemaStore:             schemaStore,
		changefeedMap:           sync.Map{},
		dispatchers:             sync.Map{},
		tableTriggerDispatchers: sync.Map{},
		msgSender:               mc,
		taskChan:                make([]chan scanTask, scanWorkerCount),
		messageCh:               make([]chan *wrapEvent, sendMessageWorkerCount),
		changefeedAvailables:    sync.Map{},
		cancel:                  cancel,
		g:                       g,
		scanRateLimiter:         rate.NewLimiter(rate.Limit(maxScanLimitInBytesPerSecond), maxScanLimitInBytesPerSecond),
	}
	// Initialize metrics collector
	c.metricsCollector = newMetricsCollector(c)

	for i := 0; i < sendMessageWorkerCount; i++ {
		c.messageCh[i] = make(chan *wrapEvent, sendMessageQueueSize)
		g.Go(func() error {
			return c.runSendMessageWorker(ctx, i)
		})
	}

	for i := 0; i < scanWorkerCount; i++ {
		taskChan := make(chan scanTask, scanTaskQueueSize)
		c.taskChan[i] = taskChan
		g.Go(func() error {
			return c.runScanWorker(ctx, taskChan)
		})
	}

	g.Go(func() error {
		return c.tickTableTriggerDispatchers(ctx)
	})

	g.Go(func() error {
		return c.logUnresetDispatchers(ctx)
	})

	g.Go(func() error {
		return c.reportDispatcherStatToStore(ctx)
	})

	g.Go(func() error {
		return c.metricsCollector.Run(ctx)
	})

	log.Info("new event broker created", zap.Uint64("id", id))
	return c
}

func (c *eventBroker) sendDML(remoteID node.ID, batchEvent *pevent.BatchDMLEvent, d *dispatcherStat) {
	doSendDML := func(e *pevent.BatchDMLEvent) {
		// Send the DML event
		if e != nil && len(e.DMLEvents) > 0 {
			c.getMessageCh(d.messageWorkerIndex) <- newWrapBatchDMLEvent(remoteID, e, d.getEventSenderState())
			metricEventServiceSendKvCount.Add(float64(e.Len()))
		}
	}

	i := 0
	for {
		if i >= len(batchEvent.DMLEvents) {
			break
		}
		dml := batchEvent.DMLEvents[i]
		if c.hasSyncPointEventsBeforeTs(dml.GetCommitTs(), d) {
			events := batchEvent.PopHeadDMLEvents(i)
			doSendDML(events)
			// Reset the index to 1 to process the next event after `dml` in next loop
			i = 1
			// Emit sync point event if needed
			c.emitSyncPointEventIfNeeded(dml.GetCommitTs(), d, remoteID)
		} else {
			i++
		}
		// Set sequence number for the event
		dml.Seq = d.seq.Add(1)
		dml.Epoch = d.epoch.Load()
		log.Debug("send dml event to dispatcher", zap.Stringer("dispatcher", d.id), zap.String("eventType", pevent.TypeToString(dml.GetType())), zap.Uint64("commitTs", dml.GetCommitTs()), zap.Uint64("seq", dml.GetSeq()))
	}
	doSendDML(batchEvent)
}

func (c *eventBroker) sendDDL(ctx context.Context, remoteID node.ID, e *pevent.DDLEvent, d *dispatcherStat) {
	c.emitSyncPointEventIfNeeded(e.FinishedTs, d, remoteID)
	e.DispatcherID = d.id
	e.Seq = d.seq.Add(1)
	e.Epoch = d.epoch.Load()
	log.Info("send ddl event to dispatcher",
		zap.Stringer("dispatcher", d.id),
		zap.Int64("dispatcherTableID", d.info.GetTableSpan().TableID),
		zap.String("query", e.Query),
		zap.Int64("eventTableID", e.TableID),
		zap.Uint64("commitTs", e.FinishedTs),
		zap.Uint64("seq", e.Seq))
	ddlEvent := newWrapDDLEvent(remoteID, e, d.getEventSenderState())
	select {
	case <-ctx.Done():
		log.Error("send ddl event failed", zap.Error(ctx.Err()))
		return
	case c.getMessageCh(d.messageWorkerIndex) <- ddlEvent:
		metricEventServiceSendDDLCount.Inc()
	}
}

func (c *eventBroker) sendResolvedTs(d *dispatcherStat, watermark uint64) {
	remoteID := node.ID(d.info.GetServerID())
	c.emitSyncPointEventIfNeeded(watermark, d, remoteID)
	re := pevent.NewResolvedEvent(watermark, d.id, d.epoch.Load())
	resolvedEvent := newWrapResolvedEvent(
		remoteID,
		re,
		d.getEventSenderState(),
	)
	c.getMessageCh(d.messageWorkerIndex) <- resolvedEvent
	d.updateSentResolvedTs(watermark)
	metricEventServiceSendResolvedTsCount.Inc()
}

func (c *eventBroker) sendNotReusableEvent(
	server node.ID,
	d *dispatcherStat,
) {
	event := pevent.NewNotReusableEvent(d.info.GetID())
	// must success unless we can do retry later
	c.getMessageCh(d.messageWorkerIndex) <- newWrapNotReusableEvent(server, event)
	metricEventServiceSendCommandCount.Inc()
}

func (c *eventBroker) getMessageCh(workerIndex int) chan *wrapEvent {
	return c.messageCh[workerIndex]
}

func (c *eventBroker) runScanWorker(ctx context.Context, taskChan chan scanTask) error {
	for {
		select {
		case <-ctx.Done():
			return context.Cause(ctx)
		case task := <-taskChan:
			c.doScan(ctx, task)
		}
	}
}

// TODO: maybe event driven model is better. It is coupled with the detail implementation of
// the schemaStore, we will refactor it later.
func (c *eventBroker) tickTableTriggerDispatchers(ctx context.Context) error {
	ticker := time.NewTicker(time.Millisecond * 50)
	defer ticker.Stop()
	for {
		select {
		case <-ctx.Done():
			return context.Cause(ctx)
		case <-ticker.C:
			c.tableTriggerDispatchers.Range(func(key, value interface{}) bool {
				stat := value.(*dispatcherStat)
				if !c.checkAndSendReady(stat) {
					return true
				}
				c.sendHandshakeIfNeed(stat)
				startTs := stat.sentResolvedTs.Load()
				remoteID := node.ID(stat.info.GetServerID())
				// TODO: maybe limit 1 is enough.
				ddlEvents, endTs, err := c.schemaStore.FetchTableTriggerDDLEvents(stat.filter, startTs, 100)
				if err != nil {
					log.Error("table trigger ddl events fetch failed", zap.Stringer("dispatcher", stat.id), zap.Error(err))
					return true
				}
				for _, e := range ddlEvents {
					ep := &e
					c.sendDDL(ctx, remoteID, ep, stat)
				}
				if endTs > startTs {
					// After all the events are sent, we send the watermark to the dispatcher.
					c.sendResolvedTs(stat, endTs)
				}
				return true
			})
		}
	}
}

func (c *eventBroker) logUnresetDispatchers(ctx context.Context) error {
	ticker := time.NewTicker(1 * time.Minute)
	defer ticker.Stop()
	for {
		select {
		case <-ctx.Done():
			return context.Cause(ctx)
		case <-ticker.C:
			c.dispatchers.Range(func(key, value interface{}) bool {
				dispatcher := value.(*dispatcherStat)
				if dispatcher.resetTs.Load() == 0 {
					log.Info("dispatcher not reset", zap.Any("dispatcher", dispatcher.id))
				}
				return true
			})
			c.tableTriggerDispatchers.Range(func(key, value interface{}) bool {
				dispatcher := value.(*dispatcherStat)
				if dispatcher.resetTs.Load() == 0 {
					log.Info("table trigger dispatcher not reset", zap.Any("dispatcher", dispatcher.id))
				}
				return true
			})
		}
	}
}

// getScanTaskDataRange determines the valid data range for scanning a given task.
// It checks various conditions (dispatcher status, DDL state, max commit ts of dml event)
// to decide whether scanning is needed and returns the appropriate time range.
// If no valid range is found, it returns an empty DataRange.
func (c *eventBroker) getScanTaskDataRange(task scanTask) (common.DataRange, bool) {
	// Only do scan when the dispatcher is ready to receive data.
	if !task.IsReadyRecevingData() {
		return common.DataRange{}, false
	}

	// 1. Get the data range of the dispatcher.
	dataRange, needScan := task.getDataRange()
	if !needScan {
		metricEventServiceSkipResolvedTsCount.Inc()
		return common.DataRange{}, false
	}

	// 2. Constrain the data range by the ddl state of the table.
	ddlState := c.schemaStore.GetTableDDLEventState(task.info.GetTableSpan().TableID)
	dataRange.EndTs = min(dataRange.EndTs, ddlState.ResolvedTs)

	if dataRange.EndTs <= dataRange.StartTs {
		metricEventServiceSkipResolvedTsCount.Inc()
		return common.DataRange{}, false
	}

	// 3. Check whether there is any events in the data range
	// Note: target range is (dataRange.StartTs, dataRange.EndTs]
	if dataRange.StartTs >= task.latestCommitTs.Load() &&
		dataRange.StartTs >= ddlState.MaxEventCommitTs {
		// The dispatcher has no new events. In such case, we don't need to scan the event store.
		// We just send the watermark to the dispatcher.
		c.sendResolvedTs(task, dataRange.EndTs)
		return common.DataRange{}, false
	}
	return dataRange, true
}

// scanReady checks if the dispatcher needs to scan the event store/schema store.
// If the dispatcher needs to scan the event store/schema store, it returns true.
// If the dispatcher does not need to scan the event store, it send the watermark to the dispatcher.
//
// Note: A true return value only indicates potential scanning need,
// final determination occurs when the scanTask is actully processed.
func (c *eventBroker) scanReady(task scanTask) bool {
	// If there is already a scan task running, skip this one.
	if task.isTaskScanning.Load() {
		return false
	}

	// If the dispatcher is not ready, we don't need do the scan.
	if !c.checkAndSendReady(task) {
		return false
	}

	c.sendHandshakeIfNeed(task)

	// Only check scan when the dispatcher is ready to receive data event.
	if !task.IsReadyRecevingData() {
		// If the dispatcher is not ready to receive data event,
		// we still need to send the last resolvedTs to the dispatcher.
		resolvedTs := task.sentResolvedTs.Load()
		c.sendResolvedTs(task, resolvedTs)
		return false
	}

	_, ok := c.getScanTaskDataRange(task)
	return ok
}

func (c *eventBroker) checkAndSendReady(task scanTask) bool {
	// the dispatcher is not reset yet.
	if task.resetTs.Load() == 0 {
		remoteID := node.ID(task.info.GetServerID())
		ready := pevent.NewReadyEvent(task.info.GetID())
		c.getMessageCh(task.messageWorkerIndex) <- newWrapReadyEvent(remoteID, ready)
		metricEventServiceSendCommandCount.Inc()
		return false
	}
	return true
}

func (c *eventBroker) sendHandshakeIfNeed(task scanTask) {
	if task.isHandshaked.Load() {
		return
	}
	if !task.isHandshaked.CompareAndSwap(false, true) {
		log.Panic("should not happen: sendHandshakeIfNeed should not be called concurrently")
		return
	}
	// Always reset the seq of the dispatcher to 0 before sending a handshake event.
	task.seq.Store(0)
	remoteID := node.ID(task.info.GetServerID())
	handshake := pevent.NewHandshakeEvent(
		task.id,
		task.resetTs.Load(),
		task.seq.Add(1),
		task.epoch.Load(),
		task.startTableInfo.Load())
<<<<<<< HEAD
	c.getMessageCh(task.messageWorkerIndex) <- newWrapHandshakeEvent(remoteID, handshake)
=======
	log.Debug("send handshake event to dispatcher", zap.Stringer("dispatcher", task.id), zap.String("eventType", pevent.TypeToString(event.GetType())), zap.Uint64("commitTs", event.GetCommitTs()), zap.Uint64("seq", event.GetSeq()))
	wrapEvent := newWrapHandshakeEvent(remoteID, event)
	c.getMessageCh(task.messageWorkerIndex) <- wrapEvent
>>>>>>> 53b08983
	metricEventServiceSendCommandCount.Inc()
}

// hasSyncPointEventBeforeTs checks if there is any sync point events before the given ts.
func (c *eventBroker) hasSyncPointEventsBeforeTs(ts uint64, d *dispatcherStat) bool {
	return d.enableSyncPoint && ts > d.nextSyncPoint
}

// emitSyncPointEventIfNeeded emits a sync point event if the current ts is greater than the next sync point, and updates the next sync point.
// We need call this function every time we send a event(whether dml/ddl/resolvedTs),
// thus to ensure the sync point event is in correct order for each dispatcher.
// When a period of time, there is no other dml and ddls, we will batch multiple sync point commit ts in one sync point event to enhance the speed.
func (c *eventBroker) emitSyncPointEventIfNeeded(ts uint64, d *dispatcherStat, remoteID node.ID) {
	commitTsList := make([]uint64, 0)
	for d.enableSyncPoint && ts > d.nextSyncPoint {
		commitTsList = append(commitTsList, d.nextSyncPoint)
		d.nextSyncPoint = oracle.GoTimeToTS(oracle.GetTimeFromTS(d.nextSyncPoint).Add(d.syncPointInterval))
	}
	for len(commitTsList) > 0 {
		// we limit a sync point event to contain at most 16 commit ts, to avoid a too large event.
		newCommitTsList := commitTsList
		if len(commitTsList) > 16 {
			newCommitTsList = commitTsList[:16]
		}
		e := &pevent.SyncPointEvent{
			DispatcherID: d.id,
			CommitTsList: newCommitTsList,
			Seq:          d.seq.Add(1),
			Epoch:        d.epoch.Load(),
		}
		log.Debug("send syncpoint event to dispatcher", zap.Stringer("dispatcher", d.id), zap.String("eventType", pevent.TypeToString(e.GetType())), zap.Uint64("commitTs", e.GetCommitTs()), zap.Uint64("seq", e.GetSeq()))

		syncPointEvent := newWrapSyncPointEvent(remoteID, e, d.getEventSenderState())
		c.getMessageCh(d.messageWorkerIndex) <- syncPointEvent

		if len(commitTsList) > 16 {
			commitTsList = commitTsList[16:]
		} else {
			break
		}
	}
}

// todo: how to set the scan limit?
func calculateScanLimit(task scanTask, available uint64) scanLimit {
	return scanLimit{
		maxScannedBytes: task.getCurrentScanLimitInBytes(),
		timeout:         time.Millisecond * 1000, // 1 Second
		maxDMLBytes:     available,
	}
}

func (c *eventBroker) doScan(ctx context.Context, task scanTask) {
	var interrupted bool
	defer func() {
		if interrupted {
			c.pushTask(task, false)
		} else {
			task.isTaskScanning.Store(false)
		}
	}()

	remoteID := node.ID(task.info.GetServerID())
	// If the target is not ready to send, we don't need to scan the event store.
	// To avoid the useless scan task.
	if !c.msgSender.IsReadyToSend(remoteID) {
		log.Info("The remote target is not ready, skip scan",
			zap.String("changefeed", task.info.GetChangefeedID().String()),
			zap.String("dispatcher", task.id.String()),
			zap.String("remote", remoteID.String()))
		return
	}

	quota, ok := c.changefeedAvailables.Load(task.info.GetChangefeedID().ID())
	if !ok {
		log.Panic("cannot found the changefeed available memory quota",
			zap.Any("changefeed", task.info.GetChangefeedID().ID()))
	}

	available := quota.(*atomic.Uint64).Load()
	if available <= 1024*1024*128 {
		log.Info("scan quota is not enough, skip scan",
			zap.String("changefeed", task.info.GetChangefeedID().String()),
			zap.String("dispatcher", task.id.String()),
			zap.String("remote", remoteID.String()),
			zap.Uint64("available", available))
		return
	}

	dataRange, needScan := c.getScanTaskDataRange(task)
	if !needScan {
		return
	}

<<<<<<< HEAD
	var count uint64
	c.dispatchers.Range(func(key, value interface{}) bool {
		if value.(*dispatcherStat).isReadyRecevingData.Load() {
			count++
		}
		return true
	})
	// available = max(1024*1024*8, available/count)
	scanner := newEventScanner(c.eventStore, c.schemaStore, c.mounter)
	sl := calculateScanLimit(task, 1024*1024*8)

	// interrupted means scan too many entries hits the limit, still ok to send scanned events.
	events, interrupted, err := scanner.scan(ctx, task, dataRange, sl)
=======
	// TODO: Currently, this rate limit does not take into account the priority of each task, which may lead to situations where certain tasks are starved and cannot be scheduled for a long time.
	// For example, there are 10 dispatchers in the incremental scanning phase, with a large amount of traffic and a continuous stream of tasks, which occupy all the rate limits.
	// At this time, a dispatcher with very little traffic comes in. It cannot apply for the rate limit, resulting in it being starved and unable to be scheduled for a long time.
	// Therefore, we need to consider the priority of each task in the future and allocate rate limits based on priority.
	// My current idea is to divide rate limits into 3 different levels, and decide which rate limit to use according to lastScanBytes.
	if !c.scanRateLimiter.AllowN(time.Now(), int(task.lastScanBytes.Load())) {
		log.Debug("scan rate limit exceeded", zap.Stringer("dispatcher", task.id), zap.Int64("lastScanBytes", task.lastScanBytes.Load()), zap.Uint64("sentResolvedTs", task.sentResolvedTs.Load()))
		return
	}

	scanner := newEventScanner(
		c.eventStore,
		c.schemaStore,
		c.mounter,
		task.epoch.Load(),
	)

	sl := scanLimit{
		maxScannedBytes: task.getCurrentScanLimitInBytes(),
		timeout:         time.Millisecond * 1000, // 1 Second
	}

	scannedBytes, events, interrupted, err := scanner.scan(ctx, task, dataRange, sl)
>>>>>>> 53b08983
	if err != nil {
		log.Error("scan events failed", zap.Stringer("dispatcher", task.id), zap.Any("dataRange", dataRange), zap.Uint64("receivedResolvedTs", task.eventStoreResolvedTs.Load()), zap.Uint64("sentResolvedTs", task.sentResolvedTs.Load()), zap.Error(err))
		return
	}

	task.lastScanBytes.Store(scannedBytes)

	// Check whether the task is ready to receive data events again before sending events.
	if !task.isReadyRecevingData.Load() {
		return
	}

	for _, e := range events {
		if task.isRemoved.Load() {
			return
		}

		select {
		case <-ctx.Done():
			return
		default:
		}

		switch e.GetType() {
		case pevent.TypeBatchDMLEvent:
			dmls, ok := e.(*pevent.BatchDMLEvent)
			if !ok {
				log.Panic("expect a DMLEvent, but got", zap.Any("event", e))
			}
			c.sendDML(remoteID, dmls, task)
		case pevent.TypeDDLEvent:
			ddl, ok := e.(*pevent.DDLEvent)
			if !ok {
				log.Panic("expect a DDLEvent, but got", zap.Any("event", e))
			}
			c.sendDDL(ctx, remoteID, ddl, task)
		case pevent.TypeResolvedEvent:
			re, ok := e.(pevent.ResolvedEvent)
			if !ok {
				log.Panic("expect a ResolvedEvent, but got", zap.Any("event", e))
			}
			c.sendResolvedTs(task, re.ResolvedTs)
		default:
			log.Panic("unknown event type", zap.Any("event", e))
		}
	}
	// Update metrics
	metricEventBrokerScanTaskCount.Inc()
}

func (c *eventBroker) runSendMessageWorker(ctx context.Context, workerIndex int) error {
	ticker := time.NewTicker(defaultFlushResolvedTsInterval)
	defer ticker.Stop()

	resolvedTsCacheMap := make(map[node.ID]*resolvedTsCache)
	messageCh := c.messageCh[workerIndex]
	batchM := make([]*wrapEvent, 0, defaultMaxBatchSize)
	for {
		select {
		case <-ctx.Done():
			return context.Cause(ctx)
		case m := <-messageCh:
			batchM = append(batchM, m)
		LOOP:
			for {
				select {
				case moreM := <-messageCh:
					batchM = append(batchM, moreM)
					if len(batchM) > defaultMaxBatchSize {
						break LOOP
					}
				default:
					break LOOP
				}
			}
			for _, m = range batchM {
				if m.msgType == pevent.TypeResolvedEvent {
					c.handleResolvedTs(ctx, resolvedTsCacheMap, m, workerIndex)
					continue
				}
				tMsg := messaging.NewSingleTargetMessage(
					m.serverID,
					messaging.EventCollectorTopic,
					m.e,
					uint64(workerIndex),
				)
				// Note: we need to flush the resolvedTs cache before sending the message
				// to keep the order of the resolvedTs and the message.
				c.flushResolvedTs(ctx, resolvedTsCacheMap[m.serverID], m.serverID, workerIndex)
				c.sendMsg(ctx, tMsg, m.postSendFunc)
				m.reset()
			}
			batchM = batchM[:0]

		case <-ticker.C:
			for serverID, cache := range resolvedTsCacheMap {
				c.flushResolvedTs(ctx, cache, serverID, workerIndex)
			}
		}
	}
}

func (c *eventBroker) handleResolvedTs(ctx context.Context, cacheMap map[node.ID]*resolvedTsCache, m *wrapEvent, workerIndex int) {
	defer m.reset()
	cache, ok := cacheMap[m.serverID]
	if !ok {
		cache = newResolvedTsCache(resolvedTsCacheSize)
		cacheMap[m.serverID] = cache
	}
	cache.add(m.resolvedTsEvent)
	if cache.isFull() {
		c.flushResolvedTs(ctx, cache, m.serverID, workerIndex)
	}
}

func (c *eventBroker) flushResolvedTs(ctx context.Context, cache *resolvedTsCache, serverID node.ID, workerIndex int) {
	if cache == nil || cache.len == 0 {
		return
	}
	msg := &pevent.BatchResolvedEvent{}
	msg.Events = append(msg.Events, cache.getAll()...)
	tMsg := messaging.NewSingleTargetMessage(
		serverID,
		messaging.EventCollectorTopic,
		msg,
		uint64(workerIndex),
	)
	c.sendMsg(ctx, tMsg, nil)
}

func (c *eventBroker) sendMsg(ctx context.Context, tMsg *messaging.TargetMessage, postSendMsg func()) {
	start := time.Now()
	congestedRetryInterval := time.Millisecond * 10
	// Send the message to messageCenter. Retry if to send failed.
	for {
		select {
		case <-ctx.Done():
			log.Error("send message failed", zap.Error(ctx.Err()))
			return
		default:
		}
		// Send the message to the dispatcher.
		err := c.msgSender.SendEvent(tMsg)
		if err != nil {
			_, ok := err.(apperror.AppError)
			log.Debug("send msg failed, retry it later", zap.Error(err), zap.Stringer("tMsg", tMsg), zap.Bool("castOk", ok))
			if strings.Contains(err.Error(), "congested") {
				log.Debug("send message failed since the message is congested, retry it laster", zap.Error(err))
				// Wait for a while and retry to avoid the dropped message flood.
				time.Sleep(congestedRetryInterval)
				continue
			} else {
				log.Info("send message failed, drop it", zap.Error(err), zap.Stringer("tMsg", tMsg))
				// Drop the message, and return.
				// If the dispatcher finds the events are not continuous, it will send a reset message.
				// And the broker will send the missed events to the dispatcher again.
				return
			}
		}
		if postSendMsg != nil {
			postSendMsg()
		}
		metricEventServiceSendEventDuration.Observe(time.Since(start).Seconds())
		return
	}
}

func (c *eventBroker) reportDispatcherStatToStore(ctx context.Context) error {
	ticker := time.NewTicker(time.Second * 10)
	log.Info("update dispatcher send ts goroutine is started")
	for {
		select {
		case <-ctx.Done():
			return context.Cause(ctx)
		case <-ticker.C:
			inActiveDispatchers := make([]*dispatcherStat, 0)
			c.dispatchers.Range(func(key, value interface{}) bool {
				dispatcher := value.(*dispatcherStat)
				checkpointTs := dispatcher.checkpointTs.Load()
				if checkpointTs > 0 && checkpointTs < dispatcher.sentResolvedTs.Load() {
					c.eventStore.UpdateDispatcherCheckpointTs(dispatcher.id, checkpointTs)
				}
				if time.Since(time.Unix(dispatcher.lastReceivedHeartbeatTime.Load(), 0)) > heartbeatTimeout {
					inActiveDispatchers = append(inActiveDispatchers, dispatcher)
				}
				return true
			})

			c.tableTriggerDispatchers.Range(func(key, value interface{}) bool {
				dispatcher := value.(*dispatcherStat)
				if time.Since(time.Unix(dispatcher.lastReceivedHeartbeatTime.Load(), 0)) > heartbeatTimeout {
					inActiveDispatchers = append(inActiveDispatchers, dispatcher)
				}
				return true
			})

			for _, d := range inActiveDispatchers {
				log.Info("remove in-active dispatcher", zap.Stringer("dispatcherID", d.id), zap.Time("lastReceivedHeartbeatTime", time.Unix(d.lastReceivedHeartbeatTime.Load(), 0)))
				c.removeDispatcher(d.info)
			}
		}
	}
}

func (c *eventBroker) close() {
	c.cancel()
	_ = c.g.Wait()
}

func (c *eventBroker) onNotify(d *dispatcherStat, resolvedTs uint64, latestCommitTs uint64) {
	if d.onResolvedTs(resolvedTs) {
		d.lastReceivedResolvedTsTime.Store(time.Now())
		metricEventStoreOutputResolved.Inc()
		d.onLatestCommitTs(latestCommitTs)
		if c.scanReady(d) {
			c.pushTask(d, true)
		}
	}
}

func (c *eventBroker) pushTask(d *dispatcherStat, force bool) {
	if force {
		d.isTaskScanning.Store(true)
		c.taskChan[d.scanWorkerIndex] <- d
	} else {
		timer := time.NewTimer(time.Millisecond * 10)
		select {
		case c.taskChan[d.scanWorkerIndex] <- d:
			d.isTaskScanning.Store(true)
		case <-timer.C:
			d.isTaskScanning.Store(false)
		}
	}
}

func (c *eventBroker) getDispatcher(id common.DispatcherID) (*dispatcherStat, bool) {
	stat, ok := c.dispatchers.Load(id)
	if ok {
		return stat.(*dispatcherStat), true
	}
	stat, ok = c.tableTriggerDispatchers.Load(id)
	if ok {
		return stat.(*dispatcherStat), true
	}
	return nil, false
}

func (c *eventBroker) addDispatcher(info DispatcherInfo) error {
	defer c.metricsCollector.metricDispatcherCount.Inc()
	filter := info.GetFilter()

	start := time.Now()
	id := info.GetID()
	span := info.GetTableSpan()
	startTs := info.GetStartTs()
	changefeedID := info.GetChangefeedID()
	workerIndex := (common.GID)(id).Hash(uint64(len(c.messageCh)))
	scanWorkerIndex := (common.GID)(id).Hash(uint64(len(c.taskChan)))

	dispatcher := newDispatcherStat(startTs, info, filter, scanWorkerIndex, workerIndex, c.getOrSetChangefeedStatus(changefeedID))
	if span.Equal(common.DDLSpan) {
		c.tableTriggerDispatchers.Store(id, dispatcher)
		log.Info("table trigger dispatcher register dispatcher",
			zap.Uint64("clusterID", c.tidbClusterID),
			zap.Stringer("changefeedID", changefeedID),
			zap.Stringer("dispatcherID", id),
			zap.String("span", common.FormatTableSpan(span)),
			zap.Uint64("startTs", startTs),
			zap.Duration("duration", time.Since(start)),
		)
		return nil
	}

	success := c.eventStore.RegisterDispatcher(
		id,
		span,
		info.GetStartTs(),
		func(resolvedTs uint64, latestCommitTs uint64) { c.onNotify(dispatcher, resolvedTs, latestCommitTs) },
		info.IsOnlyReuse(),
		info.GetBdrMode(),
	)
	if !success {
		if !info.IsOnlyReuse() {
			log.Error("register dispatcher to eventStore failed",
				zap.Stringer("dispatcherID", id),
				zap.String("span", common.FormatTableSpan(span)),
				zap.Uint64("startTs", info.GetStartTs()),
			)
		}
		c.sendNotReusableEvent(node.ID(info.GetServerID()), dispatcher)
		return nil
	}

	err := c.schemaStore.RegisterTable(span.GetTableID(), info.GetStartTs())
	if err != nil {
		log.Error("register table to schemaStore failed",
			zap.Stringer("dispatcherID", id),
			zap.String("span", common.FormatTableSpan(span)),
			zap.Uint64("startTs", info.GetStartTs()),
			zap.Error(err),
		)
		return err
	}
	tableInfo, err := c.schemaStore.GetTableInfo(span.GetTableID(), info.GetStartTs())
	if err != nil {
		log.Error("get table info from schemaStore failed",
			zap.Stringer("dispatcherID", id),
			zap.String("span", common.FormatTableSpan(span)),
			zap.Uint64("startTs", info.GetStartTs()),
			zap.Error(err),
		)
		return err
	}
	dispatcher.updateTableInfo(tableInfo)
	c.dispatchers.Store(id, dispatcher)
	log.Info("register dispatcher",
		zap.Uint64("clusterID", c.tidbClusterID),
		zap.Stringer("changefeedID", changefeedID),
		zap.Stringer("dispatcherID", id),
		zap.String("span", common.FormatTableSpan(span)),
		zap.Uint64("startTs", startTs),
		zap.Duration("duration", time.Since(start)))
	return nil
}

func (c *eventBroker) removeDispatcher(dispatcherInfo DispatcherInfo) {
	defer c.metricsCollector.metricDispatcherCount.Dec()
	id := dispatcherInfo.GetID()

	stat, ok := c.dispatchers.Load(id)
	if !ok {
		stat, ok = c.tableTriggerDispatchers.Load(id)
		if !ok {
			return
		}
		c.tableTriggerDispatchers.Delete(id)
	}

	stat.(*dispatcherStat).changefeedStat.removeDispatcher()

	if stat.(*dispatcherStat).changefeedStat.dispatcherCount.Load() == 0 {
		log.Info("All dispatchers for the changefeed are removed, remove the changefeed status",
			zap.Stringer("changefeedID", dispatcherInfo.GetChangefeedID()),
		)
		c.changefeedMap.Delete(dispatcherInfo.GetChangefeedID())
		c.changefeedAvailables.Delete(dispatcherInfo.GetChangefeedID().ID())
		metrics.EventServiceAvailableMemoryQuotaGaugeVec.DeleteLabelValues(dispatcherInfo.GetChangefeedID().ID().String())
	}

	stat.(*dispatcherStat).isRemoved.Store(true)
	stat.(*dispatcherStat).isReadyRecevingData.Store(false)
	c.eventStore.UnregisterDispatcher(id)
	// todo: how to handle this error?
	_ = c.schemaStore.UnregisterTable(dispatcherInfo.GetTableSpan().TableID)
	c.dispatchers.Delete(id)

	log.Info("remove dispatcher",
		zap.Uint64("clusterID", c.tidbClusterID),
		zap.Stringer("changefeedID", dispatcherInfo.GetChangefeedID()),
		zap.Stringer("dispatcherID", id),
		zap.String("span", common.FormatTableSpan(dispatcherInfo.GetTableSpan())),
	)
}

func (c *eventBroker) pauseDispatcher(dispatcherInfo DispatcherInfo) {
	stat, ok := c.getDispatcher(dispatcherInfo.GetID())
	if !ok {
		return
	}
	log.Info("pause dispatcher",
		zap.Uint64("clusterID", c.tidbClusterID),
		zap.Stringer("changefeedID", stat.changefeedStat.changefeedID),
		zap.Stringer("dispatcherID", stat.id),
		zap.String("span", common.FormatTableSpan(stat.info.GetTableSpan())),
		zap.Uint64("sentResolvedTs", stat.sentResolvedTs.Load()),
		zap.Uint64("seq", stat.seq.Load()))
	stat.isReadyRecevingData.Store(false)
	stat.resetScanLimit()
}

func (c *eventBroker) resumeDispatcher(dispatcherInfo DispatcherInfo) {
	stat, ok := c.getDispatcher(dispatcherInfo.GetID())
	if !ok {
		return
	}
	log.Info("resume dispatcher",
		zap.Stringer("changefeedID", stat.changefeedStat.changefeedID),
		zap.Stringer("dispatcherID", stat.id),
		zap.String("span", common.FormatTableSpan(stat.info.GetTableSpan())),
		zap.Uint64("sentResolvedTs", stat.sentResolvedTs.Load()),
		zap.Uint64("seq", stat.seq.Load()))
	stat.isReadyRecevingData.Store(true)
}

func (c *eventBroker) resetDispatcher(dispatcherInfo DispatcherInfo) {
	start := time.Now()
	stat, ok := c.getDispatcher(dispatcherInfo.GetID())
	if !ok {
		// The dispatcher is not registered, register it.
		// FIXME: Handle the error.
		_ = c.addDispatcher(dispatcherInfo)
		return
	}

	// Must set the isRunning to false before reset the dispatcher.
	// Otherwise, the scan task goroutine will not return before reset the dispatcher.
	stat.isReadyRecevingData.Store(false)

	// Wait until the scan task goroutine return before reset the dispatcher.
	for {
		if !stat.isTaskScanning.Load() {
			break
		}
		// Give other goroutines a chance to acquire the write lock
		time.Sleep(10 * time.Millisecond)
	}

	oldSeq := stat.seq.Load()
	oldSentResolvedTs := stat.sentResolvedTs.Load()
	stat.resetState(dispatcherInfo.GetStartTs())
	newEpoch := dispatcherInfo.GetEpoch()
	for {
		oldEpoch := stat.epoch.Load()
		if oldEpoch >= newEpoch {
			break
		}
		if stat.epoch.CompareAndSwap(oldEpoch, newEpoch) {
			break
		}
	}

	log.Info("reset dispatcher",
		zap.Stringer("changefeedID", stat.changefeedStat.changefeedID),
		zap.Stringer("dispatcherID", stat.id),
		zap.String("span", common.FormatTableSpan(stat.info.GetTableSpan())),
		zap.Uint64("originStartTs", stat.info.GetStartTs()),
		zap.Uint64("oldSeq", oldSeq),
		zap.Uint64("newSeq", stat.seq.Load()),
		zap.Uint64("newEpoch", newEpoch),
		zap.Uint64("oldSentResolvedTs", oldSentResolvedTs),
		zap.Uint64("newSentResolvedTs", stat.sentResolvedTs.Load()),
		zap.Duration("resetTime", time.Since(start)))
}

func (c *eventBroker) getOrSetChangefeedStatus(changefeedID common.ChangeFeedID) *changefeedStatus {
	stat, ok := c.changefeedMap.Load(changefeedID)
	if !ok {
		stat = newChangefeedStatus(changefeedID)
		log.Info("new changefeed status",
			zap.Stringer("changefeedID", changefeedID),
			zap.Bool("isRunning", stat.(*changefeedStatus).isReadyRecevingData.Load()),
		)
		c.changefeedMap.Store(changefeedID, stat)
		c.changefeedAvailables.Store(changefeedID.ID(), atomic.NewUint64(uint64(config.DefaultChangefeedMemoryQuota)))
		metrics.EventServiceAvailableMemoryQuotaGaugeVec.WithLabelValues(changefeedID.ID().String()).Set(float64(config.DefaultChangefeedMemoryQuota))
	}
	return stat.(*changefeedStatus)
}

func (c *eventBroker) handleDispatcherHeartbeat(heartbeat *DispatcherHeartBeatWithServerID) {
	changefeedAvailables := heartbeat.heartbeat.AvailableMemory
	for _, item := range changefeedAvailables {
		quota, ok := c.changefeedAvailables.Load(item.Gid)
		if !ok {
			quota = atomic.NewUint64(item.Available)
			c.changefeedAvailables.Store(item.Gid, quota)

		}
		quota.(*atomic.Uint64).Store(item.Available)
		metrics.EventServiceAvailableMemoryQuotaGaugeVec.WithLabelValues(item.Gid.String()).Set(float64(item.Available))
	}
	responseMap := make(map[string]*event.DispatcherHeartbeatResponse)
	for _, dp := range heartbeat.heartbeat.DispatcherProgresses {
		dispatcher, ok := c.getDispatcher(dp.DispatcherID)
		// Can't find the dispatcher, it means the dispatcher is removed.
		if !ok {
			response, ok := responseMap[heartbeat.serverID]
			if !ok {
				response = event.NewDispatcherHeartbeatResponse()
				responseMap[heartbeat.serverID] = response
			}
			response.Append(event.NewDispatcherState(dp.DispatcherID, event.DSStateRemoved))
			continue
		}
		// TODO: Should we check if the dispatcher's serverID is the same as the heartbeat's serverID?
		if dispatcher.checkpointTs.Load() < dp.CheckpointTs {
			dispatcher.checkpointTs.Store(dp.CheckpointTs)
		}
		// Update the last received heartbeat time to the current time.
		dispatcher.lastReceivedHeartbeatTime.Store(time.Now().UnixNano())
	}
	c.sendDispatcherResponse(responseMap)
}

func (c *eventBroker) sendDispatcherResponse(responseMap map[string]*event.DispatcherHeartbeatResponse) {
	for serverID, response := range responseMap {
		msg := messaging.NewSingleTargetMessage(node.ID(serverID), messaging.EventCollectorTopic, response)
		c.msgSender.SendCommand(msg)
	}
}<|MERGE_RESOLUTION|>--- conflicted
+++ resolved
@@ -83,11 +83,8 @@
 	// metricsCollector handles all metrics collection and reporting
 	metricsCollector *metricsCollector
 
-<<<<<<< HEAD
 	changefeedAvailables sync.Map
-=======
-	scanRateLimiter *rate.Limiter
->>>>>>> 53b08983
+	scanRateLimiter      *rate.Limiter
 }
 
 func newEventBroker(
@@ -429,13 +426,9 @@
 		task.seq.Add(1),
 		task.epoch.Load(),
 		task.startTableInfo.Load())
-<<<<<<< HEAD
+	log.Debug("send handshake event to dispatcher",
+		zap.Stringer("dispatcher", task.id), zap.String("eventType", pevent.TypeToString(event.GetType())), zap.Uint64("commitTs", event.GetCommitTs()), zap.Uint64("seq", event.GetSeq()))
 	c.getMessageCh(task.messageWorkerIndex) <- newWrapHandshakeEvent(remoteID, handshake)
-=======
-	log.Debug("send handshake event to dispatcher", zap.Stringer("dispatcher", task.id), zap.String("eventType", pevent.TypeToString(event.GetType())), zap.Uint64("commitTs", event.GetCommitTs()), zap.Uint64("seq", event.GetSeq()))
-	wrapEvent := newWrapHandshakeEvent(remoteID, event)
-	c.getMessageCh(task.messageWorkerIndex) <- wrapEvent
->>>>>>> 53b08983
 	metricEventServiceSendCommandCount.Inc()
 }
 
@@ -530,7 +523,6 @@
 		return
 	}
 
-<<<<<<< HEAD
 	var count uint64
 	c.dispatchers.Range(func(key, value interface{}) bool {
 		if value.(*dispatcherStat).isReadyRecevingData.Load() {
@@ -544,7 +536,6 @@
 
 	// interrupted means scan too many entries hits the limit, still ok to send scanned events.
 	events, interrupted, err := scanner.scan(ctx, task, dataRange, sl)
-=======
 	// TODO: Currently, this rate limit does not take into account the priority of each task, which may lead to situations where certain tasks are starved and cannot be scheduled for a long time.
 	// For example, there are 10 dispatchers in the incremental scanning phase, with a large amount of traffic and a continuous stream of tasks, which occupy all the rate limits.
 	// At this time, a dispatcher with very little traffic comes in. It cannot apply for the rate limit, resulting in it being starved and unable to be scheduled for a long time.
@@ -568,7 +559,6 @@
 	}
 
 	scannedBytes, events, interrupted, err := scanner.scan(ctx, task, dataRange, sl)
->>>>>>> 53b08983
 	if err != nil {
 		log.Error("scan events failed", zap.Stringer("dispatcher", task.id), zap.Any("dataRange", dataRange), zap.Uint64("receivedResolvedTs", task.eventStoreResolvedTs.Load()), zap.Uint64("sentResolvedTs", task.sentResolvedTs.Load()), zap.Error(err))
 		return
