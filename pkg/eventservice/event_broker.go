--- conflicted
+++ resolved
@@ -267,11 +267,6 @@
 						log.Error("send message failed", zap.Error(err), zap.Any("message dispatcher id", m.msg.Message.(*common.TxnEvent).DispatcherID))
 						continue
 					}
-<<<<<<< HEAD
-					log.Info("send message success", zap.Any("message dispatcher id", m.msg.Message.(*common.TxnEvent).DispatcherID))
-=======
-
->>>>>>> b489c1e0
 					metricEventServiceSendEventDuration.Observe(time.Since(start).Seconds())
 					break
 				}
@@ -355,7 +350,8 @@
 	metricEventServiceSendKvCount         prometheus.Counter
 	metricEventServiceSendResolvedTsCount prometheus.Counter
 
-	lastSent atomic.Value
+	lastSent      atomic.Value
+	isInitialized atomic.Bool
 }
 
 func newDispatcherStat(
@@ -392,11 +388,15 @@
 // onSubscriptionWatermark updates the watermark of the table span and send a notification to notify
 // that this table span has new events.
 func (a *dispatcherStat) onSubscriptionWatermark(watermark uint64) {
-	log.Info("onSubscriptionWatermark", zap.Any("dispatcherID", a.info.GetID()))
+	if !a.isInitialized.Load() {
+		a.isInitialized.Store(true)
+		log.Info("received first resolvedTs", zap.Any("dispatcherID", a.info.GetID()))
+	}
+
 	if watermark < a.spanSubscription.watermark.Load() {
-		log.Info("onSubscriptionWatermark return", zap.Any("dispatcherID", a.info.GetID()))
 		return
 	}
+
 	a.spanSubscription.watermark.Store(watermark)
 	a.spanSubscription.lastUpdate.Store(time.Now())
 
