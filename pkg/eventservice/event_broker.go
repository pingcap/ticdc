--- conflicted
+++ resolved
@@ -903,17 +903,11 @@
 	changefeedID := info.GetChangefeedID()
 
 	status := c.getOrSetChangefeedStatus(changefeedID)
-<<<<<<< HEAD
 	dispatcher := newDispatcherStat(info, uint64(len(c.taskChan)), uint64(len(c.messageCh)), nil, status)
 	dispatcherPtr := &atomic.Pointer[dispatcherStat]{}
 	dispatcherPtr.Store(dispatcher)
-	if span.Equal(common.DDLSpan) {
+	if span.Equal(common.KeyspaceDDLSpan(span.KeyspaceID)) {
 		c.tableTriggerDispatchers.Store(id, dispatcherPtr)
-=======
-	dispatcher := newDispatcherStat(info, filter, scanWorkerIndex, workerIndex, status)
-	if span.Equal(common.KeyspaceDDLSpan(span.KeyspaceID)) {
-		c.tableTriggerDispatchers.Store(id, dispatcher)
->>>>>>> 748105e2
 		log.Info("table trigger dispatcher register dispatcher",
 			zap.Uint64("clusterID", c.tidbClusterID),
 			zap.Stringer("changefeedID", changefeedID),
@@ -959,20 +953,7 @@
 		)
 		return err
 	}
-<<<<<<< HEAD
 	c.dispatchers.Store(id, dispatcherPtr)
-=======
-	tableInfo, err := c.schemaStore.GetTableInfo(span.KeyspaceID, span.GetTableID(), info.GetStartTs())
-	if err != nil {
-		log.Error("get table info from schemaStore failed",
-			zap.Stringer("dispatcherID", id), zap.Int64("tableID", span.GetTableID()),
-			zap.Uint64("startTs", info.GetStartTs()), zap.String("span", common.FormatTableSpan(span)),
-			zap.Error(err))
-		return err
-	}
-	dispatcher.updateTableInfo(tableInfo)
-	c.dispatchers.Store(id, dispatcher)
->>>>>>> 748105e2
 	log.Info("register dispatcher",
 		zap.Uint64("clusterID", c.tidbClusterID),
 		zap.Stringer("changefeedID", changefeedID),
@@ -1086,9 +1067,9 @@
 	changefeedID := dispatcherInfo.GetChangefeedID()
 	span := dispatcherInfo.GetTableSpan()
 	var tableInfo *common.TableInfo
-	if !span.Equal(common.DDLSpan) {
+	if !span.Equal(common.KeyspaceDDLSpan(span.KeyspaceID)) {
 		var err error
-		tableInfo, err = c.schemaStore.GetTableInfo(span.GetTableID(), dispatcherInfo.GetStartTs())
+		tableInfo, err = c.schemaStore.GetTableInfo(span.KeyspaceID, span.GetTableID(), dispatcherInfo.GetStartTs())
 		if err != nil {
 			log.Error("get table info from schemaStore failed",
 				zap.Stringer("dispatcherID", dispatcherID),
