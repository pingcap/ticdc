package eventservice

import (
	"context"
	"sync"
	"sync/atomic"

	"github.com/flowbehappy/tigate/logservice/eventstore"
	"github.com/flowbehappy/tigate/pkg/common"
	"github.com/flowbehappy/tigate/pkg/messaging"
	"github.com/google/uuid"
	"github.com/pingcap/log"
	"go.uber.org/zap"
)

// eventBroker get event from the eventStore, and send the event to the dispatchers.
// Every TiDB cluster has a eventBroker.
// All span subscriptions and dispatchers of the TiDB cluster are managed by the eventBroker.
type eventBroker struct {
	ctx context.Context
	// tidbClusterID is the ID of the TiDB cluster this eventStore belongs to.
	tidbClusterID uint64
	// eventStore is the source of the events, eventBroker get the events from the eventStore.
	eventStore eventstore.EventStore
	// msgSender is used to send the events to the dispatchers.
	msgSender messaging.MessageSender

	// All the dispatchers that register to the eventBroker.
	dispatchers map[string]*dispatcherStat
	// changedCh is used to notify some span subscriptions have new events.
	changedCh chan *subscriptionChange
	// taskPool is used to store the scan tasks and merge the tasks of same dispatcher.
	// TODO: Make it support merge the tasks of the same table span, even if the tasks are from different dispatchers.
	taskPool *scanTaskPool

	// scanWorkerCount is the number of the scan workers to spawn.
	scanWorkerCount int

	// messageCh is used to receive message from the scanWorker,
	// and a goroutine is responsible for sending the message to the dispatchers.
	messageCh chan *messaging.TargetMessage
	// wg is used to spawn the goroutines.
	wg *sync.WaitGroup
	// cancel is used to cancel the goroutines spawned by the eventBroker.
	cancel context.CancelFunc
}

func newEventBroker(
	ctx context.Context,
	id uint64,
	eventStore eventstore.EventStore,
	mc messaging.MessageSender,
) *eventBroker {
	ctx, cancel := context.WithCancel(ctx)
	wg := &sync.WaitGroup{}
	c := &eventBroker{
		ctx:             ctx,
		tidbClusterID:   id,
		eventStore:      eventStore,
		dispatchers:     make(map[string]*dispatcherStat),
		msgSender:       mc,
<<<<<<< HEAD
		changedSpanCh:   make(chan *common.TableSpan, defaultChannelSize),
		taskPool:        newScanTaskPool(),
		eventCh:         make(chan *common.TxnEvent, defaultChannelSize),
=======
		changedCh:       make(chan *subscriptionChange, defaultChanelSize),
		taskPool:        newScanTaskPool(),
>>>>>>> 46da6944
		scanWorkerCount: defaultWorkerCount,
		messageCh:       make(chan *messaging.TargetMessage, defaultChannelSize),
		cancel:          cancel,
		wg:              wg,
	}
	c.runGenerateScanTask()
	c.runScanWorker()
	c.runPushMessageWorker()
	return c
}

func (c *eventBroker) runGenerateScanTask() {
	c.wg.Add(1)
	go func() {
		defer c.wg.Done()
		for {
			select {
			case <-c.ctx.Done():
				return
			case change := <-c.changedCh:
				dispatcher, ok := c.dispatchers[change.dispatcherInfo.GetID()]
				// The dispatcher may be deleted. In such case, we just the stale notification.
				if !ok {
					continue
				}
				startTs := dispatcher.watermark.Load()
				endTs := dispatcher.spanSubscription.watermark.Load()
				dataRange := common.NewDataRange(c.tidbClusterID, dispatcher.info.GetTableSpan(), startTs, endTs)
				task := &scanTask{
					dispatcherStat: dispatcher,
					dataRange:      dataRange,
					eventCount:     change.eventCount,
				}
				c.taskPool.pushTask(task)
			}
		}
	}()
}

func (c *eventBroker) runScanWorker() {
	for i := 0; i < c.scanWorkerCount; i++ {
		c.wg.Add(1)
		go func() {
			defer c.wg.Done()
			for {
				select {
				case <-c.ctx.Done():
					return
				case task := <-c.taskPool.popTask():
					remoteID := messaging.ServerId(task.dispatcherStat.info.GetServerID())
					topic := task.dispatcherStat.info.GetTopic()
					dispatcherID := task.dispatcherStat.info.GetID()
					uid := common.DispatcherID(uuid.MustParse(dispatcherID))

					// The dispatcher has no new events. In such case, we don't need to scan the event store.
					// We just send the watermark to the dispatcher.
					if task.eventCount == 0 {
						waterMarkMsg := &common.TxnEvent{
							ResolvedTs: task.dataRange.EndTs,
						}
						c.messageCh <- messaging.NewTargetMessage(remoteID, topic, waterMarkMsg)
						task.dispatcherStat.watermark.Store(task.dataRange.EndTs)
						continue
					}

					// scan the event store to get the events in the data range.
					//events, err := c.eventStore.GetIterator(task.dataRange)
					iter, err := c.eventStore.GetIterator(task.dataRange)
					if err != nil {
						log.Info("read events failed", zap.Error(err))
						// push the task back to the task pool.
						c.taskPool.pushTask(task)
						continue
					}

					var txnEvent *common.TxnEvent
					for {
						// The first event of the txn must return isNewTxn as true.
						e, isNewTxn, err := iter.Next()
						// remove this log after testing
						log.Info("fizz:read events", zap.Any("event", e), zap.Bool("isNewTxn", isNewTxn))
						if err != nil {
							log.Panic("read events failed", zap.Error(err))
						}

						if isNewTxn {
							// Send the previous txnEvent to the dispatcher.
							if txnEvent != nil {
								c.messageCh <- messaging.NewTargetMessage(remoteID, topic, txnEvent)
								task.dispatcherStat.watermark.Store(txnEvent.CommitTs)
							}
							// Create a new txnEvent.
							txnEvent = &common.TxnEvent{
								DispatcherID: uid,
								StartTs:      e.StartTs,
								CommitTs:     e.CommitTs,
								Rows:         make([]*common.RowChangedEvent, 0),
							}
						}

						if e == nil {
							if txnEvent != nil {
								// Send the last txnEvent to the dispatcher.
								c.messageCh <- messaging.NewTargetMessage(remoteID, topic, txnEvent)
								task.dispatcherStat.watermark.Store(txnEvent.CommitTs)
							}

							// After all the events are sent, we send the watermark to the dispatcher.
							watermark := &common.TxnEvent{
								ResolvedTs:   task.dataRange.EndTs,
								DispatcherID: uid,
							}
							c.messageCh <- messaging.NewTargetMessage(remoteID, topic, watermark)
							task.dispatcherStat.watermark.Store(task.dataRange.EndTs)
							iter.Close()
							break
						}
						// Skip the events that have been sent to the dispatcher.
						if e.CommitTs <= task.dispatcherStat.watermark.Load() {
							continue
						}

						txnEvent.Rows = append(txnEvent.Rows, e)
					}
				}
			}
		}()
	}
}

func (c *eventBroker) runPushMessageWorker() {
	c.wg.Add(1)
	// Use a single goroutine to send the messages in order.
	go func() {
		defer c.wg.Done()
		for {
			select {
			case <-c.ctx.Done():
				return
			case msg := <-c.messageCh:
				log.Info("send message", zap.Any("message", msg))
				c.msgSender.SendEvent(msg)
			}
		}
	}()
}

func (c *eventBroker) close() {
	c.cancel()
	c.wg.Wait()
}

// Store the progress of the dispatcher, and the incremental events stats.
// Those information will be used to decide when will the worker start to handle the push task of this dispatcher.
type dispatcherStat struct {
	info             DispatcherInfo
	spanSubscription *spanSubscription
	// The watermark of the events that have been sent to the dispatcher.
	watermark atomic.Uint64
	notify    chan *subscriptionChange
}

// onSubscriptionWatermark updates the watermark of the table span and send a notification to notify
// that this table span has new events.
func (a *dispatcherStat) onSubscriptionWatermark(watermark uint64) {
	if uint64(watermark) > a.spanSubscription.watermark.Load() {
		a.spanSubscription.watermark.Store(uint64(watermark))
	}
	sub := &subscriptionChange{
		dispatcherInfo: a.info,
		eventCount:     a.GetAndResetNewEventCount(),
	}
	select {
	case a.notify <- sub:
	default:
	}
}

// TODO: consider to use a better way to update the event count, may be we only need to
// know there are new events, and we don't need to know the exact number of the new events.
// So we can reduce the contention of the lock.
func (a *dispatcherStat) onNewEvent(raw *common.RawKVEntry) {
	a.spanSubscription.newEventCount.mu.Lock()
	defer a.spanSubscription.newEventCount.mu.Unlock()
	a.spanSubscription.newEventCount.v++
}

func (a *dispatcherStat) GetAndResetNewEventCount() uint64 {
	a.spanSubscription.newEventCount.mu.Lock()
	defer a.spanSubscription.newEventCount.mu.Unlock()
	v := a.spanSubscription.newEventCount.v
	a.spanSubscription.newEventCount.v = 0
	return v
}

// spanSubscription store the latest progress of the table span in the event store.
// And it also store the dispatchers that want to listen to the events of this table span.
type spanSubscription struct {
	span *common.TableSpan
	// The watermark of the events that have been stored in the event store.
	watermark atomic.Uint64
	// newEventCount is used to store the number of the new events that have been stored in the event store
	// since last scanTask is generated.
	newEventCount struct {
		mu sync.Mutex
		v  uint64
	}
}

type subscriptionChange struct {
	dispatcherInfo DispatcherInfo
	eventCount     uint64
}

type scanTask struct {
	dispatcherStat *dispatcherStat
	dataRange      *common.DataRange
	eventCount     uint64
}

type scanTaskPool struct {
	mu sync.Mutex
	// taskSet is used to merge the tasks with the same table span.
	taskSet map[string]*scanTask
	// fifoQueue is used to store the tasks that have new changes.
	fifoQueue chan *scanTask
}

func newScanTaskPool() *scanTaskPool {
	return &scanTaskPool{
<<<<<<< HEAD
		taskSet:   make(map[*common.TableSpan]*scanTask),
		fifoQueue: make(chan *common.DataRange, defaultChannelSize),
=======
		taskSet:   make(map[string]*scanTask),
		fifoQueue: make(chan *scanTask, defaultChannelSize),
>>>>>>> 46da6944
	}
}

// addTask adds a task to the pool, and merge the task if the task is overlapped with the existing tasks.
func (p *scanTaskPool) pushTask(task *scanTask) {
	p.mu.Lock()
	defer p.mu.Unlock()
	spanTask := p.taskSet[task.dispatcherStat.info.GetID()]

	if spanTask == nil {
		spanTask = task
		p.taskSet[task.dispatcherStat.info.GetID()] = spanTask
	}

	// Merge the task into the existing task.
	mergedRange := task.dataRange.Merge(spanTask.dataRange)
	spanTask.dataRange = mergedRange
	spanTask.eventCount += task.eventCount
	// Update the existing task.
	select {
	case p.fifoQueue <- spanTask:
		p.taskSet[task.dispatcherStat.info.GetID()] = nil
	default:
	}
}

func (p *scanTaskPool) popTask() <-chan *scanTask {
	return p.fifoQueue
}<|MERGE_RESOLUTION|>--- conflicted
+++ resolved
@@ -59,14 +59,8 @@
 		eventStore:      eventStore,
 		dispatchers:     make(map[string]*dispatcherStat),
 		msgSender:       mc,
-<<<<<<< HEAD
-		changedSpanCh:   make(chan *common.TableSpan, defaultChannelSize),
+		changedCh:       make(chan *subscriptionChange, defaultChannelSize),
 		taskPool:        newScanTaskPool(),
-		eventCh:         make(chan *common.TxnEvent, defaultChannelSize),
-=======
-		changedCh:       make(chan *subscriptionChange, defaultChanelSize),
-		taskPool:        newScanTaskPool(),
->>>>>>> 46da6944
 		scanWorkerCount: defaultWorkerCount,
 		messageCh:       make(chan *messaging.TargetMessage, defaultChannelSize),
 		cancel:          cancel,
@@ -297,13 +291,8 @@
 
 func newScanTaskPool() *scanTaskPool {
 	return &scanTaskPool{
-<<<<<<< HEAD
-		taskSet:   make(map[*common.TableSpan]*scanTask),
-		fifoQueue: make(chan *common.DataRange, defaultChannelSize),
-=======
 		taskSet:   make(map[string]*scanTask),
 		fifoQueue: make(chan *scanTask, defaultChannelSize),
->>>>>>> 46da6944
 	}
 }
 
