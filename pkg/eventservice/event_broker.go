--- conflicted
+++ resolved
@@ -227,19 +227,6 @@
 	metricEventServiceSendResolvedTsCount.Inc()
 }
 
-<<<<<<< HEAD
-func (c *eventBroker) sendReadyEvent(
-	server node.ID,
-	d *dispatcherStat,
-) {
-	event := pevent.NewReadyEvent(d.info.GetID())
-	wrapEvent := newWrapReadyEvent(server, event, d.info.GetRedo())
-	c.getMessageCh(d.messageWorkerIndex) <- wrapEvent
-	metricEventServiceSendCommandCount.Inc()
-}
-
-=======
->>>>>>> 8701ffc5
 func (c *eventBroker) sendNotReusableEvent(
 	server node.ID,
 	d *dispatcherStat,
@@ -406,7 +393,7 @@
 	if task.resetTs.Load() == 0 {
 		remoteID := node.ID(task.info.GetServerID())
 		event := pevent.NewReadyEvent(task.info.GetID())
-		wrapEvent := newWrapReadyEvent(remoteID, event)
+		wrapEvent := newWrapReadyEvent(remoteID, event, task.info.GetRedo())
 		c.getMessageCh(task.messageWorkerIndex) <- wrapEvent
 		metricEventServiceSendCommandCount.Inc()
 		return false
@@ -424,32 +411,15 @@
 	}
 	// Always reset the seq of the dispatcher to 0 before sending a handshake event.
 	task.seq.Store(0)
-<<<<<<< HEAD
-	wrapE := &wrapEvent{
-		serverID: node.ID(task.info.GetServerID()),
-		e: pevent.NewHandshakeEvent(
-			task.id,
-			task.resetTs.Load(),
-			task.seq.Add(1),
-			task.startTableInfo.Load()),
-		msgType: pevent.TypeHandshakeEvent,
-		postSendFunc: func() {
-			log.Info("checkAndSendHandshake", zap.String("changefeed", task.info.GetChangefeedID().String()), zap.String("dispatcher", task.id.String()), zap.Int("workerIndex", task.scanWorkerIndex), zap.Bool("isHandshaked", task.isHandshaked.Load()))
-			task.isHandshaked.Store(true)
-		},
-		redo: task.info.GetRedo(),
-	}
-	c.getMessageCh(task.messageWorkerIndex) <- wrapE
-=======
 	remoteID := node.ID(task.info.GetServerID())
 	event := pevent.NewHandshakeEvent(
 		task.id,
 		task.resetTs.Load(),
 		task.seq.Add(1),
-		task.startTableInfo.Load())
-	wrapEvent := newWrapHandshakeEvent(remoteID, event)
+		task.startTableInfo.Load(),
+	)
+	wrapEvent := newWrapHandshakeEvent(remoteID, event, task.info.GetRedo())
 	c.getMessageCh(task.messageWorkerIndex) <- wrapEvent
->>>>>>> 8701ffc5
 	metricEventServiceSendCommandCount.Inc()
 }
 
@@ -629,14 +599,10 @@
 			}
 			batchM = batchM[:0]
 
-<<<<<<< HEAD
-		case <-flushResolvedTsTicker.C:
+		case <-ticker.C:
 			for serverID, cache := range redoResolvedTsCacheMap {
 				c.flushResolvedTs(ctx, cache, serverID, workerIndex, true)
 			}
-=======
-		case <-ticker.C:
->>>>>>> 8701ffc5
 			for serverID, cache := range resolvedTsCacheMap {
 				c.flushResolvedTs(ctx, cache, serverID, workerIndex, false)
 			}
