// Copyright 2025 PingCAP, Inc.
//
// Licensed under the Apache License, Version 2.0 (the "License");
// you may not use this file except in compliance with the License.
// You may obtain a copy of the License at
//
//     http://www.apache.org/licenses/LICENSE-2.0
//
// Unless required by applicable law or agreed to in writing, software
// distributed under the License is distributed on an "AS IS" BASIS,
// See the License for the specific language governing permissions and
// limitations under the License.

package eventservice

import (
	"context"
	"errors"
	"fmt"
	"testing"
	"time"

	"github.com/pingcap/ticdc/heartbeatpb"
	"github.com/pingcap/ticdc/logservice/schemastore"
	"github.com/pingcap/ticdc/pkg/common"
	"github.com/pingcap/ticdc/pkg/common/event"
	commonEvent "github.com/pingcap/ticdc/pkg/common/event"
	pevent "github.com/pingcap/ticdc/pkg/common/event"
	"github.com/pingcap/ticdc/pkg/integrity"
	"github.com/pingcap/tidb/pkg/util/chunk"
	"github.com/stretchr/testify/require"
	"go.uber.org/atomic"
)

type mockMounter struct {
	pevent.Mounter
}

func makeDispatcherReady(disp *dispatcherStat) {
	disp.isHandshaked.Store(true)
	disp.isReadyRecevingData.Store(true)
	disp.resetTs.Store(disp.info.GetStartTs())
}

func (m *mockMounter) DecodeToChunk(rawKV *common.RawKVEntry, tableInfo *common.TableInfo, chk *chunk.Chunk) (int, *integrity.Checksum, error) {
	return 0, nil, nil
}

func TestEventScanner(t *testing.T) {
	broker, _, _ := newEventBrokerForTest()
	broker.close()

	mockEventStore := broker.eventStore.(*mockEventStore)
	mockSchemaStore := broker.schemaStore.(*mockSchemaStore)

	disInfo := newMockDispatcherInfoForTest(t)
	changefeedStatus := broker.getOrSetChangefeedStatus(disInfo.GetChangefeedID())
	tableID := disInfo.GetTableSpan().TableID
	dispatcherID := disInfo.GetID()

	startTs := uint64(100)
	disp := newDispatcherStat(startTs, disInfo, nil, 0, 0, changefeedStatus)
	makeDispatcherReady(disp)
	broker.addDispatcher(disp.info)

	scanner := newEventScanner(broker.eventStore, broker.schemaStore, &mockMounter{})

	// case 1: Only has resolvedTs event
	// Tests that the scanner correctly returns just the resolvedTs event
	// Expected result:
	// [Resolved(ts=102)]
	disp.eventStoreResolvedTs.Store(102)
	sl := scanLimit{
		maxScannedBytes: 1000,
		timeout:         10 * time.Second,
	}
<<<<<<< HEAD
	ok, dataRange := broker.getScanTaskDataRange(disp)
	require.True(t, ok)
=======
	dataRange, needScan := broker.scanReady(disp, true)
	require.True(t, needScan)
>>>>>>> af493d7b
	events, isBroken, err := scanner.scan(context.Background(), disp, dataRange, sl)
	require.NoError(t, err)
	require.False(t, isBroken)
	require.Equal(t, 1, len(events))
	e := events[0]
	require.Equal(t, e.GetType(), pevent.TypeResolvedEvent)
	require.Equal(t, e.GetCommitTs(), uint64(102))

	// case 2: Only has resolvedTs and DDL event
	helper := commonEvent.NewEventTestHelper(t)
	defer helper.Close()
	ddlEvent, kvEvents := genEvents(helper, `create table test.t(id int primary key, c char(50))`, []string{
		`insert into test.t(id,c) values (0, "c0")`,
		`insert into test.t(id,c) values (1, "c1")`,
		`insert into test.t(id,c) values (2, "c2")`,
		`insert into test.t(id,c) values (3, "c3")`,
	}...)
	resolvedTs := kvEvents[len(kvEvents)-1].CRTs + 1
	mockSchemaStore.AppendDDLEvent(tableID, ddlEvent)

	disp.eventStoreResolvedTs.Store(resolvedTs)
<<<<<<< HEAD
	ok, dataRange = broker.getScanTaskDataRange(disp)
	require.True(t, ok)
=======
	dataRange, needScan = broker.scanReady(disp, true)
	require.True(t, needScan)
>>>>>>> af493d7b

	sl = scanLimit{
		maxScannedBytes: 1000,
		timeout:         10 * time.Second,
	}
	events, isBroken, err = scanner.scan(context.Background(), disp, dataRange, sl)
	require.NoError(t, err)
	require.False(t, isBroken)
	require.Equal(t, 2, len(events))
	e = events[0]
	require.Equal(t, e.GetType(), pevent.TypeDDLEvent)
	require.Equal(t, ddlEvent.FinishedTs, e.GetCommitTs())
	e = events[1]
	require.Equal(t, e.GetType(), pevent.TypeResolvedEvent)
	require.Equal(t, resolvedTs, e.GetCommitTs())

	// case 3: Contains DDL, DML and resolvedTs events
	// Tests that the scanner can handle mixed event types (DDL + DML + resolvedTs)
	// Event sequence:
	//   DDL(ts=x) -> DML(ts=x+1) -> DML(ts=x+2) -> DML(ts=x+3) -> DML(ts=x+4) -> Resolved(ts=x+5)
	// Expected result:
	// [DDL(x), BatchDML_1[DML(x+1)], BatchDML_2[DML(x+2), DML(x+3), DML(x+4)], Resolved(x+5)]
	err = mockEventStore.AppendEvents(dispatcherID, resolvedTs, kvEvents...)
	require.NoError(t, err)
	disp.eventStoreResolvedTs.Store(resolvedTs)
<<<<<<< HEAD
	ok, dataRange = broker.getScanTaskDataRange(disp)
	require.True(t, ok)
=======
	dataRange, needScan = broker.scanReady(disp, true)
	require.True(t, needScan)
>>>>>>> af493d7b
	sl = scanLimit{
		maxScannedBytes: 1000,
		timeout:         10 * time.Second,
	}
	events, isBroken, err = scanner.scan(context.Background(), disp, dataRange, sl)
	require.NoError(t, err)
	require.False(t, isBroken)
	require.Equal(t, 4, len(events))
	require.Equal(t, pevent.TypeDDLEvent, events[0].GetType())
	require.Equal(t, pevent.TypeBatchDMLEvent, events[1].GetType())
	require.Equal(t, pevent.TypeBatchDMLEvent, events[2].GetType())
	require.Equal(t, pevent.TypeResolvedEvent, events[3].GetType())
	batchDML1 := events[1].(*pevent.BatchDMLEvent)
	require.Equal(t, int32(1), batchDML1.Len())
	require.Equal(t, batchDML1.DMLEvents[0].GetCommitTs(), kvEvents[0].CRTs)
	batchDML2 := events[2].(*pevent.BatchDMLEvent)
	require.Equal(t, int32(3), batchDML2.Len())
	require.Equal(t, batchDML2.DMLEvents[0].GetCommitTs(), kvEvents[1].CRTs)
	require.Equal(t, batchDML2.DMLEvents[1].GetCommitTs(), kvEvents[2].CRTs)
	require.Equal(t, batchDML2.DMLEvents[2].GetCommitTs(), kvEvents[3].CRTs)

	// case 4: Reaches scan limit, only 1 DDL and 1 DML event scanned
	// Tests that when MaxBytes limit is reached, the scanner returns partial events with isBroken=true
	// Expected result:
	// [DDL(x), BatchDML[DML(x+1)], Resolved(x+1)] (partial events due to size limit)
	//               ▲
	//               └── Scanning interrupted here
	sl = scanLimit{
		maxScannedBytes: 1,
		timeout:         10 * time.Second,
	}
	events, isBroken, err = scanner.scan(context.Background(), disp, dataRange, sl)
	require.NoError(t, err)
	require.True(t, isBroken)
	require.Equal(t, 3, len(events))
	e = events[0]
	require.Equal(t, e.GetType(), pevent.TypeDDLEvent)
	require.Equal(t, ddlEvent.FinishedTs, e.GetCommitTs())
	e = events[1]
	require.Equal(t, e.GetType(), pevent.TypeBatchDMLEvent)
	require.Equal(t, kvEvents[0].CRTs, e.GetCommitTs())
	e = events[2]
	require.Equal(t, e.GetType(), pevent.TypeResolvedEvent)
	require.Equal(t, kvEvents[0].CRTs, e.GetCommitTs())

	// case 5: Tests transaction atomicity during scanning
	// Tests that transactions with same commitTs are scanned atomically (not split even when limit is reached)
	// Modified events: first 3 DMLs have same commitTs=x:
	//   DDL(x) -> DML-1(x+1) -> DML-2(x+1) -> DML-3(x+1) -> DML-4(x+4)
	// Expected result (MaxBytes=1):
	// [DDL(x), BatchDML_1[DML-1(x+1)], BatchDML_2[DML-2(x+1), DML-3(x+1)], Resolved(x+1)]
	//                               ▲
	//                               └── Scanning interrupted here
	// The length of the result here is 4.
	// The DML-1(x+1) will appear separately because it encounters DDL(x), which will immediately append it.
	firstCommitTs := kvEvents[0].CRTs
	for i := 0; i < 3; i++ {
		kvEvents[i].CRTs = firstCommitTs
	}
	sl = scanLimit{
		maxScannedBytes: 1,
		timeout:         10 * time.Second,
	}
	events, isBroken, err = scanner.scan(context.Background(), disp, dataRange, sl)
	require.NoError(t, err)
	require.True(t, isBroken)
	require.Equal(t, 4, len(events))

	// DDL
	e = events[0]
	require.Equal(t, e.GetType(), pevent.TypeDDLEvent)
	require.Equal(t, ddlEvent.FinishedTs, e.GetCommitTs())
	// DML-1
	e = events[1]
	require.Equal(t, e.GetType(), pevent.TypeBatchDMLEvent)
	require.Equal(t, len(e.(*pevent.BatchDMLEvent).DMLEvents), 1)
	require.Equal(t, firstCommitTs, e.GetCommitTs())
	// DML-2, DML-3
	e = events[2]
	require.Equal(t, e.GetType(), pevent.TypeBatchDMLEvent)
	require.Equal(t, len(e.(*pevent.BatchDMLEvent).DMLEvents), 2)
	require.Equal(t, firstCommitTs, e.GetCommitTs())
	// resolvedTs
	e = events[3]
	require.Equal(t, e.GetType(), pevent.TypeResolvedEvent)
	require.Equal(t, firstCommitTs, e.GetCommitTs())

	// case 6: Tests timeout behavior
	// Tests that with Timeout=0, the scanner immediately returns scanned events
	// Expected result:
	// [DDL(x), BatchDML_1[DML(x+1)], BatchDML_2[DML(x+1), DML(x+1)], Resolved(x+1)]
	//                               ▲
	//                               └── Scanning interrupted due to timeout
	sl = scanLimit{
		maxScannedBytes: 1000,
		timeout:         0 * time.Millisecond,
	}
	events, isBroken, err = scanner.scan(context.Background(), disp, dataRange, sl)
	require.NoError(t, err)
	require.True(t, isBroken)
	require.Equal(t, 4, len(events))

	// case 7: Tests DMLs are returned before DDLs when they share same commitTs
	// Tests that DMLs take precedence over DDLs with same commitTs
	// Event sequence after adding fakeDDL(ts=x):
	//   DDL(x) -> DML(x+1) -> DML(x+1) -> DML(x+1) -> fakeDDL(x+1) -> DML(x+4)
	// Expected result:
	// [DDL(x), BatchDML_1[DML(x+1)], BatchDML_2[DML(x+1), DML(x+1)], fakeDDL(x+1), BatchDML_3[DML(x+4)], Resolved(x+5)]
	//                                ▲
	//                                └── DMLs take precedence over DDL with same ts
	fakeDDL := event.DDLEvent{
		FinishedTs: kvEvents[0].CRTs,
		TableInfo:  ddlEvent.TableInfo,
		TableID:    ddlEvent.TableID,
	}
	mockSchemaStore.AppendDDLEvent(tableID, fakeDDL)
	sl = scanLimit{
		maxScannedBytes: 1000,
		timeout:         10 * time.Second,
	}
	events, isBroken, err = scanner.scan(context.Background(), disp, dataRange, sl)
	require.NoError(t, err)
	require.False(t, isBroken)
	require.Equal(t, 6, len(events))
	// First 2 BatchDMLs should appear before fake DDL
	// BatchDML_1
	firstDML := events[1]
	require.Equal(t, firstDML.GetType(), pevent.TypeBatchDMLEvent)
	require.Equal(t, len(firstDML.(*pevent.BatchDMLEvent).DMLEvents), 1)
	require.Equal(t, kvEvents[0].CRTs, firstDML.GetCommitTs())
	// BatchDML_2
	dml := events[2]
	require.Equal(t, dml.GetType(), pevent.TypeBatchDMLEvent)
	require.Equal(t, len(dml.(*pevent.BatchDMLEvent).DMLEvents), 2)
	require.Equal(t, kvEvents[2].CRTs, dml.GetCommitTs())
	// Fake DDL should appear after DMLs
	ddl := events[3]
	require.Equal(t, ddl.GetType(), pevent.TypeDDLEvent)
	require.Equal(t, fakeDDL.FinishedTs, ddl.GetCommitTs())
	require.Equal(t, fakeDDL.FinishedTs, firstDML.GetCommitTs())
	// BatchDML_3
	batchDML3 := events[4]
	require.Equal(t, batchDML3.GetType(), pevent.TypeBatchDMLEvent)
	require.Equal(t, len(batchDML3.(*pevent.BatchDMLEvent).DMLEvents), 1)
	require.Equal(t, kvEvents[3].CRTs, batchDML3.GetCommitTs())
	// Resolved
	e = events[5]
	require.Equal(t, e.GetType(), pevent.TypeResolvedEvent)
	require.Equal(t, resolvedTs, e.GetCommitTs())
}

// TestEventScannerWithDDL tests cases where scanning is interrupted at DDL events
// The scanner should return the DDL event plus any DML events sharing the same commitTs
// It should also return a resolvedTs event with the commitTs of the last DML event
func TestEventScannerWithDDL(t *testing.T) {
	broker, _, _ := newEventBrokerForTest()
	broker.close()

	mockEventStore := broker.eventStore.(*mockEventStore)
	mockSchemaStore := broker.schemaStore.(*mockSchemaStore)

	disInfo := newMockDispatcherInfoForTest(t)
	changefeedStatus := broker.getOrSetChangefeedStatus(disInfo.GetChangefeedID())
	tableID := disInfo.GetTableSpan().TableID
	dispatcherID := disInfo.GetID()

	startTs := uint64(100)
	disp := newDispatcherStat(startTs, disInfo, nil, 0, 0, changefeedStatus)
	makeDispatcherReady(disp)
	broker.addDispatcher(disp.info)

	scanner := newEventScanner(broker.eventStore, broker.schemaStore, &mockMounter{})

	// Construct events: dml2 and dml3 share commitTs, fakeDDL shares commitTs with them
	helper := commonEvent.NewEventTestHelper(t)
	defer helper.Close()
	ddlEvent, kvEvents := genEvents(helper, `create table test.t(id int primary key, c char(50))`, []string{
		`insert into test.t(id,c) values (0, "c0")`,
		`insert into test.t(id,c) values (1, "c1")`,
		`insert into test.t(id,c) values (2, "c2")`,
		`insert into test.t(id,c) values (3, "c3")`,
	}...)
	resolvedTs := kvEvents[len(kvEvents)-1].CRTs + 1
	err := mockEventStore.AppendEvents(dispatcherID, resolvedTs, kvEvents...)
	require.NoError(t, err)
	mockSchemaStore.AppendDDLEvent(tableID, ddlEvent)

	// Create fake DDL event sharing commitTs with dml2 and dml3
	dml1 := kvEvents[0]
	dml2 := kvEvents[1]
	dml3 := kvEvents[2]
	dml3.CRTs = dml2.CRTs
	fakeDDL := event.DDLEvent{
		FinishedTs: dml2.CRTs,
		TableInfo:  ddlEvent.TableInfo,
		TableID:    ddlEvent.TableID,
	}
	mockSchemaStore.AppendDDLEvent(tableID, fakeDDL)
	disp.eventStoreResolvedTs.Store(resolvedTs)
<<<<<<< HEAD
	ok, dataRange := broker.getScanTaskDataRange(disp)
	require.True(t, ok)
=======
	dataRange, needScan := broker.scanReady(disp, true)
	require.True(t, needScan)
>>>>>>> af493d7b

	eSize := len(kvEvents[0].Key) + len(kvEvents[0].Value) + len(kvEvents[0].OldValue)

	// case 1: Scanning interrupted at dml1
	// Tests interruption at first DML due to size limit
	// Event sequence:
	//   DDL(x) -> DML1(x+1) -> DML2(x+2) ->fakeDDL(x+2) -> DML3(x+3)
	// Expected result (MaxBytes=1*eSize):
	// [DDL(x), DML1(x+1), Resolved(x+1)]
	//             ▲
	//             └── Scanning interrupted at DML1
	sl := scanLimit{
		maxScannedBytes: int64(1 * eSize),
		timeout:         10 * time.Second,
	}
	events, isBroken, err := scanner.scan(context.Background(), disp, dataRange, sl)
	require.NoError(t, err)
	require.True(t, isBroken)
	require.Equal(t, 3, len(events))
	// DDL
	e := events[0]
	require.Equal(t, e.GetType(), pevent.TypeDDLEvent)
	require.Equal(t, ddlEvent.FinishedTs, e.GetCommitTs())
	// DML1
	e = events[1]
	require.Equal(t, e.GetType(), pevent.TypeBatchDMLEvent)
	require.Equal(t, dml1.CRTs, e.GetCommitTs())
	// resolvedTs
	e = events[2]
	require.Equal(t, e.GetType(), pevent.TypeResolvedEvent)
	require.Equal(t, dml1.CRTs, e.GetCommitTs())
	require.Equal(t, dml1.CRTs, e.GetCommitTs())

	// case 2: Scanning interrupted at dml2
	// Tests atomic return of DML2/DML3/fakeDDL sharing same commitTs
	// Expected result (MaxBytes=2*eSize):
	// [DDL(x), DML1(x+1), DML2(x+2), DML3(x+2), fakeDDL(x+2), Resolved(x+3)]
	//                                               ▲
	//                                               └── Events with same commitTs must be returned together
	sl = scanLimit{
		maxScannedBytes: int64(2 * eSize),
		timeout:         10 * time.Second,
	}
	events, isBroken, err = scanner.scan(context.Background(), disp, dataRange, sl)
	require.NoError(t, err)
	require.True(t, isBroken)
	require.Equal(t, 5, len(events))

	// DDL1
	e = events[0]
	require.Equal(t, e.GetType(), pevent.TypeDDLEvent)
	require.Equal(t, ddlEvent.FinishedTs, e.GetCommitTs())
	// DML1
	e = events[1]
	require.Equal(t, e.GetType(), pevent.TypeBatchDMLEvent)
	require.Equal(t, dml1.CRTs, e.GetCommitTs())
	// DML2 DML3
	e = events[2]
	require.Equal(t, e.GetType(), pevent.TypeBatchDMLEvent)
	require.Equal(t, dml3.CRTs, e.GetCommitTs())
	// fake DDL
	e = events[3]
	require.Equal(t, e.GetType(), pevent.TypeDDLEvent)
	require.Equal(t, fakeDDL.FinishedTs, e.GetCommitTs())
	require.Equal(t, dml3.CRTs, e.GetCommitTs())
	// resolvedTs
	e = events[4]
	require.Equal(t, e.GetType(), pevent.TypeResolvedEvent)
	require.Equal(t, dml3.CRTs, e.GetCommitTs())

	// case 3: Tests handling of multiple DDL events
	// Tests that scanner correctly processes multiple DDL events
	// Event sequence after additions:
	//   ... -> fakeDDL2(x+5) -> fakeDDL3(x+6)
	// Expected result:
	// [..., fakeDDL2(x+5), fakeDDL3(x+6), Resolved(x+7)]
	sl = scanLimit{
		maxScannedBytes: int64(100 * eSize),
		timeout:         10 * time.Second,
	}

	// Add more fake DDL events
	fakeDDL2 := event.DDLEvent{
		FinishedTs: resolvedTs + 1,
		TableInfo:  ddlEvent.TableInfo,
		TableID:    ddlEvent.TableID,
	}
	fakeDDL3 := event.DDLEvent{
		FinishedTs: resolvedTs + 2,
		TableInfo:  ddlEvent.TableInfo,
		TableID:    ddlEvent.TableID,
	}
	mockSchemaStore.AppendDDLEvent(tableID, fakeDDL2)
	mockSchemaStore.AppendDDLEvent(tableID, fakeDDL3)
	resolvedTs = resolvedTs + 3
	disp.eventStoreResolvedTs.Store(resolvedTs)
<<<<<<< HEAD
	ok, dataRange = broker.getScanTaskDataRange(disp)
	require.True(t, ok)
=======
	dataRange, needScan = broker.scanReady(disp, true)
	require.True(t, needScan)
>>>>>>> af493d7b

	events, isBroken, err = scanner.scan(context.Background(), disp, dataRange, sl)
	require.NoError(t, err)
	require.False(t, isBroken)
	require.Equal(t, 8, len(events))
	e = events[5]
	require.Equal(t, e.GetType(), pevent.TypeDDLEvent)
	require.Equal(t, e.GetCommitTs(), fakeDDL2.FinishedTs)
	e = events[6]
	require.Equal(t, e.GetType(), pevent.TypeDDLEvent)
	require.Equal(t, e.GetCommitTs(), fakeDDL3.FinishedTs)
	e = events[7]
	require.Equal(t, e.GetType(), pevent.TypeResolvedEvent)
	require.Equal(t, resolvedTs, e.GetCommitTs())
}

// TestDMLProcessorProcessNewTransaction tests the processNewTransaction method of dmlProcessor
func TestDMLProcessorProcessNewTransaction(t *testing.T) {
	// Setup helper and table info
	helper := commonEvent.NewEventTestHelper(t)
	defer helper.Close()

	ddlEvent, kvEvents := genEvents(helper, `create table test.t(id int primary key, c char(50))`, []string{
		`insert into test.t(id,c) values (0, "c0")`,
		`insert into test.t(id,c) values (1, "c1")`,
	}...)

	tableInfo := ddlEvent.TableInfo
	tableID := ddlEvent.TableID
	dispatcherID := common.NewDispatcherID()

	// Create a mock mounter and schema getter
	mockMounter := &mockMounter{}
	mockSchemaGetter := newMockSchemaStore()
	mockSchemaGetter.AppendDDLEvent(tableID, ddlEvent)

	// Test case 1: Process first transaction without insert cache
	t.Run("FirstTransactionWithoutCache", func(t *testing.T) {
		processor := newDMLProcessor(mockMounter, mockSchemaGetter)
		rawEvent := kvEvents[0]

		err := processor.processNewTransaction(rawEvent, tableID, tableInfo, dispatcherID)
		require.NoError(t, err)

		// Verify that a new DML event was created
		require.NotNil(t, processor.currentDML)
		require.Equal(t, dispatcherID, processor.currentDML.GetDispatcherID())
		require.Equal(t, tableID, processor.currentDML.GetTableID())
		require.Equal(t, rawEvent.StartTs, processor.currentDML.GetStartTs())
		require.Equal(t, rawEvent.CRTs, processor.currentDML.GetCommitTs())

		// Verify that the DML was added to the batch
		require.Equal(t, 1, len(processor.batchDML.DMLEvents))
		require.Equal(t, processor.currentDML, processor.batchDML.DMLEvents[0])

		// Verify insert cache is empty
		require.Empty(t, processor.insertRowCache)
	})

	// Test case 2: Process new transaction when there are cached insert rows
	t.Run("NewTransactionWithInsertCache", func(t *testing.T) {
		processor := newDMLProcessor(mockMounter, mockSchemaGetter)

		// Setup first transaction
		firstEvent := kvEvents[0]
		err := processor.processNewTransaction(firstEvent, tableID, tableInfo, dispatcherID)
		require.NoError(t, err)

		// Add some insert rows to cache (simulating split update)
		insertRow1 := &common.RawKVEntry{
			StartTs: firstEvent.StartTs,
			CRTs:    firstEvent.CRTs,
			Key:     []byte("insert_key_1"),
			Value:   []byte("insert_value_1"),
		}
		insertRow2 := &common.RawKVEntry{
			StartTs: firstEvent.StartTs,
			CRTs:    firstEvent.CRTs,
			Key:     []byte("insert_key_2"),
			Value:   []byte("insert_value_2"),
		}
		processor.insertRowCache = append(processor.insertRowCache, insertRow1, insertRow2)

		// Process second transaction
		secondEvent := kvEvents[1]
		err = processor.processNewTransaction(secondEvent, tableID, tableInfo, dispatcherID)
		require.NoError(t, err)

		// Verify that insert cache has been processed and cleared
		require.Empty(t, processor.insertRowCache)

		// Verify new DML event was created for second transaction
		require.NotNil(t, processor.currentDML)
		require.Equal(t, secondEvent.StartTs, processor.currentDML.GetStartTs())
		require.Equal(t, secondEvent.CRTs, processor.currentDML.GetCommitTs())

		// Verify batch now contains two DML events
		require.Equal(t, 2, len(processor.batchDML.DMLEvents))
		require.Equal(t, int32(4), processor.batchDML.Len())
	})

	// Test case 3: Process transaction with different table info
	t.Run("TransactionWithDifferentTableInfo", func(t *testing.T) {
		processor := newDMLProcessor(mockMounter, mockSchemaGetter)

		// Create a different table info by cloning and using it directly
		// (In real scenarios, this would come from schema store with different updateTS)
		differentTableInfo := tableInfo

		rawEvent := kvEvents[0]
		err := processor.processNewTransaction(rawEvent, tableID, differentTableInfo, dispatcherID)
		require.NoError(t, err)

		// Verify that the DML event uses the correct table info
		require.NotNil(t, processor.currentDML)
		require.Equal(t, differentTableInfo, processor.currentDML.TableInfo)
		require.Equal(t, differentTableInfo.UpdateTS(), processor.currentDML.TableInfo.UpdateTS())
	})

	// Test case 4: Multiple consecutive transactions
	t.Run("ConsecutiveTransactions", func(t *testing.T) {
		processor := newDMLProcessor(mockMounter, mockSchemaGetter)

		// Process multiple transactions
		for i, event := range kvEvents {
			err := processor.processNewTransaction(event, tableID, tableInfo, dispatcherID)
			require.NoError(t, err)

			// Verify current DML matches the event
			require.NotNil(t, processor.currentDML)
			require.Equal(t, event.StartTs, processor.currentDML.GetStartTs())
			require.Equal(t, event.CRTs, processor.currentDML.GetCommitTs())

			// Verify batch size increases
			require.Equal(t, int32(i+1), processor.batchDML.Len())
		}

		// Verify all events are in the batch
		require.Equal(t, int32(len(kvEvents)), processor.batchDML.Len())
		for i, dmlEvent := range processor.batchDML.DMLEvents {
			require.Equal(t, kvEvents[i].StartTs, dmlEvent.GetStartTs())
			require.Equal(t, kvEvents[i].CRTs, dmlEvent.GetCommitTs())
		}
	})

	// Test case 5: Process transaction with empty insert cache followed by one with cache
	t.Run("EmptyThenNonEmptyCache", func(t *testing.T) {
		processor := newDMLProcessor(mockMounter, mockSchemaGetter)

		// First transaction - no cache
		firstEvent := kvEvents[0]
		err := processor.processNewTransaction(firstEvent, tableID, tableInfo, dispatcherID)
		require.NoError(t, err)
		require.Empty(t, processor.insertRowCache)

		// Add insert rows to cache
		insertRow := &common.RawKVEntry{
			StartTs: firstEvent.StartTs,
			CRTs:    firstEvent.CRTs,
			Key:     []byte("cached_insert"),
			Value:   []byte("cached_value"),
		}
		processor.insertRowCache = append(processor.insertRowCache, insertRow)

		// Second transaction - should process and clear cache
		secondEvent := kvEvents[1]
		err = processor.processNewTransaction(secondEvent, tableID, tableInfo, dispatcherID)
		require.NoError(t, err)

		// Verify cache was cleared
		require.Empty(t, processor.insertRowCache)

		// Verify all events are in the batch
		require.Equal(t, 2, len(processor.batchDML.DMLEvents))
		require.Equal(t, int32(3), processor.batchDML.Len())
	})

	// Test 6: First event is update that changes UK
	t.Run("UpdateThatChangesUK", func(t *testing.T) {
		processor := newDMLProcessor(mockMounter, mockSchemaGetter)

		helper.Tk().MustExec("use test")
		ddlEvent := helper.DDL2Event("create table t2 (id int primary key, a int(50), b char(50), unique key uk_a(a))")
		tableInfo := ddlEvent.TableInfo
		tableID := ddlEvent.TableID

		_, updateEvent := helper.DML2UpdateEvent("test", "t2", "insert into test.t2(id,a,b) values (0, 1, 'b0')", "update test.t2 set a = 2 where id = 0")
		err := processor.processNewTransaction(updateEvent, tableID, tableInfo, dispatcherID)
		require.NoError(t, err)

		require.NotNil(t, processor.currentDML)
		require.Equal(t, updateEvent.StartTs, processor.currentDML.GetStartTs())
		require.Equal(t, updateEvent.CRTs, processor.currentDML.GetCommitTs())

		require.Equal(t, 1, len(processor.insertRowCache))
		require.Equal(t, common.OpTypePut, processor.insertRowCache[0].OpType)
		require.False(t, processor.insertRowCache[0].IsUpdate())
	})
}

// TestDMLProcessorAppendRow tests the appendRow method of dmlProcessor
func TestDMLProcessorAppendRow(t *testing.T) {
	// Setup helper and table info
	helper := commonEvent.NewEventTestHelper(t)
	defer helper.Close()

	ddlEvent, kvEvents := genEvents(helper, `create table test.t(id int primary key, a char(50), b char(50), unique key uk_a(a))`, []string{
		`insert into test.t(id,a,b) values (0, "a0", "b0")`,
		`insert into test.t(id,a,b) values (1, "a1", "b1")`,
		`insert into test.t(id,a,b) values (2, "a2", "b2")`,
	}...)

	tableInfo := ddlEvent.TableInfo
	tableID := ddlEvent.TableID
	dispatcherID := common.NewDispatcherID()

	// Create a mock mounter and schema getter
	mockMounter := &mockMounter{}
	mockSchemaGetter := newMockSchemaStore()
	mockSchemaGetter.AppendDDLEvent(tableID, ddlEvent)

	// Test case 1: appendRow when no current DML event exists - should return error
	t.Run("NoCurrentDMLEvent", func(t *testing.T) {
		processor := newDMLProcessor(mockMounter, mockSchemaGetter)
		rawEvent := kvEvents[0]

		err := processor.appendRow(rawEvent)
		require.Error(t, err)
		require.Contains(t, err.Error(), "no current DML event to append to")
	})

	// Test case 2: appendRow for insert operation (non-update)
	t.Run("AppendInsertRow", func(t *testing.T) {
		processor := newDMLProcessor(mockMounter, mockSchemaGetter)

		firstEvent := kvEvents[0]
		err := processor.processNewTransaction(firstEvent, tableID, tableInfo, dispatcherID)
		require.NoError(t, err)

		secondEvent := kvEvents[1]
		err = processor.appendRow(secondEvent)
		require.NoError(t, err)

		// Verify insert cache remains empty (since it's not a split update)
		require.Empty(t, processor.insertRowCache)
	})

	// Test case 3: appendRow for delete operation (non-update)
	t.Run("AppendDeleteRow", func(t *testing.T) {
		processor := newDMLProcessor(mockMounter, mockSchemaGetter)

		rawEvent := kvEvents[0]
		deleteRow := insertToDeleteRow(rawEvent)
		err := processor.processNewTransaction(rawEvent, tableID, tableInfo, dispatcherID)
		require.NoError(t, err)
		err = processor.appendRow(deleteRow)
		require.NoError(t, err)

		// Verify insert cache remains empty
		require.Empty(t, processor.insertRowCache)
	})

	// Test case 4: appendRow for update operation without unique key change
	t.Run("AppendUpdateRowWithoutUKChange", func(t *testing.T) {
		processor := newDMLProcessor(mockMounter, mockSchemaGetter)

		// Create a current DML event first
		rawEvent := kvEvents[0]
		deleteRow := insertToDeleteRow(rawEvent)
		err := processor.processNewTransaction(rawEvent, tableID, tableInfo, dispatcherID)
		require.NoError(t, err)
		err = processor.appendRow(deleteRow)
		require.NoError(t, err)

		insertSQL, updateSQL := "insert into test.t(id,a,b) values (3, 'a3', 'b3')", "update test.t set b = 'b3_updated' where id = 3"
		_, updateEvent := helper.DML2UpdateEvent("test", "t", insertSQL, updateSQL)
		err = processor.appendRow(updateEvent)
		require.NoError(t, err)

		// For normal update without UK change, insert cache should remain empty
		require.Empty(t, processor.insertRowCache)
	})

	// Test case 5: appendRow for update operation with unique key change (split update)
	t.Run("AppendUpdateRowWithUKChange", func(t *testing.T) {
		processor := newDMLProcessor(mockMounter, mockSchemaGetter)

		// Create a current DML event first
		rawEvent := kvEvents[0]
		deleteRow := insertToDeleteRow(rawEvent)
		err := processor.processNewTransaction(rawEvent, tableID, tableInfo, dispatcherID)
		require.NoError(t, err)
		err = processor.appendRow(deleteRow)
		require.NoError(t, err)

		// Generate a real update event that changes unique key using helper
		// This updates the unique key column 'a' from 'a1' to 'a1_new'
		insertSQL, updateSQL := "insert into test.t(id,a,b) values (4, 'a4', 'b4')", "update test.t set a = 'a4_updated' where id = 4"
		_, updateEvent := helper.DML2UpdateEvent("test", "t", insertSQL, updateSQL)
		err = processor.appendRow(updateEvent)
		require.NoError(t, err)

		// Verify insert cache
		require.Len(t, processor.insertRowCache, 1)
		require.Equal(t, common.OpTypePut, processor.insertRowCache[0].OpType)
		require.False(t, processor.insertRowCache[0].IsUpdate())
	})

	// Test case 6: Test multiple appendRow calls
	t.Run("MultipleAppendRows", func(t *testing.T) {
		processor := newDMLProcessor(mockMounter, mockSchemaGetter)

		// Create a current DML event first
		rawEvent := kvEvents[0]
		err := processor.processNewTransaction(rawEvent, tableID, tableInfo, dispatcherID)
		require.NoError(t, err)

		// Append multiple rows of different types using real events generated by helper
		// 1. Append a delete row (converted from insert)
		deleteRow := insertToDeleteRow(kvEvents[1])
		err = processor.appendRow(deleteRow)
		require.NoError(t, err)

		// 2. Append an insert row (use existing kvEvent)
		insertRow := kvEvents[2]
		err = processor.appendRow(insertRow)
		require.NoError(t, err)

		// 3. Append an update row using helper
		insertSQL, updateSQL := "insert into test.t(id,a,b) values (10, 'a10', 'b10')", "update test.t set b = 'b10_updated' where id = 10"
		_, updateEvent := helper.DML2UpdateEvent("test", "t", insertSQL, updateSQL)
		err = processor.appendRow(updateEvent)
		require.NoError(t, err)

		// All operations should succeed and insert cache should remain empty
		require.Empty(t, processor.insertRowCache)
	})
}

func TestScanSession(t *testing.T) {
	// Test addBytes method
	t.Run("TestAddBytes", func(t *testing.T) {
		ctx := context.Background()
		dispStat := &dispatcherStat{}
		dataRange := common.DataRange{}
		limit := scanLimit{maxScannedBytes: 1000, timeout: time.Second}

		scanner := &eventScanner{}
		session := scanner.newSession(ctx, dispStat, dataRange, limit)

		// Test initial scannedBytes is 0
		require.Equal(t, int64(0), session.scannedBytes)

		// Test adding bytes
		session.addBytes(100)
		require.Equal(t, int64(100), session.scannedBytes)

		// Test adding more bytes
		session.addBytes(250)
		require.Equal(t, int64(350), session.scannedBytes)

		// Test adding negative bytes (edge case)
		session.addBytes(-50)
		require.Equal(t, int64(300), session.scannedBytes)

		// Test adding zero bytes
		session.addBytes(0)
		require.Equal(t, int64(300), session.scannedBytes)
	})

	// Test isContextDone method
	t.Run("TestIsContextDone", func(t *testing.T) {
		// Test with normal context
		ctx := context.Background()
		dispStat := &dispatcherStat{}
		dataRange := common.DataRange{}
		limit := scanLimit{maxScannedBytes: 1000, timeout: time.Second}

		scanner := &eventScanner{}
		session := scanner.newSession(ctx, dispStat, dataRange, limit)

		// Context should not be done initially
		require.False(t, session.isContextDone())

		// Test with cancelled context
		cancelCtx, cancel := context.WithCancel(context.Background())
		sessionWithCancelCtx := scanner.newSession(cancelCtx, dispStat, dataRange, limit)

		// Context should not be done before cancellation
		require.False(t, sessionWithCancelCtx.isContextDone())

		// Cancel the context
		cancel()

		// Context should be done after cancellation
		require.True(t, sessionWithCancelCtx.isContextDone())

		// Test with timeout context
		timeoutCtx, timeoutCancel := context.WithTimeout(context.Background(), 1*time.Millisecond)
		defer timeoutCancel()
		sessionWithTimeoutCtx := scanner.newSession(timeoutCtx, dispStat, dataRange, limit)

		// Context should not be done initially
		require.False(t, sessionWithTimeoutCtx.isContextDone())

		// Wait for timeout
		time.Sleep(10 * time.Millisecond)

		// Context should be done after timeout
		require.True(t, sessionWithTimeoutCtx.isContextDone())
	})

	// Test session initialization
	t.Run("TestSessionInitialization", func(t *testing.T) {
		ctx := context.Background()
		dispStat := &dispatcherStat{}
		dataRange := common.DataRange{
			Span:    &heartbeatpb.TableSpan{TableID: 123},
			StartTs: 100,
			EndTs:   200,
		}
		limit := scanLimit{maxScannedBytes: 1000, timeout: time.Second}

		scanner := &eventScanner{}
		session := scanner.newSession(ctx, dispStat, dataRange, limit)

		// Verify initialization
		require.Equal(t, ctx, session.ctx)
		require.Equal(t, dispStat, session.dispatcherStat)
		require.Equal(t, dataRange, session.dataRange)
		require.Equal(t, limit, session.limit)
		require.Equal(t, int64(0), session.scannedBytes)
		require.Equal(t, uint64(0), session.lastCommitTs)
		require.Equal(t, 0, session.dmlCount)
		require.NotNil(t, session.events)
		require.Equal(t, 0, len(session.events))
		require.True(t, time.Since(session.startTime) >= 0)
	})

	// Test session state tracking
	t.Run("TestSessionStateTracking", func(t *testing.T) {
		ctx := context.Background()
		dispStat := &dispatcherStat{}
		dataRange := common.DataRange{}
		limit := scanLimit{maxScannedBytes: 1000, timeout: time.Second}

		scanner := &eventScanner{}
		session := scanner.newSession(ctx, dispStat, dataRange, limit)

		// Test updating state fields
		session.lastCommitTs = 150
		session.dmlCount = 5

		require.Equal(t, uint64(150), session.lastCommitTs)
		require.Equal(t, 5, session.dmlCount)

		// Test events collection
		require.NotNil(t, session.events)
		require.Equal(t, 0, len(session.events))

		// Events slice should be mutable
		session.events = append(session.events, nil) // Add a nil event for testing
		require.Equal(t, 1, len(session.events))
	})
}

func TestLimitChecker(t *testing.T) {
	// Test case 1: Test checkLimits method - byte limit exceeded
	t.Run("TestByteLimitExceeded", func(t *testing.T) {
		startTime := time.Now()
		maxBytes := int64(1000)
		timeout := 10 * time.Second

		checker := newLimitChecker(maxBytes, timeout, startTime)

		// Test bytes below limit
		totalBytes := int64(500)
		require.False(t, checker.checkLimits(totalBytes))

		// Test bytes at limit
		totalBytes = int64(1000)
		require.False(t, checker.checkLimits(totalBytes))

		// Test bytes exceeding limit
		totalBytes = int64(1001)
		require.True(t, checker.checkLimits(totalBytes))

		// Test significantly exceeding limit
		totalBytes = int64(2000)
		require.True(t, checker.checkLimits(totalBytes))
	})

	// Test case 2: Test checkLimits method - timeout exceeded
	t.Run("TestTimeoutExceeded", func(t *testing.T) {
		startTime := time.Now().Add(-5 * time.Second) // Simulate 5 seconds ago
		maxBytes := int64(1000)
		timeout := 3 * time.Second

		checker := newLimitChecker(maxBytes, timeout, startTime)

		// Test with bytes under limit but timeout exceeded
		totalBytes := int64(500)
		require.True(t, checker.checkLimits(totalBytes))

		// Test with both bytes and timeout exceeded
		totalBytes = int64(500)
		require.True(t, checker.checkLimits(totalBytes))

		// Test fresh checker (no timeout)
		freshStartTime := time.Now()
		freshChecker := newLimitChecker(maxBytes, timeout, freshStartTime)
		require.False(t, freshChecker.checkLimits(totalBytes))
	})

	// Test case 3: Test canInterrupt method - interrupt conditions
	t.Run("TestCanInterrupt", func(t *testing.T) {
		startTime := time.Now()
		maxBytes := int64(1000)
		timeout := 10 * time.Second

		checker := newLimitChecker(maxBytes, timeout, startTime)

		// Test cannot interrupt when currentTs <= lastCommitTs
		currentTs := uint64(100)
		lastCommitTs := uint64(100)
		dmlCount := 5
		require.False(t, checker.canInterrupt(currentTs, lastCommitTs, dmlCount))

		// Test cannot interrupt when currentTs < lastCommitTs
		currentTs = uint64(99)
		lastCommitTs = uint64(100)
		require.False(t, checker.canInterrupt(currentTs, lastCommitTs, dmlCount))

		// Test cannot interrupt when dmlCount = 0
		currentTs = uint64(101)
		lastCommitTs = uint64(100)
		dmlCount = 0
		require.False(t, checker.canInterrupt(currentTs, lastCommitTs, dmlCount))

		// Test can interrupt when currentTs > lastCommitTs and dmlCount > 0
		currentTs = uint64(101)
		lastCommitTs = uint64(100)
		dmlCount = 1
		require.True(t, checker.canInterrupt(currentTs, lastCommitTs, dmlCount))
	})
}

func TestEventMerger(t *testing.T) {
	dispatcherID := common.NewDispatcherID()
	mounter := pevent.NewMounter(time.UTC, &integrity.Config{})
	t.Run("NoDDLEvents", func(t *testing.T) {
		merger := newEventMerger(nil, dispatcherID)

		helper := commonEvent.NewEventTestHelper(t)
		defer helper.Close()
		ddlEvent, kvEvents := genEvents(helper, `create table test.t(id int primary key, c char(50))`, []string{
			`insert into test.t(id,c) values (0, "c0")`,
		}...)

		batchDML := pevent.NewBatchDMLEvent()
		dmlEvent := pevent.NewDMLEvent(dispatcherID, ddlEvent.TableID, kvEvents[0].StartTs, kvEvents[0].CRTs, ddlEvent.TableInfo)
		batchDML.AppendDMLEvent(dmlEvent)
		dmlEvent.AppendRow(kvEvents[0], mounter.DecodeToChunk)

		var lastCommitTs uint64
		events := merger.appendDMLEvent(batchDML, &lastCommitTs)

		// Only return DML event
		require.Equal(t, 1, len(events))
		require.Equal(t, pevent.TypeBatchDMLEvent, events[0].GetType())
		require.Equal(t, kvEvents[0].CRTs, events[0].GetCommitTs())
		require.Equal(t, kvEvents[0].CRTs, lastCommitTs)

		// appendRemainingDDLs should only return resolvedTs event
		endTs := uint64(200)
		remainingEvents := merger.appendRemainingDDLs(endTs)
		require.Equal(t, 1, len(remainingEvents))
		require.Equal(t, pevent.TypeResolvedEvent, remainingEvents[0].GetType())
		require.Equal(t, endTs, remainingEvents[0].GetCommitTs())
	})

	t.Run("MixedDMLAndDDLEvents", func(t *testing.T) {
		helper := commonEvent.NewEventTestHelper(t)
		defer helper.Close()

		ddlEvent1, kvEvents1 := genEvents(helper, `create table test.t1(id int primary key, c char(50))`, []string{
			`insert into test.t1(id,c) values (1, "c1")`,
		}...)
		ddlEvent2 := event.DDLEvent{
			FinishedTs: kvEvents1[0].CRTs + 10, // DDL2 after DML1
			TableInfo:  ddlEvent1.TableInfo,
			TableID:    ddlEvent1.TableID,
		}
		ddlEvent3 := event.DDLEvent{
			FinishedTs: kvEvents1[0].CRTs + 30, // DDL3 after DML1
			TableInfo:  ddlEvent1.TableInfo,
			TableID:    ddlEvent1.TableID,
		}

		ddlEvents := []pevent.DDLEvent{ddlEvent1, ddlEvent2, ddlEvent3}
		merger := newEventMerger(ddlEvents, dispatcherID)

		// Create first DML event (timestamp after DDL1, before DDL2)
		batchDML1 := pevent.NewBatchDMLEvent()
		dmlEvent1 := pevent.NewDMLEvent(dispatcherID, ddlEvent1.TableID, kvEvents1[0].StartTs, kvEvents1[0].CRTs, ddlEvent1.TableInfo)
		batchDML1.AppendDMLEvent(dmlEvent1)
		dmlEvent1.AppendRow(kvEvents1[0], mounter.DecodeToChunk)

		var lastCommitTs uint64
		events1 := merger.appendDMLEvent(batchDML1, &lastCommitTs)

		// Should return DDL1 + DML1
		require.Equal(t, 2, len(events1))
		require.Equal(t, pevent.TypeDDLEvent, events1[0].GetType())
		require.Equal(t, ddlEvent1.FinishedTs, events1[0].GetCommitTs())
		require.Equal(t, pevent.TypeBatchDMLEvent, events1[1].GetType())
		require.Equal(t, kvEvents1[0].CRTs, events1[1].GetCommitTs())

		// Create second DML event (timestamp after DDL2 and DDL3)
		batchDML2 := pevent.NewBatchDMLEvent()
		dmlEvent2 := pevent.NewDMLEvent(dispatcherID, ddlEvent1.TableID, kvEvents1[0].StartTs+50, kvEvents1[0].CRTs+50, ddlEvent1.TableInfo)
		batchDML2.AppendDMLEvent(dmlEvent2)
		dmlEvent2.AppendRow(kvEvents1[0], mounter.DecodeToChunk)

		events2 := merger.appendDMLEvent(batchDML2, &lastCommitTs)

		// Should return DDL2 + DDL3 + DML2
		require.Equal(t, 3, len(events2))
		require.Equal(t, pevent.TypeDDLEvent, events2[0].GetType())
		require.Equal(t, ddlEvent2.FinishedTs, events2[0].GetCommitTs())
		require.Equal(t, pevent.TypeDDLEvent, events2[1].GetType())
		require.Equal(t, ddlEvent3.FinishedTs, events2[1].GetCommitTs())
		require.Equal(t, pevent.TypeBatchDMLEvent, events2[2].GetType())
		require.Equal(t, kvEvents1[0].CRTs+50, events2[2].GetCommitTs())

		// Test appendRemainingDDLs, should only return resolvedTs (all DDLs are processed)
		endTs := uint64(300)
		remainingEvents := merger.appendRemainingDDLs(endTs)
		require.Equal(t, 1, len(remainingEvents))
		require.Equal(t, pevent.TypeResolvedEvent, remainingEvents[0].GetType())
		require.Equal(t, endTs, remainingEvents[0].GetCommitTs())
	})

	t.Run("AppendRemainingDDLsBoundary", func(t *testing.T) {
		helper := commonEvent.NewEventTestHelper(t)
		defer helper.Close()

		ddlEvent1, _ := genEvents(helper, `create table test.t1(id int primary key, c char(50))`, []string{
			`insert into test.t1(id,c) values (1, "c1")`,
		}...)
		ddlEvent2 := event.DDLEvent{
			FinishedTs: 100,
			TableInfo:  ddlEvent1.TableInfo,
			TableID:    ddlEvent1.TableID,
		}
		ddlEvent3 := event.DDLEvent{
			FinishedTs: 200,
			TableInfo:  ddlEvent1.TableInfo,
			TableID:    ddlEvent1.TableID,
		}
		ddlEvent4 := event.DDLEvent{
			FinishedTs: 300,
			TableInfo:  ddlEvent1.TableInfo,
			TableID:    ddlEvent1.TableID,
		}

		ddlEvents := []pevent.DDLEvent{ddlEvent2, ddlEvent3, ddlEvent4}
		merger := newEventMerger(ddlEvents, dispatcherID)

		// Test endTs is exactly equal to some DDL's FinishedTs
		endTs := uint64(200)
		events1 := merger.appendRemainingDDLs(endTs)
		require.Equal(t, 3, len(events1)) // DDL2 + DDL3 + ResolvedEvent
		require.Equal(t, pevent.TypeDDLEvent, events1[0].GetType())
		require.Equal(t, uint64(100), events1[0].GetCommitTs())
		require.Equal(t, pevent.TypeDDLEvent, events1[1].GetType())
		require.Equal(t, uint64(200), events1[1].GetCommitTs())
		require.Equal(t, pevent.TypeResolvedEvent, events1[2].GetType())
		require.Equal(t, endTs, events1[2].GetCommitTs())

		// Recreate merger to test endTs is less than all DDLs
		merger2 := newEventMerger(ddlEvents, dispatcherID)
		endTs2 := uint64(50)
		events2 := merger2.appendRemainingDDLs(endTs2)
		require.Equal(t, 1, len(events2)) // Only ResolvedEvent
		require.Equal(t, pevent.TypeResolvedEvent, events2[0].GetType())
		require.Equal(t, endTs2, events2[0].GetCommitTs())

		// Recreate merger to test endTs is greater than all DDLs
		merger3 := newEventMerger(ddlEvents, dispatcherID)
		endTs3 := uint64(500)
		events3 := merger3.appendRemainingDDLs(endTs3)
		require.Equal(t, 4, len(events3)) // all DDLs + ResolvedEvent
		require.Equal(t, pevent.TypeDDLEvent, events3[0].GetType())
		require.Equal(t, uint64(100), events3[0].GetCommitTs())
		require.Equal(t, pevent.TypeDDLEvent, events3[1].GetType())
		require.Equal(t, uint64(200), events3[1].GetCommitTs())
		require.Equal(t, pevent.TypeDDLEvent, events3[2].GetType())
		require.Equal(t, uint64(300), events3[2].GetCommitTs())
		require.Equal(t, pevent.TypeResolvedEvent, events3[3].GetType())
		require.Equal(t, endTs3, events3[3].GetCommitTs())
	})
}

func TestErrorHandler(t *testing.T) {
	dispatcherID := common.NewDispatcherID()

	// Test handleSchemaError method
	t.Run("HandleSchemaError", func(t *testing.T) {
		errorHandler := newErrorHandler(dispatcherID)

		// Create a mock dispatcher stat
		dispStat := &dispatcherStat{
			id: dispatcherID,
		}
		dispStat.isRemoved.Store(false)

		// Test case 1: Normal error (not TableDeletedError, dispatcher not removed)
		t.Run("NormalSchemaError", func(t *testing.T) {
			normalErr := errors.New("some schema error")
			shouldReturn, returnErr := errorHandler.handleSchemaError(normalErr, dispStat)

			require.True(t, shouldReturn)
			require.Equal(t, normalErr, returnErr)
		})

		// Test case 2: Wrapped TableDeletedError
		t.Run("WrappedTableDeletedError", func(t *testing.T) {
			wrappedErr := fmt.Errorf("wrapped error: %w", &schemastore.TableDeletedError{})
			shouldReturn, returnErr := errorHandler.handleSchemaError(wrappedErr, dispStat)

			require.True(t, shouldReturn)
			require.Nil(t, returnErr) // Should return nil error for wrapped TableDeletedError
		})

		// Test case 3: TableDeletedError when dispatcher is removed (should still return nil)
		t.Run("TableDeletedErrorWithDispatcherRemoved", func(t *testing.T) {
			dispStat.isRemoved.Store(true)
			tableDeletedErr := &schemastore.TableDeletedError{}
			shouldReturn, returnErr := errorHandler.handleSchemaError(tableDeletedErr, dispStat)

			require.True(t, shouldReturn)
			require.Nil(t, returnErr)

			// Reset for other tests
			dispStat.isRemoved.Store(false)
		})
	})

	// Test different error types and dispatcher states
	t.Run("ErrorTypesAndDispatcherStates", func(t *testing.T) {
		errorHandler := newErrorHandler(dispatcherID)

		// Test case 1: Multiple error handling scenarios with different dispatcher states
		t.Run("MultipleErrorScenarios", func(t *testing.T) {
			dispStat := &dispatcherStat{
				id: dispatcherID,
			}
			dispStat.isRemoved.Store(false)

			// Scenario 1: Regular error with active dispatcher
			err1 := errors.New("regular error")
			shouldReturn1, returnErr1 := errorHandler.handleSchemaError(err1, dispStat)
			require.True(t, shouldReturn1)
			require.Equal(t, err1, returnErr1)

			// Scenario 2: Change dispatcher state to removed
			dispStat.isRemoved.Store(true)
			shouldReturn2, returnErr2 := errorHandler.handleSchemaError(err1, dispStat)
			require.True(t, shouldReturn2)
			require.Nil(t, returnErr2)

			// Scenario 3: TableDeletedError with removed dispatcher
			tableErr := &schemastore.TableDeletedError{}
			shouldReturn3, returnErr3 := errorHandler.handleSchemaError(tableErr, dispStat)
			require.True(t, shouldReturn3)
			require.Nil(t, returnErr3)

			// Scenario 4: Reset dispatcher state and test TableDeletedError again
			dispStat.isRemoved.Store(false)
			shouldReturn4, returnErr4 := errorHandler.handleSchemaError(tableErr, dispStat)
			require.True(t, shouldReturn4)
			require.Nil(t, returnErr4)
		})
	})
}

// TestScanAndMergeEventsSingleUKUpdate tests scanAndMergeEvents function with a single event that updates UK
func TestScanAndMergeEventsSingleUKUpdate(t *testing.T) {
	// Setup helper and table info with unique key
	helper := commonEvent.NewEventTestHelper(t)
	defer helper.Close()

	// Create table with unique key on column 'a'
	helper.Tk().MustExec("use test")
	ddlEvent := helper.DDL2Event("create table t_uk (id int primary key, a int, b char(50), unique key uk_a(a))")
	tableID := ddlEvent.TableID
	dispatcherID := common.NewDispatcherID()

	// Generate update event that changes UK
	_, updateEvent := helper.DML2UpdateEvent("test", "t_uk",
		"insert into test.t_uk(id,a,b) values (1, 10, 'old_b')",
		"update test.t_uk set a = 20 where id = 1")

	// Create mock components
	mockSchemaGetter := newMockSchemaStore()
	mockSchemaGetter.AppendDDLEvent(tableID, *ddlEvent)

	// Create a mock iterator that returns only the single update event
	mockIter := &mockEventIterator{
		events: []*common.RawKVEntry{updateEvent},
	}

	// Create event scanner
	scanner := &eventScanner{
		mounter:      pevent.NewMounter(time.UTC, &integrity.Config{}),
		schemaGetter: mockSchemaGetter,
	}

	// Create scan session
	ctx := context.Background()
	dispatcherStat := &dispatcherStat{
		id:                  dispatcherID,
		isReadyRecevingData: atomic.Bool{},
		isRemoved:           atomic.Bool{},
	}
	dispatcherStat.isReadyRecevingData.Store(true)

	dataRange := common.DataRange{
		Span: &heartbeatpb.TableSpan{
			TableID: tableID,
		},
		StartTs: updateEvent.StartTs,
		EndTs:   updateEvent.CRTs + 100,
	}

	limit := scanLimit{
		maxScannedBytes: 1000,
		timeout:         10 * time.Second,
	}

	sess := &session{
		ctx:            ctx,
		dispatcherStat: dispatcherStat,
		dataRange:      dataRange,
		limit:          limit,
		startTime:      time.Now(),
		events:         make([]event.Event, 0),
	}

	// Execute scanAndMergeEvents
	events, isBroken, err := scanner.scanAndMergeEvents(sess, []pevent.DDLEvent{}, mockIter)

	// Verify results
	require.NoError(t, err)
	require.False(t, isBroken)
	require.Equal(t, 2, len(events)) // BatchDML + ResolvedEvent

	// Verify first event is BatchDMLEvent
	batchDML, ok := events[0].(*pevent.BatchDMLEvent)
	require.True(t, ok)
	require.Equal(t, dispatcherID, batchDML.GetDispatcherID())
	require.Equal(t, updateEvent.CRTs, batchDML.GetCommitTs())
	require.Equal(t, 1, len(batchDML.DMLEvents)) // One DML event in the batch

	// Verify the DML event contains the update
	dmlEvent := batchDML.DMLEvents[0]
	require.Equal(t, 2, int(dmlEvent.Len()))
	require.Equal(t, updateEvent.StartTs, dmlEvent.GetStartTs())
	require.Equal(t, updateEvent.CRTs, dmlEvent.GetCommitTs())
	require.Equal(t, tableID, dmlEvent.GetTableID())
	row1, ok := dmlEvent.GetNextRow()
	require.True(t, ok)
	require.Equal(t, pevent.RowTypeDelete, row1.RowType)
	require.Equal(t, int64(1), row1.PreRow.GetInt64(0))
	require.Equal(t, int64(10), row1.PreRow.GetInt64(1))
	require.Equal(t, "old_b", string(row1.PreRow.GetBytes(2)))
	row2, ok := dmlEvent.GetNextRow()
	require.True(t, ok)
	require.Equal(t, pevent.RowTypeInsert, row2.RowType)
	require.Equal(t, int64(1), row2.Row.GetInt64(0))
	require.Equal(t, int64(20), row2.Row.GetInt64(1))
	require.Equal(t, "old_b", string(row2.Row.GetBytes(2)))

	// Verify second event is ResolvedEvent
	resolvedEvent, ok := events[1].(pevent.ResolvedEvent)
	require.True(t, ok)
	require.Equal(t, dispatcherID, resolvedEvent.DispatcherID)
	require.Equal(t, dataRange.EndTs, resolvedEvent.ResolvedTs)

	// Verify sess state was updated correctly
	require.Equal(t, updateEvent.CRTs, sess.lastCommitTs)
	require.Equal(t, 1, sess.dmlCount)
	require.True(t, sess.scannedBytes > 0) // Some bytes were processed
}<|MERGE_RESOLUTION|>--- conflicted
+++ resolved
@@ -74,13 +74,8 @@
 		maxScannedBytes: 1000,
 		timeout:         10 * time.Second,
 	}
-<<<<<<< HEAD
 	ok, dataRange := broker.getScanTaskDataRange(disp)
 	require.True(t, ok)
-=======
-	dataRange, needScan := broker.scanReady(disp, true)
-	require.True(t, needScan)
->>>>>>> af493d7b
 	events, isBroken, err := scanner.scan(context.Background(), disp, dataRange, sl)
 	require.NoError(t, err)
 	require.False(t, isBroken)
@@ -102,13 +97,8 @@
 	mockSchemaStore.AppendDDLEvent(tableID, ddlEvent)
 
 	disp.eventStoreResolvedTs.Store(resolvedTs)
-<<<<<<< HEAD
 	ok, dataRange = broker.getScanTaskDataRange(disp)
 	require.True(t, ok)
-=======
-	dataRange, needScan = broker.scanReady(disp, true)
-	require.True(t, needScan)
->>>>>>> af493d7b
 
 	sl = scanLimit{
 		maxScannedBytes: 1000,
@@ -134,13 +124,8 @@
 	err = mockEventStore.AppendEvents(dispatcherID, resolvedTs, kvEvents...)
 	require.NoError(t, err)
 	disp.eventStoreResolvedTs.Store(resolvedTs)
-<<<<<<< HEAD
 	ok, dataRange = broker.getScanTaskDataRange(disp)
 	require.True(t, ok)
-=======
-	dataRange, needScan = broker.scanReady(disp, true)
-	require.True(t, needScan)
->>>>>>> af493d7b
 	sl = scanLimit{
 		maxScannedBytes: 1000,
 		timeout:         10 * time.Second,
@@ -340,13 +325,8 @@
 	}
 	mockSchemaStore.AppendDDLEvent(tableID, fakeDDL)
 	disp.eventStoreResolvedTs.Store(resolvedTs)
-<<<<<<< HEAD
 	ok, dataRange := broker.getScanTaskDataRange(disp)
 	require.True(t, ok)
-=======
-	dataRange, needScan := broker.scanReady(disp, true)
-	require.True(t, needScan)
->>>>>>> af493d7b
 
 	eSize := len(kvEvents[0].Key) + len(kvEvents[0].Value) + len(kvEvents[0].OldValue)
 
@@ -443,13 +423,8 @@
 	mockSchemaStore.AppendDDLEvent(tableID, fakeDDL3)
 	resolvedTs = resolvedTs + 3
 	disp.eventStoreResolvedTs.Store(resolvedTs)
-<<<<<<< HEAD
 	ok, dataRange = broker.getScanTaskDataRange(disp)
 	require.True(t, ok)
-=======
-	dataRange, needScan = broker.scanReady(disp, true)
-	require.True(t, needScan)
->>>>>>> af493d7b
 
 	events, isBroken, err = scanner.scan(context.Background(), disp, dataRange, sl)
 	require.NoError(t, err)
