--- conflicted
+++ resolved
@@ -698,7 +698,7 @@
 
 	// Test case 0: create a new DML processor
 	t.Run("CreateNewDMLProcessor", func(t *testing.T) {
-		processor := newDMLProcessor(mockMounter, mockSchemaGetter, false)
+		processor := newDMLProcessor(mockMounter, mockSchemaGetter, nil, false)
 		require.NotNil(t, processor)
 		require.NotNil(t, processor.batchDML)
 		require.Nil(t, processor.currentDML)
@@ -707,7 +707,7 @@
 
 	// Test case 1: commitTxn with no current DML, happens when the iter is nil.
 	t.Run("CommitTxnWithNoCurrentDML", func(t *testing.T) {
-		processor := newDMLProcessor(mockMounter, mockSchemaGetter, false)
+		processor := newDMLProcessor(mockMounter, mockSchemaGetter, nil, false)
 		err := processor.commitTxn()
 		require.NoError(t, err)
 		require.Nil(t, processor.currentDML)
@@ -717,15 +717,10 @@
 
 	// Test case 1: start the first transaction
 	t.Run("FirstTransactionWithoutCache", func(t *testing.T) {
-		processor := newDMLProcessor(mockMounter, mockSchemaGetter, false)
+		processor := newDMLProcessor(mockMounter, mockSchemaGetter, nil, false)
 		rawEvent := kvEvents[0]
 
-<<<<<<< HEAD
 		processor.startTxn(dispatcherID, tableID, tableInfo, rawEvent.StartTs, rawEvent.CRTs)
-=======
-		err := processor.processNewTransaction(rawEvent, tableID, tableInfo, dispatcherID, nil)
-		require.NoError(t, err)
->>>>>>> fc695d1c
 
 		// Verify that a new DML event was created
 		require.NotNil(t, processor.currentDML)
@@ -744,17 +739,13 @@
 
 	// Test case 2: Process new transaction when there are cached insert rows
 	t.Run("NewTransactionWithInsertCache", func(t *testing.T) {
-		processor := newDMLProcessor(mockMounter, mockSchemaGetter, false)
+		processor := newDMLProcessor(mockMounter, mockSchemaGetter, nil, false)
 
 		// Setup first transaction
 		firstEvent := kvEvents[0]
-<<<<<<< HEAD
 		processor.startTxn(dispatcherID, tableID, tableInfo, firstEvent.StartTs, firstEvent.CRTs)
 
 		err := processor.appendRow(firstEvent)
-=======
-		err := processor.processNewTransaction(firstEvent, tableID, tableInfo, dispatcherID, nil)
->>>>>>> fc695d1c
 		require.NoError(t, err)
 
 		err = processor.commitTxn()
@@ -781,15 +772,7 @@
 
 		// Process second transaction
 		secondEvent := kvEvents[1]
-<<<<<<< HEAD
 		processor.startTxn(dispatcherID, tableID, tableInfo, secondEvent.StartTs, secondEvent.CRTs)
-=======
-		err = processor.processNewTransaction(secondEvent, tableID, tableInfo, dispatcherID, nil)
-		require.NoError(t, err)
-
-		// Verify that insert cache has been processed and cleared
-		require.Empty(t, processor.insertRowCache)
->>>>>>> fc695d1c
 
 		// Verify new DML event was created for second transaction
 		require.NotNil(t, processor.currentDML)
@@ -799,12 +782,7 @@
 		err = processor.appendRow(secondEvent)
 		require.NoError(t, err)
 
-<<<<<<< HEAD
 		err = processor.commitTxn()
-=======
-		rawEvent := kvEvents[0]
-		err := processor.processNewTransaction(rawEvent, tableID, differentTableInfo, dispatcherID, nil)
->>>>>>> fc695d1c
 		require.NoError(t, err)
 
 		// Verify batch now contains two DML events
@@ -814,17 +792,11 @@
 
 	// Test case 3: Multiple consecutive transactions
 	t.Run("ConsecutiveTransactions", func(t *testing.T) {
-		processor := newDMLProcessor(mockMounter, mockSchemaGetter, false)
+		processor := newDMLProcessor(mockMounter, mockSchemaGetter, nil, false)
 
 		// Process multiple transactions
-<<<<<<< HEAD
 		for i, item := range kvEvents {
 			processor.startTxn(dispatcherID, tableID, tableInfo, item.StartTs, item.CRTs)
-=======
-		for i, event := range kvEvents {
-			err := processor.processNewTransaction(event, tableID, tableInfo, dispatcherID, nil)
-			require.NoError(t, err)
->>>>>>> fc695d1c
 
 			// Verify current DML matches the event
 			require.NotNil(t, processor.currentDML)
@@ -852,16 +824,11 @@
 
 	// Test case 5: Process transaction with empty insert cache followed by one with cache
 	t.Run("EmptyThenNonEmptyCache", func(t *testing.T) {
-		processor := newDMLProcessor(mockMounter, mockSchemaGetter, false)
+		processor := newDMLProcessor(mockMounter, mockSchemaGetter, nil, false)
 
 		// First transaction - no cache
 		firstEvent := kvEvents[0]
-<<<<<<< HEAD
 		processor.startTxn(dispatcherID, tableID, tableInfo, firstEvent.StartTs, firstEvent.CRTs)
-=======
-		err := processor.processNewTransaction(firstEvent, tableID, tableInfo, dispatcherID, nil)
-		require.NoError(t, err)
->>>>>>> fc695d1c
 		require.Empty(t, processor.insertRowCache)
 
 		err := processor.appendRow(firstEvent)
@@ -886,13 +853,7 @@
 		}
 		processor.insertRowCache = append(processor.insertRowCache, insertRow)
 
-<<<<<<< HEAD
 		err = processor.commitTxn()
-=======
-		// Second transaction - should process and clear cache
-		secondEvent := kvEvents[1]
-		err = processor.processNewTransaction(secondEvent, tableID, tableInfo, dispatcherID, nil)
->>>>>>> fc695d1c
 		require.NoError(t, err)
 
 		// Verify cache was cleared
@@ -905,23 +866,17 @@
 
 	// Test 6: First event is update that changes UK
 	t.Run("UpdateThatChangesUK", func(t *testing.T) {
-		processor := newDMLProcessor(mockMounter, mockSchemaGetter, false)
+		processor := newDMLProcessor(mockMounter, mockSchemaGetter, nil, false)
 
 		helper.Tk().MustExec("use test")
 		ddlEvent := helper.DDL2Event("create table t2 (id int primary key, a int(50), b char(50), unique key uk_a(a))")
 		tableInfo := ddlEvent.TableInfo
 		tableID := ddlEvent.TableID
 
-<<<<<<< HEAD
 		_, updateEvent := helper.DML2UpdateEvent("test", "t2",
 			"insert into test.t2(id, a, b) values (0, 1, 'b0')",
 			"update test.t2 set a = 2 where id = 0")
 		processor.startTxn(dispatcherID, tableID, tableInfo, updateEvent.StartTs, updateEvent.CRTs)
-=======
-		_, updateEvent := helper.DML2UpdateEvent("test", "t2", "insert into test.t2(id,a,b) values (0, 1, 'b0')", "update test.t2 set a = 2 where id = 0")
-		err := processor.processNewTransaction(updateEvent, tableID, tableInfo, dispatcherID, nil)
-		require.NoError(t, err)
->>>>>>> fc695d1c
 
 		require.NotNil(t, processor.currentDML)
 		require.Equal(t, updateEvent.StartTs, processor.currentDML.GetStartTs())
@@ -966,36 +921,26 @@
 
 	// Test case 1: appendRow before txn started, illegal usage.
 	t.Run("NoCurrentDMLEvent", func(t *testing.T) {
-		processor := newDMLProcessor(mockMounter, mockSchemaGetter, false)
+		processor := newDMLProcessor(mockMounter, mockSchemaGetter, nil, false)
 		rawEvent := kvEvents[0]
 
-<<<<<<< HEAD
 		require.Panics(t, func() {
 			_ = processor.appendRow(rawEvent)
 		})
-=======
-		err := processor.appendRow(rawEvent, nil)
-		require.Error(t, err)
-		require.Contains(t, err.Error(), "no current DML event to append to")
->>>>>>> fc695d1c
 	})
 
 	// Test case 2: appendRow for insert operation (non-update)
 	t.Run("AppendInsertRow", func(t *testing.T) {
-		processor := newDMLProcessor(mockMounter, mockSchemaGetter, false)
+		processor := newDMLProcessor(mockMounter, mockSchemaGetter, nil, false)
 
 		firstEvent := kvEvents[0]
-<<<<<<< HEAD
 		processor.startTxn(dispatcherID, tableID, tableInfo, firstEvent.StartTs, firstEvent.CRTs)
 
 		err := processor.appendRow(firstEvent)
-=======
-		err := processor.processNewTransaction(firstEvent, tableID, tableInfo, dispatcherID, nil)
->>>>>>> fc695d1c
 		require.NoError(t, err)
 
 		secondEvent := kvEvents[1]
-		err = processor.appendRow(secondEvent, nil)
+		err = processor.appendRow(secondEvent)
 		require.NoError(t, err)
 
 		// Verify insert cache remains empty (since it's not a split update)
@@ -1004,21 +949,17 @@
 
 	// Test case 3: appendRow for delete operation (non-update)
 	t.Run("AppendDeleteRow", func(t *testing.T) {
-		processor := newDMLProcessor(mockMounter, mockSchemaGetter, false)
+		processor := newDMLProcessor(mockMounter, mockSchemaGetter, nil, false)
 
 		rawEvent := kvEvents[0]
 		deleteRow := insertToDeleteRow(rawEvent)
-<<<<<<< HEAD
 
 		processor.startTxn(dispatcherID, tableID, tableInfo, rawEvent.StartTs, rawEvent.CRTs)
 		err := processor.appendRow(rawEvent)
 		require.NoError(t, err)
 
-=======
-		err := processor.processNewTransaction(rawEvent, tableID, tableInfo, dispatcherID, nil)
->>>>>>> fc695d1c
-		require.NoError(t, err)
-		err = processor.appendRow(deleteRow, nil)
+		require.NoError(t, err)
+		err = processor.appendRow(deleteRow)
 		require.NoError(t, err)
 
 		// Verify insert cache remains empty
@@ -1027,28 +968,22 @@
 
 	// Test case 4: appendRow for update operation without unique key change
 	t.Run("AppendUpdateRowWithoutUKChange", func(t *testing.T) {
-		processor := newDMLProcessor(mockMounter, mockSchemaGetter, false)
+		processor := newDMLProcessor(mockMounter, mockSchemaGetter, nil, false)
 
 		// Create a current DML event first
 		rawEvent := kvEvents[0]
 		deleteRow := insertToDeleteRow(rawEvent)
-<<<<<<< HEAD
 
 		processor.startTxn(dispatcherID, tableID, tableInfo, rawEvent.StartTs, rawEvent.CRTs)
 		err := processor.appendRow(rawEvent)
 		require.NoError(t, err)
 
 		err = processor.appendRow(deleteRow)
-=======
-		err := processor.processNewTransaction(rawEvent, tableID, tableInfo, dispatcherID, nil)
-		require.NoError(t, err)
-		err = processor.appendRow(deleteRow, nil)
->>>>>>> fc695d1c
 		require.NoError(t, err)
 
 		insertSQL, updateSQL := "insert into test.t(id,a,b) values (3, 'a3', 'b3')", "update test.t set b = 'b3_updated' where id = 3"
 		_, updateEvent := helper.DML2UpdateEvent("test", "t", insertSQL, updateSQL)
-		err = processor.appendRow(updateEvent, nil)
+		err = processor.appendRow(updateEvent)
 		require.NoError(t, err)
 
 		// For normal update without UK change, insert cache should remain empty
@@ -1057,30 +992,24 @@
 
 	// Test case 5: appendRow for update operation with unique key change (split update)
 	t.Run("AppendUpdateRowWithUKChange", func(t *testing.T) {
-		processor := newDMLProcessor(mockMounter, mockSchemaGetter, false)
+		processor := newDMLProcessor(mockMounter, mockSchemaGetter, nil, false)
 
 		// Create a current DML event first
 		rawEvent := kvEvents[0]
 		deleteRow := insertToDeleteRow(rawEvent)
-<<<<<<< HEAD
 
 		processor.startTxn(dispatcherID, tableID, tableInfo, rawEvent.StartTs, rawEvent.CRTs)
 		err := processor.appendRow(rawEvent)
 		require.NoError(t, err)
 
 		err = processor.appendRow(deleteRow)
-=======
-		err := processor.processNewTransaction(rawEvent, tableID, tableInfo, dispatcherID, nil)
-		require.NoError(t, err)
-		err = processor.appendRow(deleteRow, nil)
->>>>>>> fc695d1c
 		require.NoError(t, err)
 
 		// Generate a real update event that changes unique key using helper
 		// This updates the unique key column 'a' from 'a1' to 'a1_new'
 		insertSQL, updateSQL := "insert into test.t(id,a,b) values (4, 'a4', 'b4')", "update test.t set a = 'a4_updated' where id = 4"
 		_, updateEvent := helper.DML2UpdateEvent("test", "t", insertSQL, updateSQL)
-		err = processor.appendRow(updateEvent, nil)
+		err = processor.appendRow(updateEvent)
 		require.NoError(t, err)
 
 		// Verify insert cache
@@ -1091,34 +1020,30 @@
 
 	// Test case 6: Test multiple appendRow calls
 	t.Run("MultipleAppendRows", func(t *testing.T) {
-		processor := newDMLProcessor(mockMounter, mockSchemaGetter, false)
+		processor := newDMLProcessor(mockMounter, mockSchemaGetter, nil, false)
 
 		// Create a current DML event first
 		rawEvent := kvEvents[0]
-<<<<<<< HEAD
 
 		processor.startTxn(dispatcherID, tableID, tableInfo, rawEvent.StartTs, rawEvent.CRTs)
 		err := processor.appendRow(rawEvent)
-=======
-		err := processor.processNewTransaction(rawEvent, tableID, tableInfo, dispatcherID, nil)
->>>>>>> fc695d1c
 		require.NoError(t, err)
 
 		// Append multiple rows of different types using real events generated by helper
 		// 1. Append a delete row (converted from insert)
 		deleteRow := insertToDeleteRow(kvEvents[1])
-		err = processor.appendRow(deleteRow, nil)
+		err = processor.appendRow(deleteRow)
 		require.NoError(t, err)
 
 		// 2. Append an insert row (use existing kvEvent)
 		insertRow := kvEvents[2]
-		err = processor.appendRow(insertRow, nil)
+		err = processor.appendRow(insertRow)
 		require.NoError(t, err)
 
 		// 3. Append an update row using helper
 		insertSQL, updateSQL := "insert into test.t(id,a,b) values (10, 'a10', 'b10')", "update test.t set b = 'b10_updated' where id = 10"
 		_, updateEvent := helper.DML2UpdateEvent("test", "t", insertSQL, updateSQL)
-		err = processor.appendRow(updateEvent, nil)
+		err = processor.appendRow(updateEvent)
 		require.NoError(t, err)
 
 		// All operations should succeed and insert cache should remain empty
@@ -1127,18 +1052,14 @@
 
 	// Test case 7: appendRow for update operation with unique key change and outputRawChangeEvent is true (do not split update)
 	t.Run("AppendUpdateRowWithUKChangeAndOutputRawChangeEvent", func(t *testing.T) {
-		processor := newDMLProcessor(event.NewMounter(time.UTC, &integrity.Config{}), mockSchemaGetter, true)
+		processor := newDMLProcessor(event.NewMounter(time.UTC, &integrity.Config{}), mockSchemaGetter, nil, true)
 		// Generate a real update event that changes unique key using helper
 		// This updates the unique key column 'a' from 'a1' to 'a1_new'
 		insertSQL, updateSQL := "insert into test.t(id,a,b) values (7, 'a7', 'b7')", "update test.t set a = 'a7_updated' where id = 7"
 		_, updateEvent := helper.DML2UpdateEvent("test", "t", insertSQL, updateSQL)
 
-<<<<<<< HEAD
 		processor.startTxn(dispatcherID, tableID, tableInfo, updateEvent.StartTs, updateEvent.CRTs)
 		err := processor.appendRow(updateEvent)
-=======
-		err := processor.processNewTransaction(updateEvent, tableID, tableInfo, dispatcherID, nil)
->>>>>>> fc695d1c
 		require.NoError(t, err)
 
 		// Verify insert cache
@@ -1329,7 +1250,7 @@
 		mockSchemaGetter := newMockSchemaStore()
 		mockSchemaGetter.AppendDDLEvent(tableID, ddlEvent)
 
-		processor := newDMLProcessor(&mockMounter{}, mockSchemaGetter, false)
+		processor := newDMLProcessor(&mockMounter{}, mockSchemaGetter, nil, false)
 		processor.startTxn(dispatcherID, tableID, ddlEvent.TableInfo, kvEvents[0].StartTs, kvEvents[0].CRTs)
 
 		err := processor.appendRow(kvEvents[0])
@@ -1361,7 +1282,7 @@
 		tableID := ddlEvent.TableID
 		mockSchemaGetter := newMockSchemaStore()
 		mockSchemaGetter.AppendDDLEvent(tableID, ddlEvent)
-		processor := newDMLProcessor(&mockMounter{}, mockSchemaGetter, false)
+		processor := newDMLProcessor(&mockMounter{}, mockSchemaGetter, nil, false)
 
 		processor.startTxn(dispatcherID, tableID, ddlEvent.TableInfo, kvEvents[0].StartTs, kvEvents[0].CRTs)
 
@@ -1375,14 +1296,7 @@
 
 		require.Equal(t, 2, len(events))
 
-<<<<<<< HEAD
 		require.Equal(t, event.TypeDDLEvent, events[0].GetType())
-=======
-		batchDML := pevent.NewBatchDMLEvent()
-		dmlEvent := pevent.NewDMLEvent(dispatcherID, ddlEvent.TableID, kvEvents[0].StartTs, kvEvents[0].CRTs, ddlEvent.TableInfo)
-		batchDML.AppendDMLEvent(dmlEvent)
-		dmlEvent.AppendRow(kvEvents[0], mounter.DecodeToChunk, nil)
->>>>>>> fc695d1c
 
 		require.Equal(t, event.TypeBatchDMLEvent, events[1].GetType())
 		require.Equal(t, kvEvents[0].CRTs, events[1].GetCommitTs())
@@ -1422,23 +1336,16 @@
 
 		tableID := ddlEvent1.TableID
 		tableInfo := ddlEvent1.TableInfo
-		processor := newDMLProcessor(mounter, mockSchemaGetter, false)
+		processor := newDMLProcessor(mounter, mockSchemaGetter, nil, false)
 
 		processor.startTxn(dispatcherID, tableID, tableInfo, kvEvents1[0].StartTs, kvEvents1[0].CRTs)
 
 		// Create first DML event (timestamp after DDL1, before DDL2)
-<<<<<<< HEAD
 		err := processor.appendRow(kvEvents1[0])
 		require.NoError(t, err)
 
 		err = processor.commitTxn()
 		require.NoError(t, err)
-=======
-		batchDML1 := pevent.NewBatchDMLEvent()
-		dmlEvent1 := pevent.NewDMLEvent(dispatcherID, ddlEvent1.TableID, kvEvents1[0].StartTs, kvEvents1[0].CRTs, ddlEvent1.TableInfo)
-		batchDML1.AppendDMLEvent(dmlEvent1)
-		dmlEvent1.AppendRow(kvEvents1[0], mounter.DecodeToChunk, nil)
->>>>>>> fc695d1c
 
 		events1 := merger.appendDMLEvent(processor.getResolvedBatchDML())
 
@@ -1452,14 +1359,7 @@
 		require.Equal(t, kvEvents1[0].CRTs, events1[1].GetCommitTs())
 
 		// Create second DML event (timestamp after DDL2 and DDL3)
-<<<<<<< HEAD
 		processor.startTxn(dispatcherID, tableID, tableInfo, kvEvents1[0].StartTs+50, kvEvents1[0].CRTs+50)
-=======
-		batchDML2 := pevent.NewBatchDMLEvent()
-		dmlEvent2 := pevent.NewDMLEvent(dispatcherID, ddlEvent1.TableID, kvEvents1[0].StartTs+50, kvEvents1[0].CRTs+50, ddlEvent1.TableInfo)
-		batchDML2.AppendDMLEvent(dmlEvent2)
-		dmlEvent2.AppendRow(kvEvents1[0], mounter.DecodeToChunk, nil)
->>>>>>> fc695d1c
 
 		err = processor.appendRow(kvEvents1[0])
 		require.NoError(t, err)
@@ -1617,21 +1517,13 @@
 	require.Equal(t, tableID, dmlEvent.GetTableID())
 	row1, ok := dmlEvent.GetNextRow()
 	require.True(t, ok)
-<<<<<<< HEAD
-	require.Equal(t, event.RowTypeDelete, row1.RowType)
-=======
 	require.Equal(t, common.RowTypeDelete, row1.RowType)
->>>>>>> fc695d1c
 	require.Equal(t, int64(1), row1.PreRow.GetInt64(0))
 	require.Equal(t, int64(10), row1.PreRow.GetInt64(1))
 	require.Equal(t, "old_b", string(row1.PreRow.GetBytes(2)))
 	row2, ok := dmlEvent.GetNextRow()
 	require.True(t, ok)
-<<<<<<< HEAD
-	require.Equal(t, event.RowTypeInsert, row2.RowType)
-=======
 	require.Equal(t, common.RowTypeInsert, row2.RowType)
->>>>>>> fc695d1c
 	require.Equal(t, int64(1), row2.Row.GetInt64(0))
 	require.Equal(t, int64(20), row2.Row.GetInt64(1))
 	require.Equal(t, "old_b", string(row2.Row.GetBytes(2)))
