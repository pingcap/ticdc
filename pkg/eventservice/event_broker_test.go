--- conflicted
+++ resolved
@@ -121,7 +121,6 @@
 	dispStatus.resetState(100)
 	dispStatus.isHandshaked.Store(true)
 
-<<<<<<< HEAD
 	// Case 1: The resolvedTs is less than the startTs, it should not happen.
 	require.Panics(t, func() { broker.onNotify(dispStatus, 1, 1) })
 	log.Info("Pass case 1")
@@ -137,21 +136,6 @@
 	require.True(t, dispStatus.isTaskScanning.Load())
 	task := <-broker.taskChan[dispStatus.scanWorkerIndex]
 	require.Equal(t, task.id, dispStatus.id)
-=======
-	// Case 1: The resolvedTs is greater than the startTs, it should be updated.
-	notifyMsgs2 := notifyMsg{101, 1}
-	broker.onNotify(disp, notifyMsgs2.resolvedTs, notifyMsgs2.latestCommitTs)
-	require.Equal(t, uint64(101), disp.eventStoreResolvedTs.Load())
-	log.Info("Pass case 2")
-
-	// Case 2: The latestCommitTs is greater than the startTs, it triggers a scan task.
-	notifyMsgs3 := notifyMsg{102, 101}
-	broker.onNotify(disp, notifyMsgs3.resolvedTs, notifyMsgs3.latestCommitTs)
-	require.Equal(t, uint64(102), disp.eventStoreResolvedTs.Load())
-	require.True(t, disp.isTaskScanning.Load())
-	task := <-broker.taskChan[disp.scanWorkerIndex]
-	require.Equal(t, task.id, disp.id)
->>>>>>> 53b08983
 	log.Info("Pass case 3")
 
 	// Case 3: When the scan task is running, even there is a larger resolvedTs,
@@ -167,18 +151,11 @@
 		require.Fail(t, "should not trigger a new scan task")
 	}
 
-<<<<<<< HEAD
 	ctx := context.Background()
 	// Case 5: Do scan, it will update the sentResolvedTs.
 	broker.doScan(ctx, task)
 	require.False(t, dispStatus.isTaskScanning.Load())
 	require.Equal(t, uint64(103), dispStatus.sentResolvedTs.Load())
-=======
-	// Case 4: Do scan, it will update the sentResolvedTs.
-	broker.doScan(context.TODO(), task)
-	require.False(t, disp.isTaskScanning.Load())
-	require.Equal(t, notifyMsgs4.resolvedTs, disp.sentResolvedTs.Load())
->>>>>>> 53b08983
 	log.Info("pass case 5")
 
 	// Set the schemaStore's maxDDLCommitTs to the sentResolvedTs, so the broker will not scan the schemaStore.
