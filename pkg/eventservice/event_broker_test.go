// Copyright 2025 PingCAP, Inc.
//
// Licensed under the Apache License, Version 2.0 (the "License");
// you may not use this file except in compliance with the License.
// You may obtain a copy of the License at
//
//     http://www.apache.org/licenses/LICENSE-2.0
//
// Unless required by applicable law or agreed to in writing, software
// distributed under the License is distributed on an "AS IS" BASIS,
// See the License for the specific language governing permissions and
// limitations under the License.

package eventservice

import (
	"context"
	"testing"
	"time"

	"github.com/pingcap/log"
	"github.com/pingcap/ticdc/eventpb"
	"github.com/pingcap/ticdc/heartbeatpb"
	"github.com/pingcap/ticdc/pkg/common"
	appcontext "github.com/pingcap/ticdc/pkg/common/context"
	"github.com/pingcap/ticdc/pkg/common/event"
	"github.com/pingcap/ticdc/pkg/integrity"
	"github.com/pingcap/ticdc/pkg/messaging"
	"github.com/pingcap/ticdc/pkg/node"
	"github.com/pingcap/ticdc/pkg/pdutil"
	"github.com/stretchr/testify/require"
	"go.uber.org/zap"
)

func newTableSpan(tableID int64, start, end string) *heartbeatpb.TableSpan {
	return &heartbeatpb.TableSpan{
		TableID:  tableID,
		StartKey: []byte(start),
		EndKey:   []byte(end),
	}
}

func newEventBrokerForTest() (*eventBroker, *mockEventStore, *mockSchemaStore) {
	mockPDClock := pdutil.NewClock4Test()
	appcontext.SetService(appcontext.DefaultPDClock, mockPDClock)
	es := newMockEventStore(100)
	ss := newMockSchemaStore()
	mc := newMockMessageCenter()
	return newEventBroker(context.Background(), 1, es, ss, mc, time.UTC, &integrity.Config{
		IntegrityCheckLevel:   integrity.CheckLevelNone,
		CorruptionHandleLevel: integrity.CorruptionHandleLevelWarn,
	}), es, ss
}

func newMockDispatcherInfoForTest(t *testing.T) *mockDispatcherInfo {
	did := common.NewDispatcherID()
	return newMockDispatcherInfo(t, did, 100, eventpb.ActionType_ACTION_TYPE_REGISTER)
}

type notifyMsg struct {
	resolvedTs     uint64
	latestCommitTs uint64
}

func TestCheckNeedScan(t *testing.T) {
	broker, _, _ := newEventBrokerForTest()
	// Close the broker, so we can catch all message in the test.
	broker.close()

	disInfo := newMockDispatcherInfoForTest(t)
	changefeedStatus := broker.getOrSetChangefeedStatus(disInfo.GetChangefeedID())

	disp := newDispatcherStat(100, newMockDispatcherInfoForTest(t), nil, 0, 0, changefeedStatus)
	// Set the eventStoreResolvedTs and latestCommitTs to 102 and 101.
	// To simulate the eventStore has just notified the broker.
	disp.eventStoreResolvedTs.Store(102)
	disp.latestCommitTs.Store(101)

	// Case 1: Is scanning, and mustCheck is false, it should return false.
	disp.isTaskScanning.Store(true)
	_, needScan := broker.scanReady(disp, false)
	require.False(t, needScan)
	disp.isTaskScanning.Store(false)
	log.Info("Pass case 1")

	// Case 2: ResetTs is 0, it should return false.
	// And the broker will send a ready event.
	_, needScan = broker.scanReady(disp, false)
	require.False(t, needScan)
	e := <-broker.messageCh[0]
	require.Equal(t, event.TypeReadyEvent, e.msgType)
	log.Info("Pass case 2")

	// Case 3: ResetTs is not 0, it should return true.
	// And we can get a scan task.
	// And the task.scanning should be true.
	// And the broker will send a handshake event.
	disp.resetTs.Store(100)
<<<<<<< HEAD
	_, needScan = broker.scanReady(disp, false)
	require.True(t, needScan)
=======
	needScan, _ = broker.checkNeedScan(disp, false)
	require.False(t, needScan)
>>>>>>> e4a6337c
	e = <-broker.messageCh[0]
	require.Equal(t, event.TypeHandshakeEvent, e.msgType)
	log.Info("Pass case 3")

	// Case 4: The task.isRunning is false, it should return false.
	disp.isRunning.Store(false)
	_, needScan = broker.scanReady(disp, false)
	require.False(t, needScan)
	log.Info("Pass case 4")
}

func TestOnNotify(t *testing.T) {
	broker, _, ss := newEventBrokerForTest()
	// Close the broker, so we can catch all message in the test.
	broker.close()

	disInfo := newMockDispatcherInfoForTest(t)
	startTs := uint64(100)
	workerIndex := 0
	changefeedStatus := broker.getOrSetChangefeedStatus(disInfo.GetChangefeedID())

	disp := newDispatcherStat(startTs, disInfo, nil, workerIndex, workerIndex, changefeedStatus)
	broker.addDispatcher(disInfo)
	// Make the dispatcher is reset.
	disp.resetState(100)
	disp.isHandshaked.Store(true)

	// Case 1: The resolvedTs is less than the startTs, it should not happen.
	notifyMsgs1 := notifyMsg{1, 1}
	require.Panics(t, func() { broker.onNotify(disp, notifyMsgs1.resolvedTs, notifyMsgs1.latestCommitTs) })
	log.Info("Pass case 1")

	// Case 2: The resolvedTs is greater than the startTs, it should be updated.
	notifyMsgs2 := notifyMsg{101, 1}
	broker.onNotify(disp, notifyMsgs2.resolvedTs, notifyMsgs2.latestCommitTs)
	require.Equal(t, uint64(101), disp.eventStoreResolvedTs.Load())
	log.Info("Pass case 2")

	// Case 3: The latestCommitTs is greater than the startTs, it triggers a scan task.
	notifyMsgs3 := notifyMsg{102, 101}
	broker.onNotify(disp, notifyMsgs3.resolvedTs, notifyMsgs3.latestCommitTs)
	require.Equal(t, uint64(102), disp.eventStoreResolvedTs.Load())
	require.True(t, disp.isTaskScanning.Load())
	task := <-broker.taskChan[disp.scanWorkerIndex]
	require.Equal(t, task.id, disp.id)
	log.Info("Pass case 3")

	// Case 4: When the scan task is running, even there is a larger resolvedTs,
	// should not trigger a new scan task.
	notifyMsgs4 := notifyMsg{103, 101}
	broker.onNotify(disp, notifyMsgs4.resolvedTs, notifyMsgs4.latestCommitTs)
	require.Equal(t, uint64(103), disp.eventStoreResolvedTs.Load())
	after := time.After(50 * time.Millisecond)
	select {
	case <-after:
		log.Info("Pass case 4")
	case task := <-broker.taskChan[disp.scanWorkerIndex]:
		log.Info("trigger a new scan task", zap.Any("task", task.id.String()), zap.Any("resolvedTs", task.eventStoreResolvedTs.Load()), zap.Any("latestCommitTs", task.latestCommitTs.Load()), zap.Any("isTaskScanning", task.isTaskScanning.Load()))
		require.Fail(t, "should not trigger a new scan task")
	}

	// Case 5: Do scan, it will update the sentResolvedTs.
	broker.doScan(context.TODO(), task)
	require.False(t, disp.isTaskScanning.Load())
	require.Equal(t, notifyMsgs4.resolvedTs, disp.sentResolvedTs.Load())
	log.Info("pass case 5")

	notifyMsgs5 := notifyMsg{104, 101}
	// Set the schemaStore's maxDDLCommitTs to the sentResolvedTs, so the broker will not scan the schemaStore.
	ss.maxDDLCommitTs = disp.sentResolvedTs.Load()
	broker.onNotify(disp, notifyMsgs5.resolvedTs, notifyMsgs5.latestCommitTs)
	broker.doScan(context.TODO(), task)
	require.Equal(t, notifyMsgs5.resolvedTs, disp.sentResolvedTs.Load())
	log.Info("Pass case 6")
}

func TestCURDDispatcher(t *testing.T) {
	broker, _, _ := newEventBrokerForTest()
	defer broker.close()

	dispInfo := newMockDispatcherInfoForTest(t)
	// Case 1: Add and get a dispatcher.
	broker.addDispatcher(dispInfo)
	disp, ok := broker.getDispatcher(dispInfo.GetID())
	require.True(t, ok)
	require.Equal(t, disp.id, dispInfo.GetID())

	// Case 2: Reset a dispatcher.
	dispInfo.startTs = 1002
	broker.resetDispatcher(dispInfo)
	disp, ok = broker.getDispatcher(dispInfo.GetID())
	require.True(t, ok)
	require.Equal(t, disp.id, dispInfo.GetID())
	// Check the resetTs is updated.
	require.Equal(t, disp.resetTs.Load(), dispInfo.GetStartTs())

	// Case 3: Pause a dispatcher.
	broker.pauseDispatcher(dispInfo)
	disp, ok = broker.getDispatcher(dispInfo.GetID())
	require.True(t, ok)
	require.False(t, disp.isRunning.Load())

	// Case 4: Resume a dispatcher.
	broker.resumeDispatcher(dispInfo)
	disp, ok = broker.getDispatcher(dispInfo.GetID())
	require.True(t, ok)
	require.True(t, disp.isRunning.Load())

	// Case 5: Remove a dispatcher.
	broker.removeDispatcher(dispInfo)
	disp, ok = broker.getDispatcher(dispInfo.GetID())
	require.False(t, ok)
	require.Nil(t, disp)
}

func TestHandleResolvedTs(t *testing.T) {
	broker, _, _ := newEventBrokerForTest()
	defer broker.close()

	dispInfo := newMockDispatcherInfoForTest(t)
	broker.addDispatcher(dispInfo)
	disp, ok := broker.getDispatcher(dispInfo.GetID())
	require.True(t, ok)
	require.Equal(t, disp.id, dispInfo.GetID())

	mc := broker.msgSender.(*mockMessageCenter)

	ctx := context.Background()
	cacheMap := make(map[node.ID]*resolvedTsCache)
	wrapEvent := &wrapEvent{
		serverID:        "test",
		resolvedTsEvent: event.NewResolvedEvent(100, dispInfo.GetID()),
	}
	// handle resolvedTsCacheSize resolvedTs events, so the cache is full.
	for i := 0; i < resolvedTsCacheSize+1; i++ {
		broker.handleResolvedTs(ctx, cacheMap, wrapEvent, disp.messageWorkerIndex)
	}

	msg := <-mc.messageCh
	require.Equal(t, msg.Type, messaging.TypeBatchResolvedTs)
}<|MERGE_RESOLUTION|>--- conflicted
+++ resolved
@@ -96,13 +96,8 @@
 	// And the task.scanning should be true.
 	// And the broker will send a handshake event.
 	disp.resetTs.Store(100)
-<<<<<<< HEAD
 	_, needScan = broker.scanReady(disp, false)
-	require.True(t, needScan)
-=======
-	needScan, _ = broker.checkNeedScan(disp, false)
-	require.False(t, needScan)
->>>>>>> e4a6337c
+	require.False(t, needScan)
 	e = <-broker.messageCh[0]
 	require.Equal(t, event.TypeHandshakeEvent, e.msgType)
 	log.Info("Pass case 3")
