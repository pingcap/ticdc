// Copyright 2024 PingCAP, Inc.
//
// Licensed under the Apache License, Version 2.0 (the "License");
// you may not use this file except in compliance with the License.
// You may obtain a copy of the License at
//
//     http://www.apache.org/licenses/LICENSE-2.0
//
// Unless required by applicable law or agreed to in writing, software
// distributed under the License is distributed on an "AS IS" BASIS,
// See the License for the specific language governing permissions and
// limitations under the License.

package main

import (
	"context"
	"database/sql"
	"flag"
	"fmt"
	"log"
	"math/rand"
	"net/http"
	_ "net/http/pprof"
	"strings"
	"sync"
	"sync/atomic"
	"time"

	"workload/schema"

	_ "github.com/go-sql-driver/mysql"
	"github.com/pingcap/errors"
	plog "github.com/pingcap/log"
	"go.uber.org/zap"
<<<<<<< HEAD
=======
	"workload/schema"
	pbank "workload/schema/bank"
	pbank2 "workload/schema/bank2"
	"workload/schema/bankupdate"
	"workload/schema/largerow"
	"workload/schema/shop"
	psysbench "workload/schema/sysbench"
	puuu "workload/schema/uuu"
>>>>>>> 6667aec2
)

var (
	logFile  string
	logLevel string

	tableCount      int
	tableStartIndex int
	thread          int
	batchSize       int

	dbHost     string
	dbPort     int
	dbUser     string
	dbPassword string
	dbName     string

	// totalRowCount is the total number of rows that will be inserted.
	totalRowCount uint64
	// flushedRowCount is the number of rows that have been flushed.
	flushedRowCount atomic.Uint64
	// queryCount is the number of queries that have been executed.
	queryCount atomic.Uint64
	// errCount is the number of errors that have occurred.
	errCount atomic.Uint64

	workloadType string

	skipCreateTable bool
	onlyDDL         bool

	rowSize       int
	largeRowSize  int
	largeRowRatio float64

	action              string
	percentageForUpdate float64

	dbNum    int
	dbPrefix string

	updateLargeColumnSize int
)

const (
	bank     = "bank"
	sysbench = "sysbench"
	largeRow = "large_row"
	shopItem = "shop_item"
	uuu      = "uuu"
	crawler  = "crawler"
	// for gf case, at most support table count = 2. Here only 2 tables in this cases.
	// And each insert sql contains 200 batch, each update sql only contains 1 batch.
	bank2      = "bank2"
	bankUpdate = "bank_update"
)

// Add a prepared statement cache
var stmtCache sync.Map // map[string]*sql.Stmt

func init() {
	flag.StringVar(&dbPrefix, "db-prefix", "", "the prefix of the database name")
	flag.IntVar((&dbNum), "db-num", 1, "the number of databases")
	flag.IntVar(&tableCount, "table-count", 1, "table count of the workload")
	flag.IntVar(&tableStartIndex, "table-start-index", 0, "table start index, sbtest<index>")
	flag.IntVar(&thread, "thread", 16, "total thread of the workload")
	flag.IntVar(&batchSize, "batch-size", 10, "batch size of each insert/update/delete")
	flag.Uint64Var(&totalRowCount, "total-row-count", 1000000, "the total row count of the workload")
	flag.Float64Var(&percentageForUpdate, "percentage-for-update", 0, "percentage for update: [0, 1.0]")
	flag.BoolVar(&skipCreateTable, "skip-create-table", false, "do not create tables")
	flag.StringVar(&action, "action", "prepare", "action of the workload: [prepare, insert, update, delete, write, cleanup]")
<<<<<<< HEAD
	flag.StringVar(&workloadType, "workload-type", "sysbench", "workload type: [bank, sysbench, large_row, shop_item, uuu, bank2, crawler]")
=======
	flag.StringVar(&workloadType, "workload-type", "sysbench", "workload type: [bank, sysbench, large_row, shop_item, uuu, bank2, bank_update]")
>>>>>>> 6667aec2
	flag.StringVar(&dbHost, "database-host", "127.0.0.1", "database host")
	flag.StringVar(&dbUser, "database-user", "root", "database user")
	flag.StringVar(&dbPassword, "database-password", "", "database password")
	flag.StringVar(&dbName, "database-db-name", "test", "database db name")
	flag.IntVar(&dbPort, "database-port", 4000, "database port")
	flag.BoolVar(&onlyDDL, "only-ddl", false, "only generate ddl")
	flag.StringVar(&logFile, "log-file", "workload.log", "log file path")
	flag.StringVar(&logLevel, "log-level", "info", "log file path")
	// For large row workload
	flag.IntVar(&rowSize, "row-size", 10240, "the size of each row")
	flag.IntVar(&largeRowSize, "large-row-size", 1024*1024, "the size of the large row")
	flag.Float64Var(&largeRowRatio, "large-ratio", 0.0, "large row ratio in the each transaction")
	flag.IntVar(&updateLargeColumnSize, "update-large-column-size", 1024, "the size of the large column to update")
	flag.Parse()
}

func main() {
	go func() {
		log.Println(http.ListenAndServe("localhost:6060", nil))
	}()

	plog.Info("start to run workload")
	validateFlags()

	dbs := setupDatabases()
	workload := createWorkload()

	// Start monitoring
	go reportMetrics()

	// Execute workload
	wg := &sync.WaitGroup{}
	executeWorkload(dbs, workload, wg)

	// Cleanup
	wg.Wait()
	closeDatabases(dbs)
}

func validateFlags() {
	if flags := flag.Args(); len(flags) > 0 {
		plog.Panic(fmt.Sprintf("unparsed flags: %v", flags))
	}
}

func setupDatabases() []*sql.DB {
	plog.Info("start to setup databases")
	defer func() {
		plog.Info("setup databases finished")
	}()

	dbs := make([]*sql.DB, dbNum)

	if dbPrefix != "" {
		dbs = setupMultipleDatabases()
	} else {
		dbs = setupSingleDatabase()
	}

	if len(dbs) == 0 {
		plog.Panic("no mysql client was created successfully")
	}

	return dbs
}

func setupMultipleDatabases() []*sql.DB {
	dbs := make([]*sql.DB, dbNum)
	for i := 0; i < dbNum; i++ {
		dbName := fmt.Sprintf("%s%d", dbPrefix, i+1)
		db, err := createDBConnection(dbName)
		if err != nil {
			plog.Info("create the sql client failed", zap.Error(err))
			continue
		}
		configureDBConnection(db)
		dbs[i] = db
	}
	return dbs
}

func setupSingleDatabase() []*sql.DB {
	dbs := make([]*sql.DB, 1)
	db, err := createDBConnection(dbName)
	if err != nil {
		plog.Panic("create the sql client failed", zap.Error(err))
	}
	configureDBConnection(db)
	dbs[0] = db
	dbNum = 1
	return dbs
}

func createDBConnection(dbName string) (*sql.DB, error) {
	plog.Info("create db connection", zap.String("dbName", dbName))
	dsn := fmt.Sprintf("%s:%s@tcp(%s:%d)/%s?charset=utf8mb4&parseTime=True&loc=Local&maxAllowedPacket=1073741824&multiStatements=true",
		dbUser, dbPassword, dbHost, dbPort, dbName)
	return sql.Open("mysql", dsn)
}

func configureDBConnection(db *sql.DB) {
	db.SetMaxIdleConns(512)
	db.SetMaxOpenConns(512)
	db.SetConnMaxLifetime(time.Minute)
}

func createWorkload() schema.Workload {
	plog.Info("start to create workload")
	defer func() {
		plog.Info("create workload finished")
	}()

	var workload schema.Workload
	switch workloadType {
	case bank:
		workload = pbank.NewBankWorkload()
	case sysbench:
		workload = psysbench.NewSysbenchWorkload()
	case largeRow:
		workload = largerow.NewLargeRowWorkload(rowSize, largeRowSize, largeRowRatio)
	case shopItem:
		workload = shop.NewShopItemWorkload(totalRowCount, rowSize)
	case uuu:
<<<<<<< HEAD
		workload = schema.NewUUUWorkload()
	case crawler:
		workload = schema.NewCrawlerWorkload()
=======
		workload = puuu.NewUUUWorkload()
>>>>>>> 6667aec2
	case bank2:
		workload = pbank2.NewBank2Workload()
	case bankUpdate:
		workload = bankupdate.NewBankUpdateWorkload(totalRowCount, updateLargeColumnSize)
	default:
		plog.Panic("unsupported workload type", zap.String("workload", workloadType))
	}
	return workload
}

func executeWorkload(dbs []*sql.DB, workload schema.Workload, wg *sync.WaitGroup) {
	updateConcurrency := int(float64(thread) * percentageForUpdate)
	insertConcurrency := thread - updateConcurrency

	plog.Info("database info", zap.Int("dbCount", dbNum), zap.Int("tableCount", tableCount))

	if !skipCreateTable && action == "prepare" {
		handlePrepareAction(dbs, insertConcurrency, workload, wg)
		return
	}

	if onlyDDL {
		return
	}

	handleWorkloadExecution(dbs, insertConcurrency, updateConcurrency, workload, wg)
}

func handlePrepareAction(dbs []*sql.DB, insertConcurrency int, workload schema.Workload, wg *sync.WaitGroup) {
	plog.Info("start to create tables", zap.Int("tableCount", tableCount))
	for _, db := range dbs {
		if err := initTables(db, workload); err != nil {
			panic(err)
		}
	}

	if totalRowCount != 0 {
		executeInsertWorkers(dbs, insertConcurrency, workload, wg)
	}
}

func handleWorkloadExecution(dbs []*sql.DB, insertConcurrency, updateConcurrency int, workload schema.Workload, wg *sync.WaitGroup) {
	plog.Info("start running workload",
		zap.String("workloadType", workloadType),
		zap.Float64("largeRatio", largeRowRatio),
		zap.Int("totalThread", thread),
		zap.Int("batchSize", batchSize),
		zap.String("action", action),
	)

	if action == "write" || action == "insert" {
		executeInsertWorkers(dbs, insertConcurrency, workload, wg)
	}

	if action == "write" || action == "update" {
		executeUpdateWorkers(dbs, updateConcurrency, workload, wg)
	}
}

func executeInsertWorkers(dbs []*sql.DB, insertConcurrency int, workload schema.Workload, wg *sync.WaitGroup) {
	wg.Add(insertConcurrency)
	for i := 0; i < insertConcurrency; i++ {
		db := dbs[i%len(dbs)]

		conn, err := db.Conn(context.Background())
		// TODO: support recreate connection when the worker failed.
		if err != nil {
			plog.Info("get connection failed", zap.Error(err))
			return
		}
		go func(workerID int) {
			defer func() {
				plog.Info("insert worker exited", zap.Int("worker", workerID))
				wg.Done()
			}()
			plog.Info("start insert worker", zap.Int("worker", workerID))
			doInsert(conn, workload)
		}(i)
	}
}

func executeUpdateWorkers(dbs []*sql.DB, updateConcurrency int, workload schema.Workload, wg *sync.WaitGroup) {
	if updateConcurrency == 0 {
		plog.Info("skip update workload",
			zap.String("action", action),
			zap.Int("totalThread", thread),
			zap.Float64("percentageForUpdate", percentageForUpdate))
		return
	}

	updateTaskCh := make(chan updateTask, updateConcurrency)
	wg.Add(updateConcurrency + 1) // +1 for task generator

	for i := 0; i < updateConcurrency; i++ {
		db := dbs[i%len(dbs)]

		conn, err := db.Conn(context.Background())
		// TODO: support recreate connection when the worker failed.
		if err != nil {
			plog.Info("get connection failed", zap.Error(err))
			return
		}
		go func(workerID int) {
			defer func() {
				plog.Info("update worker exited", zap.Int("worker", workerID))
				wg.Done()
			}()
			plog.Info("start update worker", zap.Int("worker", workerID))
			doUpdate(conn, workload, updateTaskCh)
		}(i)
	}

	go func() {
		defer wg.Done()
		genUpdateTask(updateTaskCh)
	}()
}

func closeDatabases(dbs []*sql.DB) {
	for _, db := range dbs {
		if err := db.Close(); err != nil {
			plog.Error("failed to close database connection", zap.Error(err))
		}
	}
}

// initTables create tables if not exists
func initTables(db *sql.DB, workload schema.Workload) error {
	var tableNum atomic.Int32
	wg := sync.WaitGroup{}
	for i := 0; i < tableCount; i++ {
		wg.Add(1)
		go func() {
			defer wg.Done()
			for {
				tableIndex := int(tableNum.Load())
				if tableIndex >= tableCount {
					return
				}
				tableNum.Add(1)
				plog.Info("try to create table", zap.Int("index", tableIndex+tableStartIndex))
				if _, err := db.Exec(workload.BuildCreateTableStatement(tableIndex + tableStartIndex)); err != nil {
					err := errors.Annotate(err, "create table failed")
					plog.Error("create table failed", zap.Error(err))
				}
			}
		}()
	}
	wg.Wait()
	plog.Info("create tables finished")
	return nil
}

type updateTask struct {
	schema.UpdateOption
	// reserved for future use
	cb func()
}

func genUpdateTask(output chan updateTask) {
	for {
		j := rand.Intn(tableCount) + tableStartIndex
		// TODO: add more randomness.
		task := updateTask{
			UpdateOption: schema.UpdateOption{
				Table: j,
				Batch: batchSize,
			},
		}
		output <- task
	}
}

func doUpdate(conn *sql.Conn, workload schema.Workload, input chan updateTask) {
	var err error
	var res sql.Result
	var updateSql string
	for task := range input {
		if workloadType == bank2 {
			task.UpdateOption.Batch = 1
			updateSql, values := workload.(*pbank2.Bank2Workload).BuildUpdateSqlWithValues(task.UpdateOption)
			res, err = executeWithValues(conn, updateSql, workload, task.UpdateOption.Table, values)
		} else {
<<<<<<< HEAD
			updateSql := workload.BuildUpdateSql(task.UpdateOption)
			if updateSql == "" {
				continue
			}
=======
			updateSql = workload.BuildUpdateSql(task.UpdateOption)
>>>>>>> 6667aec2
			res, err = execute(conn, updateSql, workload, task.Table)
		}
		if err != nil {
			plog.Info("update error", zap.Error(err), zap.String("sql", updateSql[:20]))
			errCount.Add(1)
		}
		if res != nil {
			cnt, err := res.RowsAffected()
			if err != nil || cnt < int64(task.Batch) {
				plog.Info("get rows affected error", zap.Error(err), zap.Int64("affectedRows", cnt), zap.Int("rowCount", task.Batch), zap.String("sql", updateSql))
				errCount.Add(1)
			}
			flushedRowCount.Add(uint64(cnt))
			if task.IsSpecialUpdate {
				plog.Info("update full table succeed, row count %d\n", zap.Int("table", task.Table), zap.Int64("affectedRows", cnt))
			}
		} else {
			plog.Info("update result is nil")
		}
		if task.cb != nil {
			task.cb()
		}
	}
}

func doInsert(conn *sql.Conn, workload schema.Workload) {
	for {
		j := rand.Intn(tableCount) + tableStartIndex
		var err error

		switch workloadType {
		case uuu:
			insertSql, values := workload.(*puuu.UUUWorkload).BuildInsertSqlWithValues(j, batchSize)
			_, err = executeWithValues(conn, insertSql, workload, j, values)
		case bank2:
			insertSql, values := workload.(*pbank2.Bank2Workload).BuildInsertSqlWithValues(j, batchSize)
			_, err = executeWithValues(conn, insertSql, workload, j, values)
		default:
			insertSql := workload.BuildInsertSql(j, batchSize)
			_, err = execute(conn, insertSql, workload, j)
		}

		if err != nil {
			plog.Info("insert error", zap.Error(err))
			errCount.Add(1)
			continue
		}
		flushedRowCount.Add(uint64(batchSize))
	}
}

func execute(conn *sql.Conn, sql string, workload schema.Workload, n int) (sql.Result, error) {
	queryCount.Add(1)
	res, err := conn.ExecContext(context.Background(), sql)
	if err != nil {
		if !strings.Contains(err.Error(), "Error 1146") {
			plog.Info("insert error", zap.Error(err))
			return res, err
		}
		// if table not exists, we create it
		_, err := conn.ExecContext(context.Background(), workload.BuildCreateTableStatement(n))
		if err != nil {
			plog.Info("create table error: ", zap.Error(err))
			return res, err
		}
		_, err = conn.ExecContext(context.Background(), sql)
		return res, err
	}
	return res, nil
}

// TODO: redesign a better stmtCacheKey
type stmtCacheKey struct {
	conn *sql.Conn
	sql  string
}

func executeWithValues(conn *sql.Conn, sqlStr string, workload schema.Workload, n int, values []interface{}) (sql.Result, error) {
	queryCount.Add(1)

	// Try to get prepared statement from cache
	if stmt, ok := stmtCache.Load(stmtCacheKey{
		conn: conn,
		sql:  sqlStr,
	}); ok {
		return stmt.(*sql.Stmt).Exec(values...)
	}

	// Prepare the statement
	stmt, err := conn.PrepareContext(context.Background(), sqlStr)
	if err != nil {
		if !strings.Contains(err.Error(), "Error 1146") {
			plog.Info("prepare error", zap.Error(err))
			return nil, err
		}
		// Create table if not exists
		_, err := conn.ExecContext(context.Background(), workload.BuildCreateTableStatement(n))
		if err != nil {
			plog.Info("create table error: ", zap.Error(err))
			return nil, err
		}
		// Try prepare again
		stmt, err = conn.PrepareContext(context.Background(), sqlStr)
		if err != nil {
			return nil, err
		}
	}

	// Cache the prepared statement
	stmtCache.Store(stmtCacheKey{
		conn: conn,
		sql:  sqlStr,
	}, stmt)

	// Execute the prepared statement
	return stmt.Exec(values...)
}

// reportMetrics prints throughput statistics every 5 seconds
func reportMetrics() {
	plog.Info("start to report metrics")
	const (
		reportInterval = 5 * time.Second
	)

	ticker := time.NewTicker(reportInterval)
	defer ticker.Stop()

	var (
		lastQueryCount uint64
		lastFlushed    uint64
		lastErrorCount uint64
	)

	for range ticker.C {
		stats := calculateStats(lastQueryCount, lastFlushed, lastErrorCount, reportInterval)
		// Update last values for next iteration
		lastQueryCount = stats.queryCount
		lastFlushed = stats.flushedRowCount
		lastErrorCount = stats.errCount
		// Print statistics
		printStats(stats)
	}
}

type statistics struct {
	queryCount      uint64
	flushedRowCount uint64
	errCount        uint64
	// QPS
	qps int
	// row/s
	rps int
	// error/s
	eps int
}

func calculateStats(
	lastQueryCount,
	lastFlushed,
	lastErrors uint64,
	reportInterval time.Duration,
) statistics {
	currentFlushed := flushedRowCount.Load()
	currentErrors := errCount.Load()
	currentQueryCount := queryCount.Load()

	return statistics{
		queryCount:      currentQueryCount,
		flushedRowCount: currentFlushed,
		errCount:        currentErrors,
		qps:             int(currentQueryCount-lastQueryCount) / int(reportInterval.Seconds()),
		rps:             int(currentFlushed-lastFlushed) / int(reportInterval.Seconds()),
		eps:             int(currentErrors-lastErrors) / int(reportInterval.Seconds()),
	}
}

func printStats(stats statistics) {
	status := fmt.Sprintf(
		"Total Write Rows: %d, Total Queries: %d, Total Errors: %d, QPS: %d, Row/s: %d, Error/s: %d",
		stats.flushedRowCount,
		stats.queryCount,
		stats.errCount,
		stats.qps,
		stats.rps,
		stats.eps,
	)
	plog.Info(status)
}<|MERGE_RESOLUTION|>--- conflicted
+++ resolved
@@ -28,14 +28,6 @@
 	"time"
 
 	"workload/schema"
-
-	_ "github.com/go-sql-driver/mysql"
-	"github.com/pingcap/errors"
-	plog "github.com/pingcap/log"
-	"go.uber.org/zap"
-<<<<<<< HEAD
-=======
-	"workload/schema"
 	pbank "workload/schema/bank"
 	pbank2 "workload/schema/bank2"
 	"workload/schema/bankupdate"
@@ -43,7 +35,11 @@
 	"workload/schema/shop"
 	psysbench "workload/schema/sysbench"
 	puuu "workload/schema/uuu"
->>>>>>> 6667aec2
+
+	_ "github.com/go-sql-driver/mysql"
+	"github.com/pingcap/errors"
+	plog "github.com/pingcap/log"
+	"go.uber.org/zap"
 )
 
 var (
@@ -115,11 +111,7 @@
 	flag.Float64Var(&percentageForUpdate, "percentage-for-update", 0, "percentage for update: [0, 1.0]")
 	flag.BoolVar(&skipCreateTable, "skip-create-table", false, "do not create tables")
 	flag.StringVar(&action, "action", "prepare", "action of the workload: [prepare, insert, update, delete, write, cleanup]")
-<<<<<<< HEAD
-	flag.StringVar(&workloadType, "workload-type", "sysbench", "workload type: [bank, sysbench, large_row, shop_item, uuu, bank2, crawler]")
-=======
-	flag.StringVar(&workloadType, "workload-type", "sysbench", "workload type: [bank, sysbench, large_row, shop_item, uuu, bank2, bank_update]")
->>>>>>> 6667aec2
+	flag.StringVar(&workloadType, "workload-type", "sysbench", "workload type: [bank, sysbench, large_row, shop_item, uuu, bank2, bank_update, crawler]")
 	flag.StringVar(&dbHost, "database-host", "127.0.0.1", "database host")
 	flag.StringVar(&dbUser, "database-user", "root", "database user")
 	flag.StringVar(&dbPassword, "database-password", "", "database password")
@@ -243,13 +235,9 @@
 	case shopItem:
 		workload = shop.NewShopItemWorkload(totalRowCount, rowSize)
 	case uuu:
-<<<<<<< HEAD
-		workload = schema.NewUUUWorkload()
+		workload = puuu.NewUUUWorkload()
 	case crawler:
 		workload = schema.NewCrawlerWorkload()
-=======
-		workload = puuu.NewUUUWorkload()
->>>>>>> 6667aec2
 	case bank2:
 		workload = pbank2.NewBank2Workload()
 	case bankUpdate:
@@ -433,14 +421,10 @@
 			updateSql, values := workload.(*pbank2.Bank2Workload).BuildUpdateSqlWithValues(task.UpdateOption)
 			res, err = executeWithValues(conn, updateSql, workload, task.UpdateOption.Table, values)
 		} else {
-<<<<<<< HEAD
 			updateSql := workload.BuildUpdateSql(task.UpdateOption)
 			if updateSql == "" {
 				continue
 			}
-=======
-			updateSql = workload.BuildUpdateSql(task.UpdateOption)
->>>>>>> 6667aec2
 			res, err = execute(conn, updateSql, workload, task.Table)
 		}
 		if err != nil {
