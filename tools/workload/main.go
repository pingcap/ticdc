--- conflicted
+++ resolved
@@ -18,96 +18,11 @@
 	"net/http"
 	_ "net/http/pprof"
 
-	"workload/schema"
-
 	_ "github.com/go-sql-driver/mysql"
 	plog "github.com/pingcap/log"
 	"go.uber.org/zap"
 )
 
-<<<<<<< HEAD
-var (
-	logFile  string
-	logLevel string
-
-	tableCount      int
-	tableStartIndex int
-	thread          int
-	batchSize       int
-
-	dbHost     string
-	dbPort     int
-	dbUser     string
-	dbPassword string
-	dbName     string
-
-	// totalRowCount is the total number of rows that will be inserted.
-	totalRowCount uint64
-	// flushedRowCount is the number of rows that have been flushed.
-	flushedRowCount atomic.Uint64
-	// queryCount is the number of queries that have been executed.
-	queryCount atomic.Uint64
-	// errCount is the number of errors that have occurred.
-	errCount atomic.Uint64
-
-	workloadType string
-
-	skipCreateTable bool
-	onlyDDL         bool
-
-	rowSize       int
-	largeRowSize  int
-	largeRowRatio float64
-
-	action              string
-	percentageForUpdate float64
-
-	dbNum    int
-	dbPrefix string
-)
-
-const (
-	bank     = "bank"
-	sysbench = "sysbench"
-	largeRow = "large_row"
-	shopItem = "shop_item"
-	uuu      = "uuu"
-	// And each insert sql contains 200 batch, each update sql contains 200 batch.
-	bank2 = "bank2"
-)
-
-// Add a prepared statement cache
-var stmtCache sync.Map // map[string]*sql.Stmt
-
-func init() {
-	flag.StringVar(&dbPrefix, "db-prefix", "", "the prefix of the database name")
-	flag.IntVar((&dbNum), "db-num", 1, "the number of databases")
-	flag.IntVar(&tableCount, "table-count", 1, "table count of the workload")
-	flag.IntVar(&tableStartIndex, "table-start-index", 0, "table start index, sbtest<index>")
-	flag.IntVar(&thread, "thread", 16, "total thread of the workload")
-	flag.IntVar(&batchSize, "batch-size", 10, "batch size of each insert/update/delete")
-	flag.Uint64Var(&totalRowCount, "total-row-count", 1000000, "the total row count of the workload")
-	flag.Float64Var(&percentageForUpdate, "percentage-for-update", 0, "percentage for update: [0, 1.0]")
-	flag.BoolVar(&skipCreateTable, "skip-create-table", false, "do not create tables")
-	flag.StringVar(&action, "action", "prepare", "action of the workload: [prepare, insert, update, delete, write, cleanup]")
-	flag.StringVar(&workloadType, "workload-type", "sysbench", "workload type: [bank, sysbench, large_row, shop_item, uuu, bank2]")
-	flag.StringVar(&dbHost, "database-host", "127.0.0.1", "database host")
-	flag.StringVar(&dbUser, "database-user", "root", "database user")
-	flag.StringVar(&dbPassword, "database-password", "", "database password")
-	flag.StringVar(&dbName, "database-db-name", "test", "database db name")
-	flag.IntVar(&dbPort, "database-port", 4000, "database port")
-	flag.BoolVar(&onlyDDL, "only-ddl", false, "only generate ddl")
-	flag.StringVar(&logFile, "log-file", "workload.log", "log file path")
-	flag.StringVar(&logLevel, "log-level", "info", "log file path")
-	// For large row workload
-	flag.IntVar(&rowSize, "row-size", 10240, "the size of each row")
-	flag.IntVar(&largeRowSize, "large-row-size", 1024*1024, "the size of the large row")
-	flag.Float64Var(&largeRowRatio, "large-ratio", 0.0, "large row ratio in the each transaction")
-	flag.Parse()
-}
-
-=======
->>>>>>> 95a78009
 func main() {
 	// start pprof server
 	go func() {
@@ -127,178 +42,6 @@
 	if err := app.Initialize(); err != nil {
 		plog.Panic("Failed to initialize application", zap.Error(err))
 	}
-<<<<<<< HEAD
-}
-
-func doUpdate(conn *sql.Conn, workload schema.Workload, input chan updateTask) {
-	var err error
-	var res sql.Result
-	var updateSql string
-	for task := range input {
-		if workloadType == bank2 {
-			task.UpdateOption.Batch = 1
-			updateSql, values := workload.(*schema.Bank2Workload).BuildUpdateSqlWithValues(task.UpdateOption)
-			res, err = executeWithValues(conn, updateSql, workload, task.UpdateOption.Table, values)
-		} else {
-			updateSql := workload.BuildUpdateSql(task.UpdateOption)
-			res, err = execute(conn, updateSql, workload, task.Table)
-		}
-
-		if err != nil {
-			plog.Info("update error", zap.Error(err), zap.String("sql", updateSql))
-			errCount.Add(1)
-		}
-		if res != nil {
-			cnt, err := res.RowsAffected()
-			if err != nil || cnt < int64(task.Batch) {
-				plog.Info("get rows affected error", zap.Error(err), zap.Int64("affectedRows", cnt), zap.Int("rowCount", task.Batch), zap.String("sql", updateSql))
-				errCount.Add(1)
-			}
-			flushedRowCount.Add(uint64(cnt))
-			if task.IsSpecialUpdate {
-				plog.Info("update full table succeed, row count %d\n", zap.Int("table", task.Table), zap.Int64("affectedRows", cnt))
-			}
-		} else {
-			plog.Info("update result is nil")
-		}
-		if task.cb != nil {
-			task.cb()
-		}
-	}
-}
-
-func doInsert(conn *sql.Conn, workload schema.Workload) {
-	for {
-		j := rand.Intn(tableCount) + tableStartIndex
-		var err error
-
-		if workloadType == uuu {
-			insertSql, values := workload.(*schema.UUUWorkload).BuildInsertSqlWithValues(j, batchSize)
-			_, err = executeWithValues(conn, insertSql, workload, j, values)
-		} else if workloadType == bank2 {
-			insertSql, values := workload.(*schema.Bank2Workload).BuildInsertSqlWithValues(j, batchSize)
-			_, err = executeWithValues(conn, insertSql, workload, j, values)
-		} else {
-			insertSql := workload.BuildInsertSql(j, batchSize)
-			_, err = execute(conn, insertSql, workload, j)
-		}
-
-		if err != nil {
-			plog.Info("insert error", zap.Error(err))
-			errCount.Add(1)
-			continue
-		}
-		flushedRowCount.Add(uint64(batchSize))
-	}
-}
-
-func execute(conn *sql.Conn, sql string, workload schema.Workload, n int) (sql.Result, error) {
-	queryCount.Add(1)
-	res, err := conn.ExecContext(context.Background(), sql)
-	if err != nil {
-		if !strings.Contains(err.Error(), "Error 1146") {
-			plog.Info("insert error", zap.Error(err))
-			return res, err
-		}
-		// if table not exists, we create it
-		_, err := conn.ExecContext(context.Background(), workload.BuildCreateTableStatement(n))
-		if err != nil {
-			plog.Info("create table error: ", zap.Error(err))
-			return res, err
-		}
-		_, err = conn.ExecContext(context.Background(), sql)
-		return res, err
-	}
-	return res, nil
-}
-
-// TODO: redesign a better stmtCacheKey
-type stmtCacheKey struct {
-	conn *sql.Conn
-	sql  string
-}
-
-func executeWithValues(conn *sql.Conn, sqlStr string, workload schema.Workload, n int, values []interface{}) (sql.Result, error) {
-	queryCount.Add(1)
-
-	// Try to get prepared statement from cache
-	if stmt, ok := stmtCache.Load(stmtCacheKey{
-		conn: conn,
-		sql:  sqlStr,
-	}); ok {
-		return stmt.(*sql.Stmt).Exec(values...)
-	}
-
-	// Prepare the statement
-	stmt, err := conn.PrepareContext(context.Background(), sqlStr)
-	if err != nil {
-		if !strings.Contains(err.Error(), "Error 1146") {
-			plog.Info("prepare error", zap.Error(err))
-			return nil, err
-		}
-		// Create table if not exists
-		_, err := conn.ExecContext(context.Background(), workload.BuildCreateTableStatement(n))
-		if err != nil {
-			plog.Info("create table error: ", zap.Error(err))
-			return nil, err
-		}
-		// Try prepare again
-		stmt, err = conn.PrepareContext(context.Background(), sqlStr)
-		if err != nil {
-			return nil, err
-		}
-	}
-
-	// Cache the prepared statement
-	stmtCache.Store(stmtCacheKey{
-		conn: conn,
-		sql:  sqlStr,
-	}, stmt)
-
-	// Execute the prepared statement
-	return stmt.Exec(values...)
-}
-
-// reportMetrics prints throughput statistics every 5 seconds
-func reportMetrics() {
-	plog.Info("start to report metrics")
-	const (
-		reportInterval = 5 * time.Second
-	)
-
-	ticker := time.NewTicker(reportInterval)
-	defer ticker.Stop()
-
-	var (
-		lastQueryCount uint64
-		lastFlushed    uint64
-		lastErrorCount uint64
-	)
-
-	for range ticker.C {
-		stats := calculateStats(lastQueryCount, lastFlushed, lastErrorCount, reportInterval)
-		// Update last values for next iteration
-		lastQueryCount = stats.queryCount
-		lastFlushed = stats.flushedRowCount
-		lastErrorCount = stats.errCount
-		// Print statistics
-		printStats(stats)
-	}
-}
-
-type statistics struct {
-	queryCount      uint64
-	flushedRowCount uint64
-	errCount        uint64
-	// QPS
-	qps int
-	// row/s
-	rps int
-	// error/s
-	eps int
-}
-=======
->>>>>>> 95a78009
 
 	// start metrics reporting
 	app.StartMetricsReporting()
