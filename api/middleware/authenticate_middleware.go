// Copyright 2025 PingCAP, Inc.
//
// Licensed under the Apache License, Version 2.0 (the "License");
// you may not use this file except in compliance with the License.
// You may obtain a copy of the License at
//
//	http://www.apache.org/licenses/LICENSE-2.0
//
// Unless required by applicable law or agreed to in writing, software
// distributed under the License is distributed on an "AS IS" BASIS,
// See the License for the specific language governing permissions and
// limitations under the License.
package middleware

import (
	"context"
	"fmt"
	"net/http"

	"github.com/gin-gonic/gin"
	dmysql "github.com/go-sql-driver/mysql"
	"github.com/pingcap/log"
	"github.com/pingcap/ticdc/pkg/api"
	appcontext "github.com/pingcap/ticdc/pkg/common/context"
	"github.com/pingcap/ticdc/pkg/config"
	"github.com/pingcap/ticdc/pkg/config/kerneltype"
	"github.com/pingcap/ticdc/pkg/errors"
	"github.com/pingcap/ticdc/pkg/etcd"
	"github.com/pingcap/ticdc/pkg/keyspace"
	"github.com/pingcap/ticdc/pkg/server"
	"github.com/pingcap/ticdc/pkg/sink/mysql"
	"github.com/pingcap/ticdc/pkg/upstream"
	"go.uber.org/zap"
)

// AuthenticateMiddleware authenticates the request by query upstream TiDB.
func AuthenticateMiddleware(server server.Server) gin.HandlerFunc {
	return func(ctx *gin.Context) {
		security := config.GetGlobalServerConfig().Security
		if security != nil && security.ClientUserRequired {
			if err := verify(ctx, server.GetEtcdClient().GetEtcdClient()); err != nil {
				ctx.IndentedJSON(http.StatusUnauthorized, api.NewHTTPError(err))
				ctx.Abort()
				return
			}
		}
		ctx.Next()
	}
}

func verify(ctx *gin.Context, etcdCli etcd.Client) error {
	// get the username and password from the authorization header
	username, password, ok := ctx.Request.BasicAuth()
	if !ok {
		errMsg := "please specify the user and password via authorization header"
		return errors.ErrCredentialNotFound.GenWithStackByArgs(errMsg)
	}

	allowed := false
	serverCfg := config.GetGlobalServerConfig()
	for _, user := range serverCfg.Security.ClientAllowedUser {
		if user == username {
			allowed = true
			break
		}
	}
	if !allowed {
		errMsg := "The user is not allowed."
		if username == "" {
			errMsg = "Empty username is not allowed."
		}
		return errors.ErrUnauthorized.GenWithStackByArgs(username, errMsg)
	}

<<<<<<< HEAD
<<<<<<< HEAD
=======
	ks := ctx.Query(api.APIOpVarKeyspace)

>>>>>>> 46b9b9cf6 (next-gen: Refactor authenticate middleware to verify tidb topology (#2727))
=======
	// TODO tenfyzhong 2025-10-15 15:07:48
	// The next gen kernel does not write topology info into etcd.
	if kerneltype.IsNextGen() {
		return nil
	}

>>>>>>> ca020653
	// verifyTiDBUser verify whether the username and password are valid in TiDB. It does the validation via
	// the successfully build of a connection with upstream TiDB with the username and password.
	tidbs, err := fetchTiDBTopology(ctx, etcdCli, ks)
	if err != nil {
		return errors.Trace(err)
	}
	if len(tidbs) == 0 {
		return errors.New("tidb instance not found in topology, please check if the tidb is running")
	}

	for _, tidb := range tidbs {
		// connect tidb
		host := fmt.Sprintf("%s:%d", tidb.IP, tidb.Port)
		dsnStr := fmt.Sprintf("%s:%s@tcp(%s)/", username, password, host)
		err = doVerify(dsnStr)
		if err == nil {
			return nil
		}
		if errors.IsAccessDeniedError(err) {
			// For access denied error, we can return immediately.
			// For other errors, we need to continue to verify the next tidb instance.
			return errors.ErrUnauthorized.GenWithStackByArgs(username, err.Error())
		}
	}
	return errors.ErrUnauthorized.GenWithStackByArgs(username, err.Error())
}

// fetchTiDBTopology parses the TiDB topology from etcd.
func fetchTiDBTopology(ctx context.Context, etcdClient etcd.Client, ks string) ([]upstream.TidbInstance, error) {
	keyspaceManager := appcontext.GetService[keyspace.KeyspaceManager](appcontext.KeyspaceManager)
	meta, err := keyspaceManager.LoadKeyspace(ctx, ks)
	if err != nil {
		return nil, err
	}

	return upstream.FetchTiDBTopology(ctx, etcdClient, meta.Id)
}

func doVerify(dsnStr string) error {
	dsn, err := dmysql.ParseDSN(dsnStr)
	if err != nil {
		return errors.Trace(err)
	}
	// Note: we use "preferred" here to make sure the connection is encrypted if possible. It is the same as the default
	// behavior of mysql client, refer to: https://dev.mysql.com/doc/refman/8.0/en/using-encrypted-connections.html.
	dsn.TLSConfig = "preferred"

	db, err := mysql.GetTestDB(dsn)
	if err != nil {
		return errors.Trace(err)
	}
	defer db.Close()

	rows, err := db.Query("SHOW STATUS LIKE '%Ssl_cipher';")
	if err != nil {
		return errors.Trace(err)
	}
	defer func() {
		if err := rows.Close(); err != nil {
			log.Warn("query Ssl_cipher close rows failed", zap.Error(err))
		}
		if rows.Err() != nil {
			log.Warn("query Ssl_cipher rows has error", zap.Error(rows.Err()))
		}
	}()

	var name, value string
	err = rows.Scan(&name, &value)
	if err != nil {
		log.Warn("failed to get ssl cipher", zap.Error(err),
			zap.String("username", dsn.User))
	}
	log.Info("verify tidb user successfully", zap.String("username", dsn.User),
		zap.String("sslCipherName", name), zap.String("sslCipherValue", value))
	return nil
}<|MERGE_RESOLUTION|>--- conflicted
+++ resolved
@@ -72,20 +72,8 @@
 		return errors.ErrUnauthorized.GenWithStackByArgs(username, errMsg)
 	}
 
-<<<<<<< HEAD
-<<<<<<< HEAD
-=======
 	ks := ctx.Query(api.APIOpVarKeyspace)
 
->>>>>>> 46b9b9cf6 (next-gen: Refactor authenticate middleware to verify tidb topology (#2727))
-=======
-	// TODO tenfyzhong 2025-10-15 15:07:48
-	// The next gen kernel does not write topology info into etcd.
-	if kerneltype.IsNextGen() {
-		return nil
-	}
-
->>>>>>> ca020653
 	// verifyTiDBUser verify whether the username and password are valid in TiDB. It does the validation via
 	// the successfully build of a connection with upstream TiDB with the username and password.
 	tidbs, err := fetchTiDBTopology(ctx, etcdCli, ks)
