// Copyright 2022 PingCAP, Inc.
//
// Licensed under the Apache License, Version 2.0 (the "License");
// you may not use this file except in compliance with the License.
// You may obtain a copy of the License at
//
//     http://www.apache.org/licenses/LICENSE-2.0
//
// Unless required by applicable law or agreed to in writing, software
// distributed under the License is distributed on an "AS IS" BASIS,
// See the License for the specific language governing permissions and
// limitations under the License.

package v2

import (
	"context"
	"encoding/json"
	"io"
	"net/http"
	"net/url"
	"strconv"
	"time"

	"github.com/gin-gonic/gin"
	"github.com/pingcap/log"
	"github.com/pingcap/ticdc/api/middleware"
	"github.com/pingcap/ticdc/downstreamadapter/sink"
	"github.com/pingcap/ticdc/downstreamadapter/sink/columnselector"
	"github.com/pingcap/ticdc/downstreamadapter/sink/eventrouter"
	"github.com/pingcap/ticdc/downstreamadapter/sink/helper"
	"github.com/pingcap/ticdc/logservice/schemastore"
	"github.com/pingcap/ticdc/pkg/api"
	"github.com/pingcap/ticdc/pkg/common"
	appcontext "github.com/pingcap/ticdc/pkg/common/context"
	"github.com/pingcap/ticdc/pkg/config"
	"github.com/pingcap/ticdc/pkg/errors"
	"github.com/pingcap/ticdc/pkg/filter"
	"github.com/pingcap/ticdc/pkg/keyspace"
	"github.com/pingcap/ticdc/pkg/node"
	"github.com/pingcap/ticdc/pkg/txnutil/gc"
	"github.com/pingcap/ticdc/pkg/util"
	"github.com/pingcap/ticdc/pkg/version"
	tidbkv "github.com/pingcap/tidb/pkg/kv"
	"github.com/tikv/client-go/v2/oracle"
	pd "github.com/tikv/pd/client"
	"go.uber.org/zap"
)

// CreateChangefeed handles create changefeed request,
// it returns the changefeed's changefeedInfo that it just created
// CreateChangefeed creates a changefeed
// @Summary Create changefeed
// @Description create a new changefeed
// @Tags changefeed,v2
// @Accept json
// @Produce json
// @Param changefeed body ChangefeedConfig true "changefeed config"
// @Param keyspace query string false "default"
// @Success 200 {object} ChangeFeedInfo
// @Failure 500,400 {object} common.HTTPError
// @Router	/api/v2/changefeeds [post]
func (h *OpenAPIV2) CreateChangefeed(c *gin.Context) {
	ctx := c.Request.Context()
	cfg := &ChangefeedConfig{ReplicaConfig: GetDefaultReplicaConfig()}

	if err := c.BindJSON(&cfg); err != nil {
		_ = c.Error(errors.WrapError(errors.ErrAPIInvalidParam, err))
		return
	}

	// verify sinkURI
	if cfg.SinkURI == "" {
		_ = c.Error(errors.ErrSinkURIInvalid.GenWithStackByArgs(
			"sink_uri is empty, cannot create a changefeed without sink_uri"))
		return
	}

	keyspaceName := GetKeyspaceValueWithDefault(c)

	var changefeedID common.ChangeFeedID
	if cfg.ID == "" {
		changefeedID = common.NewChangefeedID(keyspaceName)
	} else {
		changefeedID = common.NewChangeFeedIDWithName(cfg.ID, keyspaceName)
	}
	// verify changefeedID
	if err := common.ValidateChangefeedID(changefeedID.Name()); err != nil {
		_ = c.Error(errors.ErrAPIInvalidParam.GenWithStack(
			"invalid changefeed_id: %s", cfg.ID))
		return
	}

	// We use the keyspace in the query parameter
	cfg.Keyspace = keyspaceName

	// verify changefeed keyspace
	if err := common.ValidateKeyspace(changefeedID.Keyspace()); err != nil {
		_ = c.Error(errors.ErrAPIInvalidParam.GenWithStack(
			"invalid keyspace: %s", cfg.ID))
		return
	}

	keyspaceManager := appcontext.GetService[keyspace.KeyspaceManager](appcontext.KeyspaceManager)
	keyspaceMeta, err := keyspaceManager.LoadKeyspace(ctx, keyspaceName)
	if err != nil {
		_ = c.Error(errors.WrapError(errors.ErrKeyspaceNotFound, err))
		return
	}

	co, err := h.server.GetCoordinator()
	if err != nil {
		_ = c.Error(err)
		return
	}

	ok, err := isBootstrapped(co)
	if err != nil || !ok {
		_ = c.Error(err)
		return
	}

	_, status, err := co.GetChangefeed(ctx, common.NewChangeFeedDisplayName(cfg.ID, cfg.Keyspace))
	if err != nil && errors.ErrChangeFeedNotExists.NotEqual(err) {
		_ = c.Error(err)
		return
	}
	if status != nil {
		err = errors.ErrChangeFeedAlreadyExists.GenWithStackByArgs(cfg.ID)
		_ = c.Error(err)
		return
	}

	ts, logical, err := h.server.GetPdClient().GetTS(ctx)
	if err != nil {
		_ = c.Error(errors.ErrPDEtcdAPIError.GenWithStackByArgs("fail to get ts from pd client"))
		return
	}
	currentTSO := oracle.ComposeTS(ts, logical)
	// verify start ts
	if cfg.StartTs == 0 {
		cfg.StartTs = currentTSO
	} else if cfg.StartTs > currentTSO {
		_ = c.Error(errors.ErrAPIInvalidParam.GenWithStack(
			"invalid start-ts %v, larger than current tso %v", cfg.StartTs, currentTSO))
		return
	}
	// Ensure the start ts is valid in the next 3600 seconds, aka 1 hour
	const ensureTTL = 60 * 60
	createGcServiceID := h.server.GetEtcdClient().GetEnsureGCServiceID(gc.EnsureGCServiceCreating)
	if err = gc.EnsureChangefeedStartTsSafety(
		ctx,
		h.server.GetPdClient(),
		createGcServiceID,
		keyspaceMeta.Id,
		changefeedID,
		ensureTTL, cfg.StartTs); err != nil {
		if !errors.ErrStartTsBeforeGC.Equal(err) {
			_ = c.Error(errors.ErrPDEtcdAPIError.Wrap(err))
			return
		}
		_ = c.Error(err)
		return
	}

	// verify target ts
	if cfg.TargetTs > 0 && cfg.TargetTs <= cfg.StartTs {
		_ = c.Error(errors.ErrTargetTsBeforeStartTs.GenWithStackByArgs(
			cfg.TargetTs, cfg.StartTs))
		return
	}

	// fill replicaConfig
	replicaCfg := cfg.ReplicaConfig.ToInternalReplicaConfig()

	// verify replicaConfig
	sinkURIParsed, err := url.Parse(cfg.SinkURI)
	if err != nil {
		_ = c.Error(errors.WrapError(errors.ErrSinkURIInvalid, err))
		return
	}
	err = replicaCfg.ValidateAndAdjust(sinkURIParsed)
	if err != nil {
		_ = c.Error(errors.WrapError(errors.ErrInvalidReplicaConfig, err))
		return
	}

	scheme := sinkURIParsed.Scheme
	topic := ""
	if config.IsMQScheme(scheme) {
		topic, err = helper.GetTopic(sinkURIParsed)
		if err != nil {
			_ = c.Error(errors.WrapError(errors.ErrSinkURIInvalid, err))
			return
		}
	}
	protocol, _ := config.ParseSinkProtocolFromString(util.GetOrZero(replicaCfg.Sink.Protocol))

	kvStorage, err := keyspaceManager.GetStorage(keyspaceName)
	if err != nil {
		_ = c.Error(err)
		return
	}

	schemaStore := appcontext.GetService[schemastore.SchemaStore](appcontext.SchemaStore)
	// The ctx's lifecycle is the same as the HTTP request.
	// The schema store may use the context to fetch database information asynchronously.
	// Therefore, we cannot use the context of the HTTP request.
	// We create a new context here.
	schemaCxt := context.Background()
	if err := schemaStore.RegisterKeyspace(schemaCxt, keyspaceName); err != nil {
		_ = c.Error(err)
		return
	}

	ineligibleTables, _, err := getVerifiedTables(ctx, replicaCfg, kvStorage, cfg.StartTs, scheme, topic, protocol)
	if err != nil {
		_ = c.Error(err)
		return
	}
	if !replicaCfg.ForceReplicate && !cfg.ReplicaConfig.IgnoreIneligibleTable {
		if len(ineligibleTables) != 0 {
			_ = c.Error(errors.ErrTableIneligible.GenWithStackByArgs(ineligibleTables))
			return
		}
	}

	pdClient := h.server.GetPdClient()
	info := &config.ChangeFeedInfo{
		UpstreamID:     pdClient.GetClusterID(ctx),
		ChangefeedID:   changefeedID,
		SinkURI:        cfg.SinkURI,
		CreateTime:     time.Now(),
		StartTs:        cfg.StartTs,
		TargetTs:       cfg.TargetTs,
		Config:         replicaCfg,
		State:          config.StateNormal,
		CreatorVersion: version.ReleaseVersion,
	}

	// verify sinkURI
	cfConfig := info.ToChangefeedConfig()
	err = sink.Verify(ctx, cfConfig, changefeedID)
	if err != nil {
		_ = c.Error(errors.WrapError(errors.ErrSinkURIInvalid, err))
		return
	}

	needRemoveGCSafePoint := false
	defer func() {
		if !needRemoveGCSafePoint {
			return
		}

<<<<<<< HEAD
		keyspaceMeta, err := keyspaceManager.LoadKeyspace(ctx, keyspaceName)
		if err != nil {
			_ = c.Error(errors.WrapError(errors.ErrKeyspaceNotFound, err))
			return
		}

=======
>>>>>>> 4e30d2a2
		err = gc.UndoEnsureChangefeedStartTsSafety(
			ctx,
			pdClient,
			keyspaceMeta.Id,
			createGcServiceID,
			changefeedID,
		)
		if err != nil {
			_ = c.Error(err)
			return
		}
	}()

	err = co.CreateChangefeed(ctx, info)
	if err != nil {
		needRemoveGCSafePoint = true
		_ = c.Error(err)
		return
	}

	log.Info("Create changefeed successfully!",
		zap.String("id", info.ChangefeedID.Name()),
		zap.String("state", string(info.State)),
		zap.String("changefeedInfo", info.String()))

	c.JSON(getStatus(c), CfInfoToAPIModel(
		info,
		&config.ChangeFeedStatus{
			CheckpointTs: info.StartTs,
		},
		nil,
	))
}

// ListChangeFeeds lists all changefeeds in cdc cluster
// @Summary List changefeed
// @Description list all changefeeds in cdc cluster
// @Tags changefeed,v2
// @Accept json
// @Produce json
// @Param state query string false "state"
// @Param keyspace query string false "default"
// @Success 200 {array} ChangefeedCommonInfo
// @Failure 500 {object} common.HTTPError
// @Router /api/v2/changefeeds [get]
func (h *OpenAPIV2) ListChangeFeeds(c *gin.Context) {
	co, err := h.server.GetCoordinator()
	if err != nil {
		_ = c.Error(err)
		return
	}

	ok, err := isBootstrapped(co)
	if err != nil || !ok {
		_ = c.Error(err)
		return
	}

	keyspace := GetKeyspaceValueWithDefault(c)
	changefeeds, statuses, err := co.ListChangefeeds(c, keyspace)
	if err != nil {
		_ = c.Error(err)
		return
	}
	state := c.Query(api.APIOpVarChangefeedState)
	commonInfos := make([]ChangefeedCommonInfo, 0)
	for idx, changefeed := range changefeeds {
		if !changefeed.State.IsNeeded(state) {
			continue
		}
		status := statuses[idx]
		var runningErr *config.RunningError
		if changefeed.Error != nil {
			runningErr = changefeed.Error
		} else {
			runningErr = changefeed.Warning
		}
		commonInfos = append(commonInfos, ChangefeedCommonInfo{
			UpstreamID:     changefeed.UpstreamID,
			ID:             changefeed.ChangefeedID.Name(),
			Keyspace:       changefeed.ChangefeedID.Keyspace(),
			FeedState:      changefeed.State,
			CheckpointTSO:  status.CheckpointTs,
			CheckpointTime: api.JSONTime(oracle.GetTimeFromTS(status.CheckpointTs)),
			RunningError:   runningErr,
		})
	}

	c.JSON(http.StatusOK, toListResponse(c, commonInfos))
}

// VerifyTable verify table, return ineligibleTables and EligibleTables.
func (h *OpenAPIV2) VerifyTable(c *gin.Context) {
	ctx := c.Request.Context()
	cfg := &ChangefeedConfig{ReplicaConfig: GetDefaultReplicaConfig()}

	if err := c.BindJSON(&cfg); err != nil {
		_ = c.Error(errors.WrapError(errors.ErrAPIInvalidParam, err))
		return
	}

	// fill replicaConfig
	replicaCfg := cfg.ReplicaConfig.ToInternalReplicaConfig()

	// verify replicaConfig
	sinkURIParsed, err := url.Parse(cfg.SinkURI)
	if err != nil {
		_ = c.Error(errors.WrapError(errors.ErrSinkURIInvalid, err))
		return
	}
	err = replicaCfg.ValidateAndAdjust(sinkURIParsed)
	if err != nil {
		_ = c.Error(errors.WrapError(errors.ErrInvalidReplicaConfig, err))
		return
	}

	scheme := sinkURIParsed.Scheme
	topic := ""
	if config.IsMQScheme(scheme) {
		topic, err = helper.GetTopic(sinkURIParsed)
		if err != nil {
			_ = c.Error(errors.WrapError(errors.ErrSinkURIInvalid, err))
			return
		}
	}
	protocol, _ := config.ParseSinkProtocolFromString(util.GetOrZero(replicaCfg.Sink.Protocol))

	keyspaceManager := appcontext.GetService[keyspace.KeyspaceManager](appcontext.KeyspaceManager)
	keyspaceName := GetKeyspaceValueWithDefault(c)
	kvStorage, err := keyspaceManager.GetStorage(keyspaceName)
	if err != nil {
		_ = c.Error(err)
		return
	}
	ineligibleTables, eligibleTables, err := getVerifiedTables(ctx, replicaCfg, kvStorage, cfg.StartTs, scheme, topic, protocol)
	if err != nil {
		_ = c.Error(err)
		return
	}
	log.Info("verify table",
		zap.Bool("forceReplicate", replicaCfg.ForceReplicate),
		zap.Bool("ignoreIneligibleTable", cfg.ReplicaConfig.IgnoreIneligibleTable),
	)

	toAPIModelFunc := func(tbls []string) []TableName {
		var apiModels []TableName
		for _, tbl := range tbls {
			apiModels = append(apiModels, TableName{
				Table: tbl,
			})
		}
		return apiModels
	}
	tables := &Tables{
		IneligibleTables: toAPIModelFunc(ineligibleTables),
		EligibleTables:   toAPIModelFunc(eligibleTables),
	}
	c.JSON(http.StatusOK, tables)
}

// getChangefeed get detailed info of a changefeed
// @Summary Get changefeed
// @Description get detail information of a changefeed
// @Tags changefeed,v2
// @Accept json
// @Produce json
// @Param changefeed_id  path  string  true  "changefeed_id"
// @Param keyspace query string false "default"
// @Success 200 {object} ChangeFeedInfo
// @Failure 500,400 {object} common.HTTPError
// @Router /api/v2/changefeeds/{changefeed_id} [get]
func (h *OpenAPIV2) GetChangeFeed(c *gin.Context) {
	changefeedDisplayName := common.NewChangeFeedDisplayName(c.Param(api.APIOpVarChangefeedID), GetKeyspaceValueWithDefault(c))
	co, err := h.server.GetCoordinator()
	if err != nil {
		_ = c.Error(err)
		return
	}

	ok, err := isBootstrapped(co)
	if err != nil || !ok {
		_ = c.Error(err)
		return
	}

	cfInfo, status, err := co.GetChangefeed(c, changefeedDisplayName)
	if err != nil {
		_ = c.Error(err)
		return
	}

	taskStatus := make([]config.CaptureTaskStatus, 0)
	detail := CfInfoToAPIModel(cfInfo, status, taskStatus)
	c.JSON(http.StatusOK, detail)
}

func shouldShowRunningError(state config.FeedState) bool {
	switch state {
	case config.StateNormal, config.StateStopped, config.StateFinished, config.StateRemoved:
		return false
	default:
		return true
	}
}

func CfInfoToAPIModel(
	info *config.ChangeFeedInfo,
	status *config.ChangeFeedStatus,
	taskStatus []config.CaptureTaskStatus,
) *ChangeFeedInfo {
	var runningError *config.RunningError

	// if the state is normal, we shall not return the error info
	// because changefeed will is retrying. errors will confuse the users
	if info.Error != nil && shouldShowRunningError(info.State) {
		runningError = &config.RunningError{
			Addr:    info.Error.Addr,
			Code:    info.Error.Code,
			Message: info.Error.Message,
		}
	}

	sinkURI, err := util.MaskSinkURI(info.SinkURI)
	if err != nil {
		log.Error("failed to mask sink URI", zap.Error(err))
	}

	apiInfoModel := &ChangeFeedInfo{
		UpstreamID:     info.UpstreamID,
		ID:             info.ChangefeedID.Name(),
		Keyspace:       info.ChangefeedID.Keyspace(),
		SinkURI:        sinkURI,
		CreateTime:     info.CreateTime,
		StartTs:        info.StartTs,
		TargetTs:       info.TargetTs,
		AdminJobType:   info.AdminJobType,
		Config:         ToAPIReplicaConfig(info.Config),
		State:          info.State,
		Error:          runningError,
		CreatorVersion: info.CreatorVersion,
		CheckpointTs:   status.CheckpointTs,
		ResolvedTs:     status.CheckpointTs,
		CheckpointTime: api.JSONTime(oracle.GetTimeFromTS(status.CheckpointTs)),
		TaskStatus:     taskStatus,
		MaintainerAddr: status.GetMaintainerAddr(),
		GID:            info.ChangefeedID.ID(),
	}
	return apiInfoModel
}

// DeleteChangefeed handles delete changefeed request
// @Summary Remove a changefeed
// @Description Remove a changefeed
// @Tags changefeed,v2
// @Accept json
// @Produce json
// @Param changefeed_id path string true "changefeed_id"
// @Param keyspace query string false "default"
// @Success 200 {object} EmptyResponse
// @Failure 500,400 {object} common.HTTPError
// @Router	/api/v2/changefeeds/{changefeed_id} [delete]
func (h *OpenAPIV2) DeleteChangefeed(c *gin.Context) {
	ctx := c.Request.Context()
	changefeedDisplayName := common.NewChangeFeedDisplayName(c.Param(api.APIOpVarChangefeedID), GetKeyspaceValueWithDefault(c))
	if err := common.ValidateChangefeedID(changefeedDisplayName.Name); err != nil {
		_ = c.Error(errors.ErrAPIInvalidParam.GenWithStack("invalid changefeed_id: %s",
			changefeedDisplayName.Name))
		return
	}
	co, err := h.server.GetCoordinator()
	if err != nil {
		_ = c.Error(err)
		return
	}

	ok, err := isBootstrapped(co)
	if err != nil || !ok {
		_ = c.Error(err)
		return
	}

	cfInfo, _, err := co.GetChangefeed(c, changefeedDisplayName)
	if err != nil {
		if errors.ErrChangeFeedNotExists.Equal(err) {
			c.JSON(getStatus(c), nil)
			return
		}
		_ = c.Error(err)
		return
	}
	_, err = co.RemoveChangefeed(ctx, cfInfo.ChangefeedID)
	if err != nil {
		_ = c.Error(err)
		return
	}
	c.JSON(getStatus(c), &EmptyResponse{})
}

// PauseChangefeed handles pause changefeed request
// PauseChangefeed pauses a changefeed
// @Summary Pause a changefeed
// @Description Pause a changefeed
// @Tags changefeed,v2
// @Accept json
// @Produce json
// @Param changefeed_id  path  string  true  "changefeed_id"
// @Param keyspace query string false "default"
// @Success 200 {object} EmptyResponse
// @Failure 500,400 {object} common.HTTPError
// @Router /api/v2/changefeeds/{changefeed_id}/pause [post]
func (h *OpenAPIV2) PauseChangefeed(c *gin.Context) {
	ctx := c.Request.Context()
	changefeedDisplayName := common.NewChangeFeedDisplayName(c.Param(api.APIOpVarChangefeedID), GetKeyspaceValueWithDefault(c))
	if err := common.ValidateChangefeedID(changefeedDisplayName.Name); err != nil {
		_ = c.Error(errors.ErrAPIInvalidParam.GenWithStack("invalid changefeed_id: %s",
			changefeedDisplayName.Name))
		return
	}

	co, err := h.server.GetCoordinator()
	if err != nil {
		_ = c.Error(err)
		return
	}

	ok, err := isBootstrapped(co)
	if err != nil || !ok {
		_ = c.Error(err)
		return
	}

	cfInfo, _, err := co.GetChangefeed(c, changefeedDisplayName)
	if err != nil {
		_ = c.Error(err)
		return
	}
	err = co.PauseChangefeed(ctx, cfInfo.ChangefeedID)
	if err != nil {
		_ = c.Error(err)
		return
	}
	c.JSON(getStatus(c), &EmptyResponse{})
}

// ResumeChangefeed handles resume changefeed request.
// ResumeChangefeed resumes a changefeed
// @Summary Resume a changefeed
// @Description Resume a changefeed
// @Tags changefeed,v2
// @Accept json
// @Produce json
// @Param changefeed_id path string true "changefeed_id"
// @Param keyspace query string false "default"
// @Param resumeConfig body ResumeChangefeedConfig true "resume config"
// @Success 200 {object} EmptyResponse
// @Failure 500,400 {object} common.HTTPError
// @Router	/api/v2/changefeeds/{changefeed_id}/resume [post]
func (h *OpenAPIV2) ResumeChangefeed(c *gin.Context) {
	ctx := c.Request.Context()
	keyspaceName := GetKeyspaceValueWithDefault(c)
	changefeedDisplayName := common.NewChangeFeedDisplayName(c.Param(api.APIOpVarChangefeedID), keyspaceName)
	if err := common.ValidateChangefeedID(changefeedDisplayName.Name); err != nil {
		_ = c.Error(errors.ErrAPIInvalidParam.GenWithStack("invalid changefeed_id: %s",
			changefeedDisplayName.Name))
		return
	}

	cfg := new(ResumeChangefeedConfig)
	body, err := io.ReadAll(c.Request.Body)
	if err != nil {
		_ = c.Error(errors.WrapError(errors.ErrAPIInvalidParam, err))
		return
	}

	// Check if body is empty
	if len(body) == 0 {
		log.Info("resume changefeed config is empty, using defaults")
	} else {
		if err := json.Unmarshal(body, cfg); err != nil {
			log.Error("failed to bind resume changefeed config", zap.Error(err), zap.String("body", string(body)))
			_ = c.Error(errors.WrapError(errors.ErrAPIInvalidParam, err))
			return
		}
	}

	co, err := h.server.GetCoordinator()
	if err != nil {
		_ = c.Error(err)
		return
	}

	ok, err := isBootstrapped(co)
	if err != nil || !ok {
		_ = c.Error(err)
		return
	}

	cfInfo, status, err := co.GetChangefeed(c, changefeedDisplayName)
	if err != nil {
		_ = c.Error(err)
		return
	}

	// If there is no overrideCheckpointTs, then check whether the currentCheckpointTs is smaller than gc safepoint or not.
	newCheckpointTs := status.CheckpointTs
	if cfg.OverwriteCheckpointTs != 0 {
		newCheckpointTs = cfg.OverwriteCheckpointTs
	}

	keyspaceManager := appcontext.GetService[keyspace.KeyspaceManager](appcontext.KeyspaceManager)
	keyspaceMeta, err := keyspaceManager.LoadKeyspace(ctx, keyspaceName)
	if err != nil {
		_ = c.Error(errors.WrapError(errors.ErrKeyspaceNotFound, err))
		return
	}

	resumeGcServiceID := h.server.GetEtcdClient().GetEnsureGCServiceID(gc.EnsureGCServiceResuming)
	if err := verifyResumeChangefeedConfig(
		ctx,
		h.server.GetPdClient(),
		resumeGcServiceID,
		keyspaceMeta.Id,
		cfInfo.ChangefeedID,
		newCheckpointTs); err != nil {
		_ = c.Error(err)
		return
	}

	needRemoveGCSafePoint := false
	defer func() {
		if !needRemoveGCSafePoint {
			return
		}

<<<<<<< HEAD
		keyspaceManager := appcontext.GetService[keyspace.KeyspaceManager](appcontext.KeyspaceManager)
		keyspaceMeta, err := keyspaceManager.LoadKeyspace(ctx, keyspaceName)
		if err != nil {
			_ = c.Error(errors.WrapError(errors.ErrKeyspaceNotFound, err))
			return
		}

=======
>>>>>>> 4e30d2a2
		err = gc.UndoEnsureChangefeedStartTsSafety(
			ctx,
			h.server.GetPdClient(),
			keyspaceMeta.Id,
			resumeGcServiceID,
			cfInfo.ChangefeedID,
		)
		if err != nil {
			_ = c.Error(err)
			return
		}
	}()

	err = co.ResumeChangefeed(ctx, cfInfo.ChangefeedID, newCheckpointTs, cfg.OverwriteCheckpointTs != 0)
	if err != nil {
		_ = c.Error(err)
		return
	}
	c.Errors = nil
	c.JSON(getStatus(c), &EmptyResponse{})
}

// UpdateChangefeed handles update changefeed request,
// it returns the updated changefeedInfo
// Can only update a changefeed's: TargetTs, SinkURI,
// ReplicaConfig, PDAddrs, CAPath, CertPath, KeyPath,
// SyncPointEnabled, SyncPointInterval
// UpdateChangefeed updates a changefeed
// @Summary Update a changefeed
// @Description Update a changefeed
// @Tags changefeed,v2
// @Accept json
// @Produce json
// @Param changefeed_id  path  string  true  "changefeed_id"
// @Param keyspace query string false "default"
// @Param changefeedConfig body ChangefeedConfig true "changefeed config"
// @Success 200 {object} ChangeFeedInfo
// @Failure 500,400 {object} common.HTTPError
// @Router /api/v2/changefeeds/{changefeed_id} [put]
func (h *OpenAPIV2) UpdateChangefeed(c *gin.Context) {
	ctx := c.Request.Context()

	keyspaceName := GetKeyspaceValueWithDefault(c)

	changefeedDisplayName := common.NewChangeFeedDisplayName(c.Param(api.APIOpVarChangefeedID), keyspaceName)
	if err := common.ValidateChangefeedID(changefeedDisplayName.Name); err != nil {
		_ = c.Error(errors.ErrAPIInvalidParam.GenWithStack("invalid changefeed_id: %s",
			changefeedDisplayName.Name))
		return
	}
	co, err := h.server.GetCoordinator()
	if err != nil {
		_ = c.Error(err)
		return
	}

	ok, err := isBootstrapped(co)
	if err != nil || !ok {
		_ = c.Error(err)
		return
	}

	oldCfInfo, status, err := co.GetChangefeed(c, changefeedDisplayName)
	if err != nil {
		_ = c.Error(err)
		return
	}

	switch oldCfInfo.State {
	case config.StateStopped, config.StateFailed:
	default:
		_ = c.Error(
			errors.ErrChangefeedUpdateRefused.GenWithStackByArgs(
				"can only update changefeed config when it is stopped or failed",
			),
		)
		return
	}

	updateCfConfig := &ChangefeedConfig{}
	if err = c.BindJSON(updateCfConfig); err != nil {
		_ = c.Error(errors.WrapError(errors.ErrAPIInvalidParam, err))
		return
	}

	var configUpdated, sinkURIUpdated bool
	if updateCfConfig.TargetTs != 0 {
		if updateCfConfig.TargetTs <= oldCfInfo.StartTs {
			_ = c.Error(errors.ErrChangefeedUpdateRefused.GenWithStack(
				"can not update target_ts:%d less than start_ts:%d",
				updateCfConfig.TargetTs, oldCfInfo.StartTs))
			return
		}
		oldCfInfo.TargetTs = updateCfConfig.TargetTs
	}
	if updateCfConfig.ReplicaConfig != nil {
		configUpdated = true
		oldCfInfo.Config = updateCfConfig.ReplicaConfig.ToInternalReplicaConfig()
	}
	if updateCfConfig.SinkURI != "" {
		sinkURIUpdated = true
		oldCfInfo.SinkURI = updateCfConfig.SinkURI
	}
	if updateCfConfig.StartTs != 0 {
		_ = c.Error(errors.ErrAPIInvalidParam.GenWithStack("start_ts can not be updated"))
		return
	}

	if configUpdated || sinkURIUpdated {
		// verify replicaConfig
		sinkURIParsed, err := url.Parse(oldCfInfo.SinkURI)
		if err != nil {
			_ = c.Error(errors.WrapError(errors.ErrSinkURIInvalid, err))
			return
		}
		err = oldCfInfo.Config.ValidateAndAdjust(sinkURIParsed)
		if err != nil {
			_ = c.Error(errors.WrapError(errors.ErrInvalidReplicaConfig, err))
			return
		}

		scheme := sinkURIParsed.Scheme
		topic := ""
		if config.IsMQScheme(scheme) {
			topic, err = helper.GetTopic(sinkURIParsed)
			if err != nil {
				_ = c.Error(errors.WrapError(errors.ErrSinkURIInvalid, err))
				return
			}
		}
		protocol, _ := config.ParseSinkProtocolFromString(util.GetOrZero(oldCfInfo.Config.Sink.Protocol))

		keyspaceManager := appcontext.GetService[keyspace.KeyspaceManager](appcontext.KeyspaceManager)

		kvStorage, err := keyspaceManager.GetStorage(keyspaceName)
		if err != nil {
			_ = c.Error(err)
			return
		}

		// use checkpointTs get snapshot from kv storage
		ineligibleTables, _, err := getVerifiedTables(ctx, oldCfInfo.Config, kvStorage, status.CheckpointTs, scheme, topic, protocol)
		if err != nil {
			_ = c.Error(errors.ErrChangefeedUpdateRefused.GenWithStackByCause(err))
			return
		}
		if !oldCfInfo.Config.ForceReplicate && !oldCfInfo.Config.IgnoreIneligibleTable {
			if len(ineligibleTables) != 0 {
				_ = c.Error(errors.ErrTableIneligible.GenWithStackByArgs(ineligibleTables))
				return
			}
		}
	}

	// verify sink
	err = sink.Verify(ctx, oldCfInfo.ToChangefeedConfig(), oldCfInfo.ChangefeedID)
	if err != nil {
		_ = c.Error(errors.WrapError(errors.ErrSinkURIInvalid, err))
		return
	}

	if err = co.UpdateChangefeed(ctx, oldCfInfo); err != nil {
		_ = c.Error(err)
		return
	}

	c.JSON(getStatus(c), CfInfoToAPIModel(oldCfInfo, status, nil))
}

// verifyResumeChangefeedConfig verifies the changefeed config before resuming a changefeed
// overrideCheckpointTs is the checkpointTs of the changefeed that specified by the user.
// or it is the checkpointTs of the changefeed before it is paused.
// we need to check weather the resuming changefeed is gc safe or not.
func verifyResumeChangefeedConfig(
	ctx context.Context,
	pdClient pd.Client,
	gcServiceID string,
	keyspaceID uint32,
	changefeedID common.ChangeFeedID,
	overrideCheckpointTs uint64,
) error {
	if overrideCheckpointTs == 0 {
		return nil
	}

	ts, logical, err := pdClient.GetTS(ctx)
	if err != nil {
		return errors.ErrPDEtcdAPIError.GenWithStackByArgs("fail to get ts from pd client")
	}
	currentTSO := oracle.ComposeTS(ts, logical)
	if overrideCheckpointTs > currentTSO {
		return errors.ErrAPIInvalidParam.GenWithStack(
			"invalid checkpoint-ts %v, larger than current tso %v", overrideCheckpointTs, currentTSO)
	}

	// 1h is enough for resuming a changefeed.
	gcTTL := int64(60 * 60)
	err = gc.EnsureChangefeedStartTsSafety(
		ctx,
		pdClient,
		gcServiceID,
		keyspaceID,
		changefeedID,
		gcTTL, overrideCheckpointTs)
	if err != nil {
		if !errors.ErrStartTsBeforeGC.Equal(err) {
			return errors.ErrPDEtcdAPIError.Wrap(err)
		}
		return err
	}

	return nil
}

// MoveTable handles move table in changefeed to target node,
// it returns the move result(success or err)
// This api is for inner test use, not public use. It may be removed in the future.
// Usage:
// curl -X POST http://127.0.0.1:8300/api/v2/changefeeds/changefeed-test1/move_table?tableID={tableID}&targetNodeID={targetNodeID}
// Note:
// 1. tableID is the table id in the changefeed
// 2. targetNodeID is the node id to move the table to
// You can find the node id by using the list_captures api
func (h *OpenAPIV2) MoveTable(c *gin.Context) {
	tableIdStr := c.Query("tableID")
	tableId, err := strconv.ParseInt(tableIdStr, 10, 64)
	if err != nil {
		log.Error("failed to parse tableID", zap.Error(err), zap.String("tableID", tableIdStr))
		_ = c.Error(err)
		return
	}

	changefeedDisplayName := common.NewChangeFeedDisplayName(c.Param(api.APIOpVarChangefeedID), GetKeyspaceValueWithDefault(c))
	if err := common.ValidateChangefeedID(changefeedDisplayName.Name); err != nil {
		_ = c.Error(errors.ErrAPIInvalidParam.GenWithStack("invalid changefeed_id: %s",
			changefeedDisplayName.Name))
		return
	}

	// get changefeedID first
	cfInfo, err := getChangeFeed(c.Request.Host, changefeedDisplayName.Keyspace, changefeedDisplayName.Name)
	if err != nil {
		_ = c.Error(err)
		return
	}

	if cfInfo.MaintainerAddr == "" {
		_ = c.Error(errors.New("Can't not find maintainer for changefeed: " + changefeedDisplayName.Name))
		return
	}

	selfInfo, err := h.server.SelfInfo()
	if err != nil {
		_ = c.Error(err)
		return
	}

	if cfInfo.MaintainerAddr != selfInfo.AdvertiseAddr {
		// Forward the request to the maintainer
		middleware.ForwardToServer(c, selfInfo.ID, cfInfo.MaintainerAddr)
		c.Abort()
		return
	}

	changefeedID := common.ChangeFeedID{
		Id:          cfInfo.GID,
		DisplayName: common.NewChangeFeedDisplayName(cfInfo.ID, cfInfo.Keyspace),
	}

	maintainerManager := h.server.GetMaintainerManager()
	maintainer, ok := maintainerManager.GetMaintainerForChangefeed(changefeedID)

	if !ok {
		log.Error("maintainer not found for changefeed in this node", zap.String("GID", changefeedID.Id.String()), zap.String("Name", changefeedID.DisplayName.String()))
		_ = c.Error(errors.ErrMaintainerNotFounded)
		return
	}

	targetNodeID := c.Query("targetNodeID")
	mode, _ := strconv.ParseInt(c.Query("mode"), 10, 64)
	err = maintainer.MoveTable(int64(tableId), node.ID(targetNodeID), mode)
	if err != nil {
		log.Error("failed to move table", zap.Error(err), zap.Int64("tableID", tableId), zap.String("targetNodeID", targetNodeID))
		_ = c.Error(err)
		return
	}
	c.JSON(getStatus(c), &EmptyResponse{})
}

// MoveSplitTable handles move all dispatchers in the splited table in changefeed to target node,
// it returns the move result(success or err)
// This api is for inner test use, not public use. It may be removed in the future.
// Usage:
// curl -X POST http://127.0.0.1:8300/api/v2/changefeeds/changefeed-test1/move_split_table?tableID={tableID}&targetNodeID={targetNodeID}
// Note:
// 1. tableID is the table id in the changefeed
// 2. targetNodeID is the node id to move the table to
// You can find the node id by using the list_captures api
func (h *OpenAPIV2) MoveSplitTable(c *gin.Context) {
	tableIdStr := c.Query("tableID")
	tableId, err := strconv.ParseInt(tableIdStr, 10, 64)
	if err != nil {
		log.Error("failed to parse tableID", zap.Error(err), zap.String("tableID", tableIdStr))
		_ = c.Error(err)
		return
	}

	changefeedDisplayName := common.NewChangeFeedDisplayName(c.Param(api.APIOpVarChangefeedID), GetKeyspaceValueWithDefault(c))
	if err := common.ValidateChangefeedID(changefeedDisplayName.Name); err != nil {
		_ = c.Error(errors.ErrAPIInvalidParam.GenWithStack("invalid changefeed_id: %s",
			changefeedDisplayName.Name))
		return
	}

	// get changefeedID first
	cfInfo, err := getChangeFeed(c.Request.Host, changefeedDisplayName.Keyspace, changefeedDisplayName.Name)
	if err != nil {
		_ = c.Error(err)
		return
	}

	if cfInfo.MaintainerAddr == "" {
		_ = c.Error(errors.New("Can't not find maintainer for changefeed: " + changefeedDisplayName.Name))
		return
	}

	selfInfo, err := h.server.SelfInfo()
	if err != nil {
		_ = c.Error(err)
		return
	}

	if cfInfo.MaintainerAddr != selfInfo.AdvertiseAddr {
		// Forward the request to the maintainer
		middleware.ForwardToServer(c, selfInfo.ID, cfInfo.MaintainerAddr)
		c.Abort()
		return
	}

	changefeedID := common.ChangeFeedID{
		Id:          cfInfo.GID,
		DisplayName: common.NewChangeFeedDisplayName(cfInfo.ID, cfInfo.Keyspace),
	}

	maintainerManager := h.server.GetMaintainerManager()
	maintainer, ok := maintainerManager.GetMaintainerForChangefeed(changefeedID)

	if !ok {
		log.Error("maintainer not found for changefeed in this node", zap.String("GID", changefeedID.Id.String()), zap.String("Name", changefeedID.DisplayName.String()))
		_ = c.Error(errors.ErrMaintainerNotFounded)
		return
	}

	targetNodeID := c.Query("targetNodeID")
	mode, _ := strconv.ParseInt(c.Query("mode"), 10, 64)
	err = maintainer.MoveSplitTable(int64(tableId), node.ID(targetNodeID), mode)
	if err != nil {
		log.Error("failed to move split table", zap.Error(err), zap.Int64("tableID", tableId), zap.String("targetNodeID", targetNodeID))
		_ = c.Error(err)
		return
	}
	c.JSON(getStatus(c), &EmptyResponse{})
}

// SplitTableByRegionCount do split table by region count in changefeed,
// it can also split the table when there are multiple dispatchers in the table.
// it returns the split result(success or err)
// This api is for inner test use, not public use. It may be removed in the future.
// Usage:
// curl -X POST http://127.0.0.1:8300/api/v2/changefeeds/changefeed-test1/split_table_by_region_count?tableID={tableID}
// Note:
// 1. tableID is the table id in the changefeed
func (h *OpenAPIV2) SplitTableByRegionCount(c *gin.Context) {
	tableIdStr := c.Query("tableID")
	tableId, err := strconv.ParseInt(tableIdStr, 10, 64)
	if err != nil {
		log.Error("failed to parse tableID", zap.Error(err), zap.String("tableID", tableIdStr))
		_ = c.Error(err)
		return
	}

	changefeedDisplayName := common.NewChangeFeedDisplayName(c.Param(api.APIOpVarChangefeedID), GetKeyspaceValueWithDefault(c))
	if err := common.ValidateChangefeedID(changefeedDisplayName.Name); err != nil {
		_ = c.Error(errors.ErrAPIInvalidParam.GenWithStack("invalid changefeed_id: %s",
			changefeedDisplayName.Name))
		return
	}

	// get changefeedID first
	cfInfo, err := getChangeFeed(c.Request.Host, changefeedDisplayName.Keyspace, changefeedDisplayName.Name)
	if err != nil {
		_ = c.Error(err)
		return
	}

	if cfInfo.MaintainerAddr == "" {
		_ = c.Error(errors.New("Can't not find maintainer for changefeed: " + changefeedDisplayName.Name))
		return
	}

	selfInfo, err := h.server.SelfInfo()
	if err != nil {
		_ = c.Error(err)
		return
	}

	if cfInfo.MaintainerAddr != selfInfo.AdvertiseAddr {
		// Forward the request to the maintainer
		middleware.ForwardToServer(c, selfInfo.ID, cfInfo.MaintainerAddr)
		c.Abort()
		return
	}

	changefeedID := common.ChangeFeedID{
		Id:          cfInfo.GID,
		DisplayName: common.NewChangeFeedDisplayName(cfInfo.ID, cfInfo.Keyspace),
	}

	maintainerManager := h.server.GetMaintainerManager()
	maintainer, ok := maintainerManager.GetMaintainerForChangefeed(changefeedID)

	if !ok {
		log.Error("maintainer not found for changefeed in this node", zap.String("GID", changefeedID.Id.String()), zap.String("Name", changefeedID.DisplayName.String()))
		_ = c.Error(errors.ErrMaintainerNotFounded)
		return
	}
	mode, _ := strconv.ParseInt(c.Query("mode"), 10, 64)
	err = maintainer.SplitTableByRegionCount(int64(tableId), mode)
	if err != nil {
		log.Error("failed to split table by region count", zap.Error(err), zap.Int64("tableID", tableId))
		_ = c.Error(err)
		return
	}
	c.JSON(getStatus(c), &EmptyResponse{})
}

// MergeTable merges the split table in changefeed, it just merge two nearby dispatchers into one dispatcher in this table.
// it returns the split result(success or err)
// This api is for inner test use, not public use. It may be removed in the future.
// Usage:
// curl -X POST http://127.0.0.1:8300/api/v2/changefeeds/changefeed-test1/merge_table?tableID={tableID}
// Note:
// 1. tableID is the table id in the changefeed
func (h *OpenAPIV2) MergeTable(c *gin.Context) {
	tableIdStr := c.Query("tableID")
	tableId, err := strconv.ParseInt(tableIdStr, 10, 64)
	if err != nil {
		log.Error("failed to parse tableID", zap.Error(err), zap.String("tableID", tableIdStr))
		_ = c.Error(err)
		return
	}

	changefeedDisplayName := common.NewChangeFeedDisplayName(c.Param(api.APIOpVarChangefeedID), GetKeyspaceValueWithDefault(c))
	if err := common.ValidateChangefeedID(changefeedDisplayName.Name); err != nil {
		_ = c.Error(errors.ErrAPIInvalidParam.GenWithStack("invalid changefeed_id: %s",
			changefeedDisplayName.Name))
		return
	}

	// get changefeedID first
	cfInfo, err := getChangeFeed(c.Request.Host, changefeedDisplayName.Keyspace, changefeedDisplayName.Name)
	if err != nil {
		_ = c.Error(err)
		return
	}

	if cfInfo.MaintainerAddr == "" {
		_ = c.Error(errors.New("Can't not find maintainer for changefeed: " + changefeedDisplayName.Name))
		return
	}

	selfInfo, err := h.server.SelfInfo()
	if err != nil {
		_ = c.Error(err)
		return
	}

	if cfInfo.MaintainerAddr != selfInfo.AdvertiseAddr {
		// Forward the request to the maintainer
		middleware.ForwardToServer(c, selfInfo.ID, cfInfo.MaintainerAddr)
		c.Abort()
		return
	}

	changefeedID := common.ChangeFeedID{
		Id:          cfInfo.GID,
		DisplayName: common.NewChangeFeedDisplayName(cfInfo.ID, cfInfo.Keyspace),
	}

	maintainerManager := h.server.GetMaintainerManager()
	maintainer, ok := maintainerManager.GetMaintainerForChangefeed(changefeedID)

	if !ok {
		log.Error("maintainer not found for changefeed in this node", zap.String("GID", changefeedID.Id.String()), zap.String("Name", changefeedID.DisplayName.String()))
		_ = c.Error(errors.ErrMaintainerNotFounded)
		return
	}

	mode, _ := strconv.ParseInt(c.Query("mode"), 10, 64)
	err = maintainer.MergeTable(int64(tableId), mode)
	if err != nil {
		log.Error("failed to merge table", zap.Error(err), zap.Int64("tableID", tableId))
		_ = c.Error(err)
		return
	}
	c.JSON(getStatus(c), &EmptyResponse{})
}

// ListTables lists all tables in a changefeed
// Usage:
// curl -X GET http://127.0.0.1:8300/api/v2/changefeeds/changefeed-test1/tables
// Note: This api is for inner test use, not public use. It may be changed or removed in the future.
func (h *OpenAPIV2) ListTables(c *gin.Context) {
	changefeedDisplayName := common.NewChangeFeedDisplayName(c.Param(api.APIOpVarChangefeedID), GetKeyspaceValueWithDefault(c))
	if err := common.ValidateChangefeedID(changefeedDisplayName.Name); err != nil {
		_ = c.Error(errors.ErrAPIInvalidParam.GenWithStack("invalid changefeed_id: %s",
			changefeedDisplayName.Name))
		return
	}

	// get changefeedID first
	cfInfo, err := getChangeFeed(c.Request.Host, changefeedDisplayName.Keyspace, changefeedDisplayName.Name)
	if err != nil {
		_ = c.Error(err)
		return
	}

	if cfInfo.MaintainerAddr == "" {
		_ = c.Error(errors.New("Can't not find maintainer for changefeed: " + changefeedDisplayName.Name))
		return
	}

	selfInfo, err := h.server.SelfInfo()
	if err != nil {
		_ = c.Error(err)
		return
	}

	if cfInfo.MaintainerAddr != selfInfo.AdvertiseAddr {
		// Forward the request to the maintainer
		middleware.ForwardToServer(c, selfInfo.ID, cfInfo.MaintainerAddr)
		c.Abort()
		return
	}

	changefeedID := common.ChangeFeedID{
		Id:          cfInfo.GID,
		DisplayName: common.NewChangeFeedDisplayName(cfInfo.ID, cfInfo.Keyspace),
	}

	maintainerManager := h.server.GetMaintainerManager()
	maintainer, ok := maintainerManager.GetMaintainerForChangefeed(changefeedID)
	if !ok {
		log.Error("maintainer not found for changefeed in this node", zap.String("GID", changefeedID.Id.String()), zap.String("Name", changefeedID.DisplayName.String()))
		_ = c.Error(errors.ErrMaintainerNotFounded)
		return
	}

	mode, _ := strconv.ParseInt(c.Query("mode"), 10, 64)
	tables := maintainer.GetTables(mode)

	nodeTableInfoMap := make(map[string]*NodeTableInfo)

	for _, table := range tables {
		nodeID := table.GetNodeID().String()
		nodeTableInfo, ok := nodeTableInfoMap[nodeID]
		if !ok {
			nodeTableInfo = newNodeTableInfo(nodeID)
			nodeTableInfoMap[nodeID] = nodeTableInfo
		}
		nodeTableInfo.addTableID(table.Span.TableID)
	}

	infos := make([]NodeTableInfo, 0, len(nodeTableInfoMap))
	for _, nodeTableInfo := range nodeTableInfoMap {
		infos = append(infos, *nodeTableInfo)
	}

	c.JSON(http.StatusOK, toListResponse(c, infos))
}

// getDispatcherCount returns the count of dispatcher.
// getDispatcherCount is just for inner test use, not public use.
func (h *OpenAPIV2) getDispatcherCount(c *gin.Context) {
	changefeedDisplayName := common.NewChangeFeedDisplayName(c.Param(api.APIOpVarChangefeedID), GetKeyspaceValueWithDefault(c))
	if err := common.ValidateChangefeedID(changefeedDisplayName.Name); err != nil {
		_ = c.Error(errors.ErrAPIInvalidParam.GenWithStack("invalid changefeed_id: %s",
			changefeedDisplayName.Name))
		return
	}

	cfInfo, err := getChangeFeed(c.Request.Host, changefeedDisplayName.Keyspace, changefeedDisplayName.Name)
	if err != nil {
		_ = c.Error(err)
		return
	}

	if cfInfo.MaintainerAddr == "" {
		_ = c.Error(errors.New("Can't not find maintainer for changefeed: " + changefeedDisplayName.Name))
		return
	}

	selfInfo, err := h.server.SelfInfo()
	if err != nil {
		_ = c.Error(err)
		return
	}

	if cfInfo.MaintainerAddr != selfInfo.AdvertiseAddr {
		// Forward the request to the maintainer
		middleware.ForwardToServer(c, selfInfo.ID, cfInfo.MaintainerAddr)
		c.Abort()
		return
	}

	changefeedID := common.ChangeFeedID{
		Id:          cfInfo.GID,
		DisplayName: common.NewChangeFeedDisplayName(cfInfo.ID, cfInfo.Keyspace),
	}

	maintainerManager := h.server.GetMaintainerManager()
	maintainer, ok := maintainerManager.GetMaintainerForChangefeed(changefeedID)

	if !ok {
		log.Error("maintainer not found for changefeed in this node", zap.String("GID", changefeedID.Id.String()), zap.String("changefeed", changefeedID.String()))
		_ = c.Error(errors.ErrMaintainerNotFounded)
		return
	}

	mode, _ := strconv.ParseInt(c.Query("mode"), 10, 64)
	number := maintainer.GetDispatcherCount(mode)
	c.JSON(http.StatusOK, &DispatcherCount{Count: number})
}

// status returns the status of a changefeed.
// Usage:
// curl -X GET http://127.0.0.1:8300/api/v2/changefeeds/changefeed-test1/status
func (h *OpenAPIV2) status(c *gin.Context) {
	changefeedDisplayName := common.NewChangeFeedDisplayName(c.Param(api.APIOpVarChangefeedID), GetKeyspaceValueWithDefault(c))
	co, err := h.server.GetCoordinator()
	if err != nil {
		_ = c.Error(err)
		return
	}

	ok, err := isBootstrapped(co)
	if err != nil || !ok {
		_ = c.Error(err)
		return
	}

	info, status, err := co.GetChangefeed(c, changefeedDisplayName)
	if err != nil {
		_ = c.Error(err)
		return
	}
	var (
		lastError   *config.RunningError
		lastWarning *config.RunningError
	)
	if info.Error != nil &&
		oracle.GetTimeFromTS(status.CheckpointTs).Before(info.Error.Time) {
		err := &config.RunningError{
			Time:    info.Error.Time,
			Addr:    info.Error.Addr,
			Code:    info.Error.Code,
			Message: info.Error.Message,
		}
		switch info.State {
		case config.StateFailed:
			lastError = err
		case config.StateWarning:
			lastWarning = err
		}
	}

	c.JSON(http.StatusOK, &ChangefeedStatus{
		State:        string(info.State),
		CheckpointTs: status.CheckpointTs,
		// FIXME: add correct resolvedTs
		ResolvedTs:  status.CheckpointTs,
		LastError:   lastError,
		LastWarning: lastWarning,
	})
}

// syncState returns the sync state of a changefeed.
// Usage:
// curl -X GET http://127.0.0.1:8300/api/v2/changefeeds/changefeed-test1/synced
// Note: This feature has not been implemented yet. It will be implemented in the future.
// Currently, it always returns false.
func (h *OpenAPIV2) syncState(c *gin.Context) {
	changefeedDisplayName := common.NewChangeFeedDisplayName(c.Param(api.APIOpVarChangefeedID), GetKeyspaceValueWithDefault(c))
	co, err := h.server.GetCoordinator()
	if err != nil {
		_ = c.Error(err)
		return
	}

	ok, err := isBootstrapped(co)
	if err != nil || !ok {
		_ = c.Error(err)
		return
	}

	_, status, err := co.GetChangefeed(c, changefeedDisplayName)
	if err != nil {
		_ = c.Error(err)
		return
	}

	// get time from pd
	ctx := c.Request.Context()
	ts, _, err := h.server.GetPdClient().GetTS(ctx)
	if err != nil {
		_ = c.Error(errors.ErrPDEtcdAPIError.GenWithStackByArgs("fail to get ts from pd client"))
		return
	}

	c.JSON(http.StatusOK, SyncedStatus{
		Synced:           false,
		SinkCheckpointTs: api.JSONTime(oracle.GetTimeFromTS(status.CheckpointTs)),
		PullerResolvedTs: api.JSONTime(oracle.GetTimeFromTS(status.CheckpointTs)),
		LastSyncedTs:     api.JSONTime(oracle.GetTimeFromTS(status.CheckpointTs)),
		NowTs:            api.JSONTime(time.Unix(ts/1e3, 0)),
		Info:             "The data syncing is not finished, please wait",
	})
}

func getVerifiedTables(
	ctx context.Context,
	replicaConfig *config.ReplicaConfig,
	storage tidbkv.Storage, startTs uint64,
	scheme string, topic string, protocol config.Protocol,
) ([]string, []string, error) {
	f, err := filter.NewFilter(replicaConfig.Filter, "", replicaConfig.CaseSensitive, replicaConfig.ForceReplicate)
	if err != nil {
		return nil, nil, err
	}
	tableInfos, ineligibleTables, eligibleTables, err := schemastore.
		VerifyTables(f, storage, startTs)
	if err != nil {
		return nil, nil, err
	}
	log.Info("verifyTables completed",
		zap.Int("tableCount", len(tableInfos)),
		zap.Uint64("startTs", startTs))

	err = f.Verify(tableInfos)
	if err != nil {
		return nil, nil, err
	}
	if !config.IsMQScheme(scheme) {
		return ineligibleTables, eligibleTables, nil
	}

	eventRouter, err := eventrouter.NewEventRouter(replicaConfig.Sink, topic, config.IsPulsarScheme(protocol.String()), protocol == config.ProtocolAvro)
	if err != nil {
		return nil, nil, err
	}
	err = eventRouter.VerifyTables(tableInfos)
	if err != nil {
		return nil, nil, err
	}

	selectors, err := columnselector.New(replicaConfig.Sink)
	if err != nil {
		return nil, nil, err
	}
	err = selectors.VerifyTables(tableInfos, eventRouter)
	if err != nil {
		return nil, nil, err
	}

	if ctx.Err() != nil {
		return nil, nil, errors.Trace(ctx.Err())
	}

	return ineligibleTables, eligibleTables, nil
}

func GetKeyspaceValueWithDefault(c *gin.Context) string {
	keyspace := c.Query(api.APIOpVarKeyspace)
	if keyspace == "" {
		keyspace = common.DefaultKeyspace
	}
	return keyspace
}<|MERGE_RESOLUTION|>--- conflicted
+++ resolved
@@ -252,15 +252,6 @@
 			return
 		}
 
-<<<<<<< HEAD
-		keyspaceMeta, err := keyspaceManager.LoadKeyspace(ctx, keyspaceName)
-		if err != nil {
-			_ = c.Error(errors.WrapError(errors.ErrKeyspaceNotFound, err))
-			return
-		}
-
-=======
->>>>>>> 4e30d2a2
 		err = gc.UndoEnsureChangefeedStartTsSafety(
 			ctx,
 			pdClient,
@@ -695,16 +686,6 @@
 			return
 		}
 
-<<<<<<< HEAD
-		keyspaceManager := appcontext.GetService[keyspace.KeyspaceManager](appcontext.KeyspaceManager)
-		keyspaceMeta, err := keyspaceManager.LoadKeyspace(ctx, keyspaceName)
-		if err != nil {
-			_ = c.Error(errors.WrapError(errors.ErrKeyspaceNotFound, err))
-			return
-		}
-
-=======
->>>>>>> 4e30d2a2
 		err = gc.UndoEnsureChangefeedStartTsSafety(
 			ctx,
 			h.server.GetPdClient(),
