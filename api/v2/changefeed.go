--- conflicted
+++ resolved
@@ -116,22 +116,6 @@
 		return
 	}
 
-	co, err := h.server.GetCoordinator()
-	if err != nil {
-		_ = c.Error(err)
-		return
-	}
-	_, status, err := co.GetChangefeed(ctx, common.NewChangeFeedDisplayName(cfg.ID, cfg.Namespace))
-	if err != nil && errors.ErrChangeFeedNotExists.NotEqual(err) {
-		_ = c.Error(err)
-		return
-	}
-	if status != nil {
-		err = errors.ErrChangeFeedAlreadyExists.GenWithStackByArgs(cfg.ID)
-		_ = c.Error(err)
-		return
-	}
-
 	ts, logical, err := h.server.GetPdClient().GetTS(ctx)
 	if err != nil {
 		_ = c.Error(errors.ErrPDEtcdAPIError.GenWithStackByArgs("fail to get ts from pd client"))
@@ -1270,18 +1254,10 @@
 		return nil, nil, err
 	}
 	err = eventRouter.VerifyTables(tableInfos)
-<<<<<<< HEAD
-	log.Error("NewEventRouter", zap.Error(err), zap.Any("tableInfos", tableInfos), zap.Any("startTs", startTs))
-=======
->>>>>>> 90c51ff9
 	if err != nil {
 		return nil, nil, err
 	}
 
-<<<<<<< HEAD
-	log.Error("columnselector.New")
-=======
->>>>>>> 90c51ff9
 	selectors, err := columnselector.New(replicaConfig.Sink)
 	if err != nil {
 		return nil, nil, err
@@ -1298,17 +1274,10 @@
 	return ineligibleTables, eligibleTables, nil
 }
 
-<<<<<<< HEAD
 func GetKeyspaceValueWithDefault(c *gin.Context) string {
 	keyspace := c.Query(api.APIOpVarKeyspace)
 	if keyspace == "" {
 		keyspace = common.DefaultKeyspace
-=======
-func GetNamespaceValueWithDefault(c *gin.Context) string {
-	namespace := c.Query(api.APIOpVarNamespace)
-	if namespace == "" {
-		namespace = common.DefaultNamespace
->>>>>>> 90c51ff9
 	}
 	return keyspace
 }