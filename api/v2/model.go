// Copyright 2022 PingCAP, Inc.
//
// Licensed under the Apache License, Version 2.0 (the "License");
// you may not use this file except in compliance with the License.
// You may obtain a copy of the License at
//
//     http://www.apache.org/licenses/LICENSE-2.0
//
// Unless required by applicable law or agreed to in writing, software
// distributed under the License is distributed on an "AS IS" BASIS,
// See the License for the specific language governing permissions and
// limitations under the License.

package v2

import (
	"encoding/json"
	"time"

	"github.com/pingcap/errors"
	"github.com/pingcap/ticdc/pkg/config"
	"github.com/pingcap/tiflow/cdc/model"
	bf "github.com/pingcap/tiflow/pkg/binlog-filter"
	cerror "github.com/pingcap/tiflow/pkg/errors"
	"github.com/pingcap/tiflow/pkg/integrity"
	"github.com/pingcap/tiflow/pkg/security"
	"github.com/pingcap/tiflow/pkg/util"
)

// EmptyResponse return empty {} to http client
type EmptyResponse struct{}

// LogLevelReq log level request
type LogLevelReq struct {
	Level string `json:"log_level"`
}

// ListResponse is the response for all List APIs
type ListResponse[T any] struct {
	Total int `json:"total"`
	Items []T `json:"items"`
}

// Tso contains timestamp get from PD
type Tso struct {
	Timestamp int64 `json:"timestamp"`
	LogicTime int64 `json:"logic_time"`
}

// Tables contains IneligibleTables and EligibleTables
type Tables struct {
	IneligibleTables []TableName `json:"ineligible_tables,omitempty"`
	EligibleTables   []TableName `json:"eligible_tables,omitempty"`
}

// TableName contains table information
type TableName struct {
	Schema      string `json:"database_name"`
	Table       string `json:"table_name"`
	TableID     int64  `json:"table_id"`
	IsPartition bool   `json:"is_partition"`
}

// VerifyTableConfig use to verify tables.
// Only use by Open API v2.
type VerifyTableConfig struct {
	PDConfig
	ReplicaConfig *ReplicaConfig `json:"replica_config"`
	StartTs       uint64         `json:"start_ts"`
	SinkURI       string         `json:"sink_uri"`
}

func getDefaultVerifyTableConfig() *VerifyTableConfig {
	return &VerifyTableConfig{
		ReplicaConfig: GetDefaultReplicaConfig(),
	}
}

// ResumeChangefeedConfig is used by resume changefeed api
type ResumeChangefeedConfig struct {
	PDConfig
	OverwriteCheckpointTs uint64 `json:"overwrite_checkpoint_ts"`
}

// PDConfig is a configuration used to connect to pd
type PDConfig struct {
	PDAddrs       []string `json:"pd_addrs,omitempty"`
	CAPath        string   `json:"ca_path"`
	CertPath      string   `json:"cert_path"`
	KeyPath       string   `json:"key_path"`
	CertAllowedCN []string `json:"cert_allowed_cn,omitempty"`
}

// ChangefeedCommonInfo holds some common usage information of a changefeed
type ChangefeedCommonInfo struct {
	UpstreamID     uint64              `json:"upstream_id"`
	ID             string              `json:"id"`
	Namespace      string              `json:"namespace"`
	FeedState      model.FeedState     `json:"state"`
	CheckpointTSO  uint64              `json:"checkpoint_tso"`
	CheckpointTime model.JSONTime      `json:"checkpoint_time"`
	RunningError   *model.RunningError `json:"error"`
}

// SyncedStatusConfig represents synced check interval config for a changefeed
type SyncedStatusConfig struct {
	// The minimum interval between the latest synced ts and now required to reach synced state
	SyncedCheckInterval int64 `json:"synced_check_interval"`
	// The maximum interval between latest checkpoint ts and now or
	// between latest sink's checkpoint ts and puller's checkpoint ts required to reach synced state
	CheckpointInterval int64 `json:"checkpoint_interval"`
}

// MarshalJSON marshal changefeed common info to json
// we need to set feed state to normal if it is uninitialized and pending to warning
// to hide the detail of uninitialized and pending state from user
func (c ChangefeedCommonInfo) MarshalJSON() ([]byte, error) {
	// alias the original type to prevent recursive call of MarshalJSON
	type Alias ChangefeedCommonInfo

	if c.FeedState == model.StateUnInitialized {
		c.FeedState = model.StateNormal
	}
	if c.FeedState == model.StatePending {
		c.FeedState = model.StateWarning
	}

	return json.Marshal(struct {
		Alias
	}{
		Alias: Alias(c),
	})
}

// ChangefeedConfig use by create changefeed api
type ChangefeedConfig struct {
	Namespace     string         `json:"namespace"`
	ID            string         `json:"changefeed_id"`
	StartTs       uint64         `json:"start_ts"`
	TargetTs      uint64         `json:"target_ts"`
	SinkURI       string         `json:"sink_uri"`
	ReplicaConfig *ReplicaConfig `json:"replica_config"`
	PDConfig
}

// ProcessorCommonInfo holds the common info of a processor
type ProcessorCommonInfo struct {
	Namespace    string `json:"namespace"`
	ChangeFeedID string `json:"changefeed_id"`
	CaptureID    string `json:"capture_id"`
}

// JSONDuration used to wrap duration into json format
type JSONDuration struct {
	duration time.Duration
}

// MarshalJSON marshal duration to string
func (d JSONDuration) MarshalJSON() ([]byte, error) {
	return json.Marshal(d.duration.Nanoseconds())
}

// UnmarshalJSON unmarshal json value to wrapped duration
func (d *JSONDuration) UnmarshalJSON(b []byte) error {
	var v interface{}
	if err := json.Unmarshal(b, &v); err != nil {
		return err
	}
	switch value := v.(type) {
	case float64:
		d.duration = time.Duration(value)
		return nil
	case string:
		var err error
		d.duration, err = time.ParseDuration(value)
		if err != nil {
			return err
		}
		return nil
	default:
		return errors.New("invalid duration")
	}
}

// ReplicaConfig is a duplicate of  config.ReplicaConfig
type ReplicaConfig struct {
	MemoryQuota           uint64 `json:"memory_quota"`
	CaseSensitive         bool   `json:"case_sensitive"`
	ForceReplicate        bool   `json:"force_replicate"`
	IgnoreIneligibleTable bool   `json:"ignore_ineligible_table"`
	CheckGCSafePoint      bool   `json:"check_gc_safe_point"`
	EnableSyncPoint       *bool  `json:"enable_sync_point,omitempty"`
	EnableTableMonitor    *bool  `json:"enable_table_monitor,omitempty"`
	BDRMode               *bool  `json:"bdr_mode,omitempty"`

	SyncPointInterval  *JSONDuration `json:"sync_point_interval,omitempty" swaggertype:"string"`
	SyncPointRetention *JSONDuration `json:"sync_point_retention,omitempty" swaggertype:"string"`

	Filter                       *FilterConfig              `json:"filter"`
	Mounter                      *MounterConfig             `json:"mounter"`
	Sink                         *SinkConfig                `json:"sink"`
	Consistent                   *ConsistentConfig          `json:"consistent,omitempty"`
	Scheduler                    *ChangefeedSchedulerConfig `json:"scheduler"`
	Integrity                    *IntegrityConfig           `json:"integrity"`
	ChangefeedErrorStuckDuration *JSONDuration              `json:"changefeed_error_stuck_duration,omitempty"`
	SyncedStatus                 *SyncedStatusConfig        `json:"synced_status,omitempty"`

	// Deprecated: we don't use this field since v8.0.0.
	SQLMode string `json:"sql_mode,omitempty"`
}

// ToInternalReplicaConfig coverts *v2.ReplicaConfig into *config.ReplicaConfig
func (c *ReplicaConfig) ToInternalReplicaConfig() *config.ReplicaConfig {
	return c.toInternalReplicaConfigWithOriginConfig(config.GetDefaultReplicaConfig())
}

// ToInternalReplicaConfigWithOriginConfig coverts *v2.ReplicaConfig into *config.ReplicaConfig
func (c *ReplicaConfig) toInternalReplicaConfigWithOriginConfig(
	res *config.ReplicaConfig,
) *config.ReplicaConfig {
	res.MemoryQuota = c.MemoryQuota
	res.CaseSensitive = c.CaseSensitive
	res.ForceReplicate = c.ForceReplicate
	res.CheckGCSafePoint = c.CheckGCSafePoint
	res.EnableSyncPoint = c.EnableSyncPoint
	res.EnableTableMonitor = c.EnableTableMonitor
	res.IgnoreIneligibleTable = c.IgnoreIneligibleTable
	if c.SyncPointInterval != nil {
		res.SyncPointInterval = &c.SyncPointInterval.duration
	}
	if c.SyncPointRetention != nil {
		res.SyncPointRetention = &c.SyncPointRetention.duration
	}
	res.BDRMode = c.BDRMode

	if c.Filter != nil {
		var efs []*config.EventFilterRule
		if len(c.Filter.EventFilters) != 0 {
			efs = make([]*config.EventFilterRule, len(c.Filter.EventFilters))
			for i, ef := range c.Filter.EventFilters {
				efs[i] = ef.ToInternalEventFilterRule()
			}
		}
		res.Filter = &config.FilterConfig{
			Rules:            c.Filter.Rules,
			IgnoreTxnStartTs: c.Filter.IgnoreTxnStartTs,
			EventFilters:     efs,
		}
	}
	if c.Consistent != nil {
		res.Consistent = &config.ConsistentConfig{
			Level:                 c.Consistent.Level,
			MaxLogSize:            c.Consistent.MaxLogSize,
			FlushIntervalInMs:     c.Consistent.FlushIntervalInMs,
			MetaFlushIntervalInMs: c.Consistent.MetaFlushIntervalInMs,
			EncodingWorkerNum:     c.Consistent.EncodingWorkerNum,
			FlushWorkerNum:        c.Consistent.FlushWorkerNum,
			Storage:               c.Consistent.Storage,
			UseFileBackend:        c.Consistent.UseFileBackend,
			Compression:           c.Consistent.Compression,
			FlushConcurrency:      c.Consistent.FlushConcurrency,
		}
		if c.Consistent.MemoryUsage != nil {
			res.Consistent.MemoryUsage = &config.ConsistentMemoryUsage{
				MemoryQuotaPercentage: c.Consistent.MemoryUsage.MemoryQuotaPercentage,
			}
		}
	}
	if c.Sink != nil {
		var dispatchRules []*config.DispatchRule
		for _, rule := range c.Sink.DispatchRules {
			dispatchRules = append(dispatchRules, &config.DispatchRule{
				Matcher:        rule.Matcher,
				DispatcherRule: "",
				PartitionRule:  rule.PartitionRule,
				IndexName:      rule.IndexName,
				Columns:        rule.Columns,
				TopicRule:      rule.TopicRule,
			})
		}
		var columnSelectors []*config.ColumnSelector
		for _, selector := range c.Sink.ColumnSelectors {
			columnSelectors = append(columnSelectors, &config.ColumnSelector{
				Matcher: selector.Matcher,
				Columns: selector.Columns,
			})
		}
		var csvConfig *config.CSVConfig
		if c.Sink.CSVConfig != nil {
			csvConfig = &config.CSVConfig{
				Delimiter:            c.Sink.CSVConfig.Delimiter,
				Quote:                c.Sink.CSVConfig.Quote,
				NullString:           c.Sink.CSVConfig.NullString,
				IncludeCommitTs:      c.Sink.CSVConfig.IncludeCommitTs,
				BinaryEncodingMethod: c.Sink.CSVConfig.BinaryEncodingMethod,
				OutputOldValue:       c.Sink.CSVConfig.OutputOldValue,
				OutputHandleKey:      c.Sink.CSVConfig.OutputHandleKey,
			}
		}
		var pulsarConfig *config.PulsarConfig
		if c.Sink.PulsarConfig != nil {
			pulsarConfig = &config.PulsarConfig{
				TLSKeyFilePath:          c.Sink.PulsarConfig.TLSKeyFilePath,
				TLSCertificateFile:      c.Sink.PulsarConfig.TLSCertificateFile,
				TLSTrustCertsFilePath:   c.Sink.PulsarConfig.TLSTrustCertsFilePath,
				PulsarProducerCacheSize: c.Sink.PulsarConfig.PulsarProducerCacheSize,
				PulsarVersion:           c.Sink.PulsarConfig.PulsarVersion,
				CompressionType:         (*config.PulsarCompressionType)(c.Sink.PulsarConfig.CompressionType),
				AuthenticationToken:     c.Sink.PulsarConfig.AuthenticationToken,
				ConnectionTimeout:       (*config.TimeSec)(c.Sink.PulsarConfig.ConnectionTimeout),
				OperationTimeout:        (*config.TimeSec)(c.Sink.PulsarConfig.OperationTimeout),
				BatchingMaxMessages:     c.Sink.PulsarConfig.BatchingMaxMessages,
				BatchingMaxPublishDelay: (*config.TimeMill)(c.Sink.PulsarConfig.BatchingMaxPublishDelay),
				SendTimeout:             (*config.TimeSec)(c.Sink.PulsarConfig.SendTimeout),
				TokenFromFile:           c.Sink.PulsarConfig.TokenFromFile,
				BasicUserName:           c.Sink.PulsarConfig.BasicUserName,
				BasicPassword:           c.Sink.PulsarConfig.BasicPassword,
				AuthTLSCertificatePath:  c.Sink.PulsarConfig.AuthTLSCertificatePath,
				AuthTLSPrivateKeyPath:   c.Sink.PulsarConfig.AuthTLSPrivateKeyPath,
				OutputRawChangeEvent:    c.Sink.PulsarConfig.OutputRawChangeEvent,
			}
			if c.Sink.PulsarConfig.OAuth2 != nil {
				pulsarConfig.OAuth2 = &config.OAuth2{
					OAuth2IssuerURL:  c.Sink.PulsarConfig.OAuth2.OAuth2IssuerURL,
					OAuth2Audience:   c.Sink.PulsarConfig.OAuth2.OAuth2Audience,
					OAuth2PrivateKey: c.Sink.PulsarConfig.OAuth2.OAuth2PrivateKey,
					OAuth2ClientID:   c.Sink.PulsarConfig.OAuth2.OAuth2ClientID,
					OAuth2Scope:      c.Sink.PulsarConfig.OAuth2.OAuth2Scope,
				}
			}
		}

		var kafkaConfig *config.KafkaConfig
		if c.Sink.KafkaConfig != nil {
			var codeConfig *config.CodecConfig
			if c.Sink.KafkaConfig.CodecConfig != nil {
				oldConfig := c.Sink.KafkaConfig.CodecConfig
				codeConfig = &config.CodecConfig{
					EnableTiDBExtension:            oldConfig.EnableTiDBExtension,
					MaxBatchSize:                   oldConfig.MaxBatchSize,
					AvroEnableWatermark:            oldConfig.AvroEnableWatermark,
					AvroDecimalHandlingMode:        oldConfig.AvroDecimalHandlingMode,
					AvroBigintUnsignedHandlingMode: oldConfig.AvroBigintUnsignedHandlingMode,
					EncodingFormat:                 oldConfig.EncodingFormat,
				}
			}

			var largeMessageHandle *config.LargeMessageHandleConfig
			if c.Sink.KafkaConfig.LargeMessageHandle != nil {
				oldConfig := c.Sink.KafkaConfig.LargeMessageHandle
				largeMessageHandle = &config.LargeMessageHandleConfig{
					LargeMessageHandleOption:      oldConfig.LargeMessageHandleOption,
					LargeMessageHandleCompression: oldConfig.LargeMessageHandleCompression,
					ClaimCheckStorageURI:          oldConfig.ClaimCheckStorageURI,
					ClaimCheckRawValue:            oldConfig.ClaimCheckRawValue,
				}
			}

			var glueSchemaRegistryConfig *config.GlueSchemaRegistryConfig
			if c.Sink.KafkaConfig.GlueSchemaRegistryConfig != nil {
				glueSchemaRegistryConfig = &config.GlueSchemaRegistryConfig{
					RegistryName:    c.Sink.KafkaConfig.GlueSchemaRegistryConfig.RegistryName,
					Region:          c.Sink.KafkaConfig.GlueSchemaRegistryConfig.Region,
					AccessKey:       c.Sink.KafkaConfig.GlueSchemaRegistryConfig.AccessKey,
					SecretAccessKey: c.Sink.KafkaConfig.GlueSchemaRegistryConfig.SecretAccessKey,
					Token:           c.Sink.KafkaConfig.GlueSchemaRegistryConfig.Token,
				}
			}

			kafkaConfig = &config.KafkaConfig{
				PartitionNum:                 c.Sink.KafkaConfig.PartitionNum,
				ReplicationFactor:            c.Sink.KafkaConfig.ReplicationFactor,
				KafkaVersion:                 c.Sink.KafkaConfig.KafkaVersion,
				MaxMessageBytes:              c.Sink.KafkaConfig.MaxMessageBytes,
				Compression:                  c.Sink.KafkaConfig.Compression,
				KafkaClientID:                c.Sink.KafkaConfig.KafkaClientID,
				AutoCreateTopic:              c.Sink.KafkaConfig.AutoCreateTopic,
				DialTimeout:                  c.Sink.KafkaConfig.DialTimeout,
				WriteTimeout:                 c.Sink.KafkaConfig.WriteTimeout,
				ReadTimeout:                  c.Sink.KafkaConfig.ReadTimeout,
				RequiredAcks:                 c.Sink.KafkaConfig.RequiredAcks,
				SASLUser:                     c.Sink.KafkaConfig.SASLUser,
				SASLPassword:                 c.Sink.KafkaConfig.SASLPassword,
				SASLMechanism:                c.Sink.KafkaConfig.SASLMechanism,
				SASLGssAPIAuthType:           c.Sink.KafkaConfig.SASLGssAPIAuthType,
				SASLGssAPIKeytabPath:         c.Sink.KafkaConfig.SASLGssAPIKeytabPath,
				SASLGssAPIKerberosConfigPath: c.Sink.KafkaConfig.SASLGssAPIKerberosConfigPath,
				SASLGssAPIServiceName:        c.Sink.KafkaConfig.SASLGssAPIServiceName,
				SASLGssAPIUser:               c.Sink.KafkaConfig.SASLGssAPIUser,
				SASLGssAPIPassword:           c.Sink.KafkaConfig.SASLGssAPIPassword,
				SASLGssAPIRealm:              c.Sink.KafkaConfig.SASLGssAPIRealm,
				SASLGssAPIDisablePafxfast:    c.Sink.KafkaConfig.SASLGssAPIDisablePafxfast,
				SASLOAuthClientID:            c.Sink.KafkaConfig.SASLOAuthClientID,
				SASLOAuthClientSecret:        c.Sink.KafkaConfig.SASLOAuthClientSecret,
				SASLOAuthTokenURL:            c.Sink.KafkaConfig.SASLOAuthTokenURL,
				SASLOAuthScopes:              c.Sink.KafkaConfig.SASLOAuthScopes,
				SASLOAuthGrantType:           c.Sink.KafkaConfig.SASLOAuthGrantType,
				SASLOAuthAudience:            c.Sink.KafkaConfig.SASLOAuthAudience,
				EnableTLS:                    c.Sink.KafkaConfig.EnableTLS,
				CA:                           c.Sink.KafkaConfig.CA,
				Cert:                         c.Sink.KafkaConfig.Cert,
				Key:                          c.Sink.KafkaConfig.Key,
				InsecureSkipVerify:           c.Sink.KafkaConfig.InsecureSkipVerify,
				CodecConfig:                  codeConfig,
				LargeMessageHandle:           largeMessageHandle,
				GlueSchemaRegistryConfig:     glueSchemaRegistryConfig,
				OutputRawChangeEvent:         c.Sink.KafkaConfig.OutputRawChangeEvent,
			}
		}
		var mysqlConfig *config.MySQLConfig
		if c.Sink.MySQLConfig != nil {
			mysqlConfig = &config.MySQLConfig{
				WorkerCount:                  c.Sink.MySQLConfig.WorkerCount,
				MaxTxnRow:                    c.Sink.MySQLConfig.MaxTxnRow,
				MaxMultiUpdateRowSize:        c.Sink.MySQLConfig.MaxMultiUpdateRowSize,
				MaxMultiUpdateRowCount:       c.Sink.MySQLConfig.MaxMultiUpdateRowCount,
				TiDBTxnMode:                  c.Sink.MySQLConfig.TiDBTxnMode,
				SSLCa:                        c.Sink.MySQLConfig.SSLCa,
				SSLCert:                      c.Sink.MySQLConfig.SSLCert,
				SSLKey:                       c.Sink.MySQLConfig.SSLKey,
				TimeZone:                     c.Sink.MySQLConfig.TimeZone,
				WriteTimeout:                 c.Sink.MySQLConfig.WriteTimeout,
				ReadTimeout:                  c.Sink.MySQLConfig.ReadTimeout,
				Timeout:                      c.Sink.MySQLConfig.Timeout,
				EnableBatchDML:               c.Sink.MySQLConfig.EnableBatchDML,
				EnableMultiStatement:         c.Sink.MySQLConfig.EnableMultiStatement,
				EnableCachePreparedStatement: c.Sink.MySQLConfig.EnableCachePreparedStatement,
			}
		}
		var cloudStorageConfig *config.CloudStorageConfig
		if c.Sink.CloudStorageConfig != nil {
			cloudStorageConfig = &config.CloudStorageConfig{
				WorkerCount:          c.Sink.CloudStorageConfig.WorkerCount,
				FlushInterval:        c.Sink.CloudStorageConfig.FlushInterval,
				FileSize:             c.Sink.CloudStorageConfig.FileSize,
				OutputColumnID:       c.Sink.CloudStorageConfig.OutputColumnID,
				FileExpirationDays:   c.Sink.CloudStorageConfig.FileExpirationDays,
				FileCleanupCronSpec:  c.Sink.CloudStorageConfig.FileCleanupCronSpec,
				FlushConcurrency:     c.Sink.CloudStorageConfig.FlushConcurrency,
				OutputRawChangeEvent: c.Sink.CloudStorageConfig.OutputRawChangeEvent,
			}
		}
		var debeziumConfig *config.DebeziumConfig
		if c.Sink.DebeziumConfig != nil {
			debeziumConfig = &config.DebeziumConfig{
				OutputOldValue: c.Sink.DebeziumConfig.OutputOldValue,
			}
		}
		var openProtocolConfig *config.OpenProtocolConfig
		if c.Sink.OpenProtocolConfig != nil {
			openProtocolConfig = &config.OpenProtocolConfig{
				OutputOldValue: c.Sink.OpenProtocolConfig.OutputOldValue,
			}
		}

		res.Sink = &config.SinkConfig{
			DispatchRules:                    dispatchRules,
			Protocol:                         c.Sink.Protocol,
			CSVConfig:                        csvConfig,
			ColumnSelectors:                  columnSelectors,
			SchemaRegistry:                   c.Sink.SchemaRegistry,
			EncoderConcurrency:               c.Sink.EncoderConcurrency,
			Terminator:                       c.Sink.Terminator,
			DateSeparator:                    c.Sink.DateSeparator,
			EnablePartitionSeparator:         c.Sink.EnablePartitionSeparator,
			FileIndexWidth:                   c.Sink.FileIndexWidth,
			EnableKafkaSinkV2:                c.Sink.EnableKafkaSinkV2,
			OnlyOutputUpdatedColumns:         c.Sink.OnlyOutputUpdatedColumns,
			DeleteOnlyOutputHandleKeyColumns: c.Sink.DeleteOnlyOutputHandleKeyColumns,
			ContentCompatible:                c.Sink.ContentCompatible,
			KafkaConfig:                      kafkaConfig,
			MySQLConfig:                      mysqlConfig,
			PulsarConfig:                     pulsarConfig,
			CloudStorageConfig:               cloudStorageConfig,
			SafeMode:                         c.Sink.SafeMode,
			OpenProtocol:                     openProtocolConfig,
			Debezium:                         debeziumConfig,
		}

		if c.Sink.TxnAtomicity != nil {
			res.Sink.TxnAtomicity = util.AddressOf(config.AtomicityLevel(*c.Sink.TxnAtomicity))
		}
		if c.Sink.AdvanceTimeoutInSec != nil {
			res.Sink.AdvanceTimeoutInSec = util.AddressOf(*c.Sink.AdvanceTimeoutInSec)
		}
		if c.Sink.DebeziumDisableSchema != nil {
			res.Sink.DebeziumDisableSchema = util.AddressOf(*c.Sink.DebeziumDisableSchema)
		}

		if c.Sink.SendBootstrapIntervalInSec != nil {
			res.Sink.SendBootstrapIntervalInSec = util.AddressOf(*c.Sink.SendBootstrapIntervalInSec)
		}

		if c.Sink.SendBootstrapInMsgCount != nil {
			res.Sink.SendBootstrapInMsgCount = util.AddressOf(*c.Sink.SendBootstrapInMsgCount)
		}

		if c.Sink.SendBootstrapToAllPartition != nil {
			res.Sink.SendBootstrapToAllPartition = util.AddressOf(*c.Sink.SendBootstrapToAllPartition)
		}

		if c.Sink.SendAllBootstrapAtStart != nil {
			res.Sink.SendAllBootstrapAtStart = util.AddressOf(*c.Sink.SendAllBootstrapAtStart)
		}
	}
	if c.Mounter != nil {
		res.Mounter = &config.MounterConfig{
			WorkerNum: c.Mounter.WorkerNum,
		}
	}
	if c.Scheduler != nil {
		res.Scheduler = &config.ChangefeedSchedulerConfig{
			EnableTableAcrossNodes: c.Scheduler.EnableTableAcrossNodes,
			RegionThreshold:        c.Scheduler.RegionThreshold,
			WriteKeyThreshold:      c.Scheduler.WriteKeyThreshold,
		}
	}
	if c.Integrity != nil {
		res.Integrity = &integrity.Config{
			IntegrityCheckLevel:   c.Integrity.IntegrityCheckLevel,
			CorruptionHandleLevel: c.Integrity.CorruptionHandleLevel,
		}
	}
	if c.ChangefeedErrorStuckDuration != nil {
		res.ChangefeedErrorStuckDuration = &c.ChangefeedErrorStuckDuration.duration
	}
	if c.SyncedStatus != nil {
		res.SyncedStatus = &config.SyncedStatusConfig{
			SyncedCheckInterval: c.SyncedStatus.SyncedCheckInterval,
			CheckpointInterval:  c.SyncedStatus.CheckpointInterval,
		}
	}
	return res
}

// ToAPIReplicaConfig coverts *config.ReplicaConfig into *v2.ReplicaConfig
func ToAPIReplicaConfig(c *config.ReplicaConfig) *ReplicaConfig {
	cloned := c.Clone()

	res := &ReplicaConfig{
		MemoryQuota:           cloned.MemoryQuota,
		CaseSensitive:         cloned.CaseSensitive,
		ForceReplicate:        cloned.ForceReplicate,
		IgnoreIneligibleTable: cloned.IgnoreIneligibleTable,
		CheckGCSafePoint:      cloned.CheckGCSafePoint,
		EnableSyncPoint:       cloned.EnableSyncPoint,
		EnableTableMonitor:    cloned.EnableTableMonitor,
		BDRMode:               cloned.BDRMode,
	}

	if cloned.SyncPointInterval != nil {
		res.SyncPointInterval = &JSONDuration{*cloned.SyncPointInterval}
	}

	if cloned.SyncPointRetention != nil {
		res.SyncPointRetention = &JSONDuration{*cloned.SyncPointRetention}
	}

	if cloned.Filter != nil {
		var efs []EventFilterRule
		if len(c.Filter.EventFilters) != 0 {
			efs = make([]EventFilterRule, len(c.Filter.EventFilters))
			for i, ef := range c.Filter.EventFilters {
				efs[i] = ToAPIEventFilterRule(ef)
			}
		}

		res.Filter = &FilterConfig{
			Rules:            cloned.Filter.Rules,
			IgnoreTxnStartTs: cloned.Filter.IgnoreTxnStartTs,
			EventFilters:     efs,
		}
	}
	if cloned.Sink != nil {
		var dispatchRules []*DispatchRule
		for _, rule := range cloned.Sink.DispatchRules {
			dispatchRules = append(dispatchRules, &DispatchRule{
				Matcher:       rule.Matcher,
				PartitionRule: rule.PartitionRule,
				IndexName:     rule.IndexName,
				Columns:       rule.Columns,
				TopicRule:     rule.TopicRule,
			})
		}
		var columnSelectors []*ColumnSelector
		for _, selector := range cloned.Sink.ColumnSelectors {
			columnSelectors = append(columnSelectors, &ColumnSelector{
				Matcher: selector.Matcher,
				Columns: selector.Columns,
			})
		}
		var csvConfig *CSVConfig
		if cloned.Sink.CSVConfig != nil {
			csvConfig = &CSVConfig{
				Delimiter:            cloned.Sink.CSVConfig.Delimiter,
				Quote:                cloned.Sink.CSVConfig.Quote,
				NullString:           cloned.Sink.CSVConfig.NullString,
				IncludeCommitTs:      cloned.Sink.CSVConfig.IncludeCommitTs,
				BinaryEncodingMethod: cloned.Sink.CSVConfig.BinaryEncodingMethod,
				OutputOldValue:       cloned.Sink.CSVConfig.OutputOldValue,
				OutputHandleKey:      cloned.Sink.CSVConfig.OutputHandleKey,
			}
		}
		var kafkaConfig *KafkaConfig
		if cloned.Sink.KafkaConfig != nil {
			var codeConfig *CodecConfig
			if cloned.Sink.KafkaConfig.CodecConfig != nil {
				oldConfig := cloned.Sink.KafkaConfig.CodecConfig
				codeConfig = &CodecConfig{
					EnableTiDBExtension:            oldConfig.EnableTiDBExtension,
					MaxBatchSize:                   oldConfig.MaxBatchSize,
					AvroEnableWatermark:            oldConfig.AvroEnableWatermark,
					AvroDecimalHandlingMode:        oldConfig.AvroDecimalHandlingMode,
					AvroBigintUnsignedHandlingMode: oldConfig.AvroBigintUnsignedHandlingMode,
					EncodingFormat:                 oldConfig.EncodingFormat,
				}
			}

			var largeMessageHandle *LargeMessageHandleConfig
			if cloned.Sink.KafkaConfig.LargeMessageHandle != nil {
				oldConfig := cloned.Sink.KafkaConfig.LargeMessageHandle
				largeMessageHandle = &LargeMessageHandleConfig{
					LargeMessageHandleOption:      oldConfig.LargeMessageHandleOption,
					LargeMessageHandleCompression: oldConfig.LargeMessageHandleCompression,
					ClaimCheckStorageURI:          oldConfig.ClaimCheckStorageURI,
					ClaimCheckRawValue:            oldConfig.ClaimCheckRawValue,
				}
			}

			var glueSchemaRegistryConfig *GlueSchemaRegistryConfig
			if cloned.Sink.KafkaConfig.GlueSchemaRegistryConfig != nil {
				glueSchemaRegistryConfig = &GlueSchemaRegistryConfig{
					RegistryName:    cloned.Sink.KafkaConfig.GlueSchemaRegistryConfig.RegistryName,
					Region:          cloned.Sink.KafkaConfig.GlueSchemaRegistryConfig.Region,
					AccessKey:       cloned.Sink.KafkaConfig.GlueSchemaRegistryConfig.AccessKey,
					SecretAccessKey: cloned.Sink.KafkaConfig.GlueSchemaRegistryConfig.SecretAccessKey,
					Token:           cloned.Sink.KafkaConfig.GlueSchemaRegistryConfig.Token,
				}
			}

			kafkaConfig = &KafkaConfig{
				PartitionNum:                 cloned.Sink.KafkaConfig.PartitionNum,
				ReplicationFactor:            cloned.Sink.KafkaConfig.ReplicationFactor,
				KafkaVersion:                 cloned.Sink.KafkaConfig.KafkaVersion,
				MaxMessageBytes:              cloned.Sink.KafkaConfig.MaxMessageBytes,
				Compression:                  cloned.Sink.KafkaConfig.Compression,
				KafkaClientID:                cloned.Sink.KafkaConfig.KafkaClientID,
				AutoCreateTopic:              cloned.Sink.KafkaConfig.AutoCreateTopic,
				DialTimeout:                  cloned.Sink.KafkaConfig.DialTimeout,
				WriteTimeout:                 cloned.Sink.KafkaConfig.WriteTimeout,
				ReadTimeout:                  cloned.Sink.KafkaConfig.ReadTimeout,
				RequiredAcks:                 cloned.Sink.KafkaConfig.RequiredAcks,
				SASLUser:                     cloned.Sink.KafkaConfig.SASLUser,
				SASLPassword:                 cloned.Sink.KafkaConfig.SASLPassword,
				SASLMechanism:                cloned.Sink.KafkaConfig.SASLMechanism,
				SASLGssAPIAuthType:           cloned.Sink.KafkaConfig.SASLGssAPIAuthType,
				SASLGssAPIKeytabPath:         cloned.Sink.KafkaConfig.SASLGssAPIKeytabPath,
				SASLGssAPIKerberosConfigPath: cloned.Sink.KafkaConfig.SASLGssAPIKerberosConfigPath,
				SASLGssAPIServiceName:        cloned.Sink.KafkaConfig.SASLGssAPIServiceName,
				SASLGssAPIUser:               cloned.Sink.KafkaConfig.SASLGssAPIUser,
				SASLGssAPIPassword:           cloned.Sink.KafkaConfig.SASLGssAPIPassword,
				SASLGssAPIRealm:              cloned.Sink.KafkaConfig.SASLGssAPIRealm,
				SASLGssAPIDisablePafxfast:    cloned.Sink.KafkaConfig.SASLGssAPIDisablePafxfast,
				SASLOAuthClientID:            cloned.Sink.KafkaConfig.SASLOAuthClientID,
				SASLOAuthClientSecret:        cloned.Sink.KafkaConfig.SASLOAuthClientSecret,
				SASLOAuthTokenURL:            cloned.Sink.KafkaConfig.SASLOAuthTokenURL,
				SASLOAuthScopes:              cloned.Sink.KafkaConfig.SASLOAuthScopes,
				SASLOAuthGrantType:           cloned.Sink.KafkaConfig.SASLOAuthGrantType,
				SASLOAuthAudience:            cloned.Sink.KafkaConfig.SASLOAuthAudience,
				EnableTLS:                    cloned.Sink.KafkaConfig.EnableTLS,
				CA:                           cloned.Sink.KafkaConfig.CA,
				Cert:                         cloned.Sink.KafkaConfig.Cert,
				Key:                          cloned.Sink.KafkaConfig.Key,
				InsecureSkipVerify:           cloned.Sink.KafkaConfig.InsecureSkipVerify,
				CodecConfig:                  codeConfig,
				LargeMessageHandle:           largeMessageHandle,
				GlueSchemaRegistryConfig:     glueSchemaRegistryConfig,
				OutputRawChangeEvent:         cloned.Sink.KafkaConfig.OutputRawChangeEvent,
			}
		}
		var mysqlConfig *MySQLConfig
		if cloned.Sink.MySQLConfig != nil {
			mysqlConfig = &MySQLConfig{
				WorkerCount:                  cloned.Sink.MySQLConfig.WorkerCount,
				MaxTxnRow:                    cloned.Sink.MySQLConfig.MaxTxnRow,
				MaxMultiUpdateRowSize:        cloned.Sink.MySQLConfig.MaxMultiUpdateRowSize,
				MaxMultiUpdateRowCount:       cloned.Sink.MySQLConfig.MaxMultiUpdateRowCount,
				TiDBTxnMode:                  cloned.Sink.MySQLConfig.TiDBTxnMode,
				SSLCa:                        cloned.Sink.MySQLConfig.SSLCa,
				SSLCert:                      cloned.Sink.MySQLConfig.SSLCert,
				SSLKey:                       cloned.Sink.MySQLConfig.SSLKey,
				TimeZone:                     cloned.Sink.MySQLConfig.TimeZone,
				WriteTimeout:                 cloned.Sink.MySQLConfig.WriteTimeout,
				ReadTimeout:                  cloned.Sink.MySQLConfig.ReadTimeout,
				Timeout:                      cloned.Sink.MySQLConfig.Timeout,
				EnableBatchDML:               cloned.Sink.MySQLConfig.EnableBatchDML,
				EnableMultiStatement:         cloned.Sink.MySQLConfig.EnableMultiStatement,
				EnableCachePreparedStatement: cloned.Sink.MySQLConfig.EnableCachePreparedStatement,
			}
		}
		var pulsarConfig *PulsarConfig
		if cloned.Sink.PulsarConfig != nil {
			pulsarConfig = &PulsarConfig{
				TLSKeyFilePath:          cloned.Sink.PulsarConfig.TLSKeyFilePath,
				TLSCertificateFile:      cloned.Sink.PulsarConfig.TLSCertificateFile,
				TLSTrustCertsFilePath:   cloned.Sink.PulsarConfig.TLSTrustCertsFilePath,
				PulsarProducerCacheSize: cloned.Sink.PulsarConfig.PulsarProducerCacheSize,
				PulsarVersion:           cloned.Sink.PulsarConfig.PulsarVersion,
				CompressionType:         (*string)(cloned.Sink.PulsarConfig.CompressionType),
				AuthenticationToken:     cloned.Sink.PulsarConfig.AuthenticationToken,
				ConnectionTimeout:       (*int)(cloned.Sink.PulsarConfig.ConnectionTimeout),
				OperationTimeout:        (*int)(cloned.Sink.PulsarConfig.OperationTimeout),
				BatchingMaxMessages:     cloned.Sink.PulsarConfig.BatchingMaxMessages,
				BatchingMaxPublishDelay: (*int)(cloned.Sink.PulsarConfig.BatchingMaxPublishDelay),
				SendTimeout:             (*int)(cloned.Sink.PulsarConfig.SendTimeout),
				TokenFromFile:           cloned.Sink.PulsarConfig.TokenFromFile,
				BasicUserName:           cloned.Sink.PulsarConfig.BasicUserName,
				BasicPassword:           cloned.Sink.PulsarConfig.BasicPassword,
				AuthTLSCertificatePath:  cloned.Sink.PulsarConfig.AuthTLSCertificatePath,
				AuthTLSPrivateKeyPath:   cloned.Sink.PulsarConfig.AuthTLSPrivateKeyPath,
				OutputRawChangeEvent:    cloned.Sink.PulsarConfig.OutputRawChangeEvent,
			}
			if cloned.Sink.PulsarConfig.OAuth2 != nil {
				pulsarConfig.OAuth2 = &PulsarOAuth2{
					OAuth2IssuerURL:  cloned.Sink.PulsarConfig.OAuth2.OAuth2IssuerURL,
					OAuth2Audience:   cloned.Sink.PulsarConfig.OAuth2.OAuth2Audience,
					OAuth2PrivateKey: cloned.Sink.PulsarConfig.OAuth2.OAuth2PrivateKey,
					OAuth2ClientID:   cloned.Sink.PulsarConfig.OAuth2.OAuth2ClientID,
					OAuth2Scope:      cloned.Sink.PulsarConfig.OAuth2.OAuth2Scope,
				}
			}
		}
		var cloudStorageConfig *CloudStorageConfig
		if cloned.Sink.CloudStorageConfig != nil {
			cloudStorageConfig = &CloudStorageConfig{
				WorkerCount:          cloned.Sink.CloudStorageConfig.WorkerCount,
				FlushInterval:        cloned.Sink.CloudStorageConfig.FlushInterval,
				FileSize:             cloned.Sink.CloudStorageConfig.FileSize,
				OutputColumnID:       cloned.Sink.CloudStorageConfig.OutputColumnID,
				FileExpirationDays:   cloned.Sink.CloudStorageConfig.FileExpirationDays,
				FileCleanupCronSpec:  cloned.Sink.CloudStorageConfig.FileCleanupCronSpec,
				FlushConcurrency:     cloned.Sink.CloudStorageConfig.FlushConcurrency,
				OutputRawChangeEvent: cloned.Sink.CloudStorageConfig.OutputRawChangeEvent,
			}
		}
		var debeziumConfig *DebeziumConfig
		if cloned.Sink.Debezium != nil {
			debeziumConfig = &DebeziumConfig{
				OutputOldValue: cloned.Sink.Debezium.OutputOldValue,
			}
		}
		var openProtocolConfig *OpenProtocolConfig
		if cloned.Sink.OpenProtocol != nil {
			openProtocolConfig = &OpenProtocolConfig{
				OutputOldValue: cloned.Sink.OpenProtocol.OutputOldValue,
			}
		}
		res.Sink = &SinkConfig{
			Protocol:                         cloned.Sink.Protocol,
			SchemaRegistry:                   cloned.Sink.SchemaRegistry,
			DispatchRules:                    dispatchRules,
			CSVConfig:                        csvConfig,
			ColumnSelectors:                  columnSelectors,
			EncoderConcurrency:               cloned.Sink.EncoderConcurrency,
			Terminator:                       cloned.Sink.Terminator,
			DateSeparator:                    cloned.Sink.DateSeparator,
			EnablePartitionSeparator:         cloned.Sink.EnablePartitionSeparator,
			FileIndexWidth:                   cloned.Sink.FileIndexWidth,
			EnableKafkaSinkV2:                cloned.Sink.EnableKafkaSinkV2,
			OnlyOutputUpdatedColumns:         cloned.Sink.OnlyOutputUpdatedColumns,
			DeleteOnlyOutputHandleKeyColumns: cloned.Sink.DeleteOnlyOutputHandleKeyColumns,
			ContentCompatible:                cloned.Sink.ContentCompatible,
			KafkaConfig:                      kafkaConfig,
			MySQLConfig:                      mysqlConfig,
			PulsarConfig:                     pulsarConfig,
			CloudStorageConfig:               cloudStorageConfig,
			SafeMode:                         cloned.Sink.SafeMode,
			DebeziumConfig:                   debeziumConfig,
			OpenProtocolConfig:               openProtocolConfig,
		}

		if cloned.Sink.TxnAtomicity != nil {
			res.Sink.TxnAtomicity = util.AddressOf(string(*cloned.Sink.TxnAtomicity))
		}
		if cloned.Sink.AdvanceTimeoutInSec != nil {
			res.Sink.AdvanceTimeoutInSec = util.AddressOf(*cloned.Sink.AdvanceTimeoutInSec)
		}

		if cloned.Sink.SendBootstrapIntervalInSec != nil {
			res.Sink.SendBootstrapIntervalInSec = util.AddressOf(*cloned.Sink.SendBootstrapIntervalInSec)
		}

		if cloned.Sink.SendBootstrapInMsgCount != nil {
			res.Sink.SendBootstrapInMsgCount = util.AddressOf(*cloned.Sink.SendBootstrapInMsgCount)
		}

		if cloned.Sink.SendBootstrapToAllPartition != nil {
			res.Sink.SendBootstrapToAllPartition = util.AddressOf(*cloned.Sink.SendBootstrapToAllPartition)
		}

		if cloned.Sink.SendAllBootstrapAtStart != nil {
			res.Sink.SendAllBootstrapAtStart = util.AddressOf(*cloned.Sink.SendAllBootstrapAtStart)
		}

		if cloned.Sink.DebeziumDisableSchema != nil {
			res.Sink.DebeziumDisableSchema = util.AddressOf(*cloned.Sink.DebeziumDisableSchema)
		}
	}
	if cloned.Consistent != nil {
		res.Consistent = &ConsistentConfig{
			Level:                 cloned.Consistent.Level,
			MaxLogSize:            cloned.Consistent.MaxLogSize,
			FlushIntervalInMs:     cloned.Consistent.FlushIntervalInMs,
			MetaFlushIntervalInMs: cloned.Consistent.MetaFlushIntervalInMs,
			EncodingWorkerNum:     c.Consistent.EncodingWorkerNum,
			FlushWorkerNum:        c.Consistent.FlushWorkerNum,
			Storage:               cloned.Consistent.Storage,
			UseFileBackend:        cloned.Consistent.UseFileBackend,
			Compression:           cloned.Consistent.Compression,
			FlushConcurrency:      cloned.Consistent.FlushConcurrency,
		}
		if cloned.Consistent.MemoryUsage != nil {
			res.Consistent.MemoryUsage = &ConsistentMemoryUsage{
				MemoryQuotaPercentage: cloned.Consistent.MemoryUsage.MemoryQuotaPercentage,
			}
		}
	}

	if cloned.Mounter != nil {
		res.Mounter = &MounterConfig{
			WorkerNum: cloned.Mounter.WorkerNum,
		}
	}
	if cloned.Scheduler != nil {
		res.Scheduler = &ChangefeedSchedulerConfig{
			EnableTableAcrossNodes: cloned.Scheduler.EnableTableAcrossNodes,
			RegionThreshold:        cloned.Scheduler.RegionThreshold,
			WriteKeyThreshold:      cloned.Scheduler.WriteKeyThreshold,
		}
	}

	if cloned.Integrity != nil {
		res.Integrity = &IntegrityConfig{
			IntegrityCheckLevel:   cloned.Integrity.IntegrityCheckLevel,
			CorruptionHandleLevel: cloned.Integrity.CorruptionHandleLevel,
		}
	}
	if cloned.ChangefeedErrorStuckDuration != nil {
		res.ChangefeedErrorStuckDuration = &JSONDuration{*cloned.ChangefeedErrorStuckDuration}
	}
	if cloned.SyncedStatus != nil {
		res.SyncedStatus = &SyncedStatusConfig{
			SyncedCheckInterval: cloned.SyncedStatus.SyncedCheckInterval,
			CheckpointInterval:  cloned.SyncedStatus.CheckpointInterval,
		}
	}
	return res
}

// GetDefaultReplicaConfig returns a default ReplicaConfig
func GetDefaultReplicaConfig() *ReplicaConfig {
	return ToAPIReplicaConfig(config.GetDefaultReplicaConfig())
}

// FilterConfig represents filter config for a changefeed
// This is a duplicate of config.FilterConfig
type FilterConfig struct {
	Rules            []string          `json:"rules,omitempty"`
	IgnoreTxnStartTs []uint64          `json:"ignore_txn_start_ts,omitempty"`
	EventFilters     []EventFilterRule `json:"event_filters,omitempty"`
}

// MounterConfig represents mounter config for a changefeed
type MounterConfig struct {
	WorkerNum int `json:"worker_num"`
}

// EventFilterRule is used by sql event filter and expression filter
type EventFilterRule struct {
	Matcher     []string `json:"matcher"`
	IgnoreEvent []string `json:"ignore_event"`
	// regular expression
	IgnoreSQL []string `toml:"ignore_sql" json:"ignore_sql"`
	// sql expression
	IgnoreInsertValueExpr    string `json:"ignore_insert_value_expr"`
	IgnoreUpdateNewValueExpr string `json:"ignore_update_new_value_expr"`
	IgnoreUpdateOldValueExpr string `json:"ignore_update_old_value_expr"`
	IgnoreDeleteValueExpr    string `json:"ignore_delete_value_expr"`
}

// ToInternalEventFilterRule converts EventFilterRule to *config.EventFilterRule
func (e EventFilterRule) ToInternalEventFilterRule() *config.EventFilterRule {
	res := &config.EventFilterRule{
		Matcher:                  e.Matcher,
		IgnoreSQL:                e.IgnoreSQL,
		IgnoreInsertValueExpr:    e.IgnoreInsertValueExpr,
		IgnoreUpdateNewValueExpr: e.IgnoreUpdateNewValueExpr,
		IgnoreUpdateOldValueExpr: e.IgnoreUpdateOldValueExpr,
		IgnoreDeleteValueExpr:    e.IgnoreDeleteValueExpr,
	}
	if len(e.IgnoreEvent) != 0 {
		res.IgnoreEvent = make([]bf.EventType, len(e.IgnoreEvent))
		for i, et := range e.IgnoreEvent {
			res.IgnoreEvent[i] = bf.EventType(et)
		}
	}
	return res
}

// ToAPIEventFilterRule converts *config.EventFilterRule to API EventFilterRule
func ToAPIEventFilterRule(er *config.EventFilterRule) EventFilterRule {
	res := EventFilterRule{
		IgnoreInsertValueExpr:    er.IgnoreInsertValueExpr,
		IgnoreUpdateNewValueExpr: er.IgnoreUpdateNewValueExpr,
		IgnoreUpdateOldValueExpr: er.IgnoreUpdateOldValueExpr,
		IgnoreDeleteValueExpr:    er.IgnoreDeleteValueExpr,
	}
	if len(er.Matcher) != 0 {
		res.Matcher = make([]string, len(er.Matcher))
		copy(res.Matcher, er.Matcher)
	}
	if len(er.IgnoreSQL) != 0 {
		res.IgnoreSQL = make([]string, len(er.IgnoreSQL))
		copy(res.IgnoreSQL, er.IgnoreSQL)
	}
	if len(er.IgnoreEvent) != 0 {
		res.IgnoreEvent = make([]string, len(er.IgnoreEvent))
		for i, et := range er.IgnoreEvent {
			res.IgnoreEvent[i] = string(et)
		}
	}
	return res
}

// Table represents a qualified table name.
type Table struct {
	// Schema is the name of the schema (database) containing this table.
	Schema string `json:"database_name"`
	// Name is the unqualified table name.
	Name string `json:"table_name"`
}

// SinkConfig represents sink config for a changefeed
// This is a duplicate of config.SinkConfig
type SinkConfig struct {
	Protocol                         *string             `json:"protocol,omitempty"`
	SchemaRegistry                   *string             `json:"schema_registry,omitempty"`
	CSVConfig                        *CSVConfig          `json:"csv,omitempty"`
	DispatchRules                    []*DispatchRule     `json:"dispatchers,omitempty"`
	ColumnSelectors                  []*ColumnSelector   `json:"column_selectors,omitempty"`
	TxnAtomicity                     *string             `json:"transaction_atomicity,omitempty"`
	EncoderConcurrency               *int                `json:"encoder_concurrency,omitempty"`
	Terminator                       *string             `json:"terminator,omitempty"`
	DateSeparator                    *string             `json:"date_separator,omitempty"`
	EnablePartitionSeparator         *bool               `json:"enable_partition_separator,omitempty"`
	FileIndexWidth                   *int                `json:"file_index_width,omitempty"`
	EnableKafkaSinkV2                *bool               `json:"enable_kafka_sink_v2,omitempty"`
	OnlyOutputUpdatedColumns         *bool               `json:"only_output_updated_columns,omitempty"`
	DeleteOnlyOutputHandleKeyColumns *bool               `json:"delete_only_output_handle_key_columns"`
	ContentCompatible                *bool               `json:"content_compatible"`
	SafeMode                         *bool               `json:"safe_mode,omitempty"`
	KafkaConfig                      *KafkaConfig        `json:"kafka_config,omitempty"`
	PulsarConfig                     *PulsarConfig       `json:"pulsar_config,omitempty"`
	MySQLConfig                      *MySQLConfig        `json:"mysql_config,omitempty"`
	CloudStorageConfig               *CloudStorageConfig `json:"cloud_storage_config,omitempty"`
	AdvanceTimeoutInSec              *uint               `json:"advance_timeout,omitempty"`
	SendBootstrapIntervalInSec       *int64              `json:"send_bootstrap_interval_in_sec,omitempty"`
	SendBootstrapInMsgCount          *int32              `json:"send_bootstrap_in_msg_count,omitempty"`
	SendBootstrapToAllPartition      *bool               `json:"send_bootstrap_to_all_partition,omitempty"`
	SendAllBootstrapAtStart          *bool               `json:"send-all-bootstrap-at-start,omitempty"`
	DebeziumDisableSchema            *bool               `json:"debezium_disable_schema,omitempty"`
	DebeziumConfig                   *DebeziumConfig     `json:"debezium,omitempty"`
	OpenProtocolConfig               *OpenProtocolConfig `json:"open,omitempty"`
}

// CSVConfig denotes the csv config
// This is the same as config.CSVConfig
type CSVConfig struct {
	Delimiter            string `json:"delimiter"`
	Quote                string `json:"quote"`
	NullString           string `json:"null"`
	IncludeCommitTs      bool   `json:"include_commit_ts"`
	BinaryEncodingMethod string `json:"binary_encoding_method"`
	OutputOldValue       bool   `json:"output_old_value"`
	OutputHandleKey      bool   `json:"output_handle_key"`
}

// LargeMessageHandleConfig denotes the large message handling config
// This is the same as config.LargeMessageHandleConfig
type LargeMessageHandleConfig struct {
	LargeMessageHandleOption      string `json:"large_message_handle_option"`
	LargeMessageHandleCompression string `json:"large_message_handle_compression"`
	ClaimCheckStorageURI          string `json:"claim_check_storage_uri"`
	ClaimCheckRawValue            bool   `json:"claim_check_raw_value"`
}

// DispatchRule represents partition rule for a table
// This is a duplicate of config.DispatchRule
type DispatchRule struct {
	Matcher       []string `json:"matcher,omitempty"`
	PartitionRule string   `json:"partition,omitempty"`
	IndexName     string   `json:"index,omitempty"`
	Columns       []string `json:"columns,omitempty"`
	TopicRule     string   `json:"topic,omitempty"`
}

// ColumnSelector represents a column selector for a table.
// This is a duplicate of config.ColumnSelector
type ColumnSelector struct {
	Matcher []string `json:"matcher,omitempty"`
	Columns []string `json:"columns,omitempty"`
}

// ConsistentConfig represents replication consistency config for a changefeed
// This is a duplicate of config.ConsistentConfig
type ConsistentConfig struct {
	Level                 string `json:"level,omitempty"`
	MaxLogSize            int64  `json:"max_log_size"`
	FlushIntervalInMs     int64  `json:"flush_interval"`
	MetaFlushIntervalInMs int64  `json:"meta_flush_interval"`
	EncodingWorkerNum     int    `json:"encoding_worker_num"`
	FlushWorkerNum        int    `json:"flush_worker_num"`
	Storage               string `json:"storage,omitempty"`
	UseFileBackend        bool   `json:"use_file_backend"`
	Compression           string `json:"compression,omitempty"`
	FlushConcurrency      int    `json:"flush_concurrency,omitempty"`

	MemoryUsage *ConsistentMemoryUsage `json:"memory_usage"`
}

// ConsistentMemoryUsage represents memory usage of Consistent module.
type ConsistentMemoryUsage struct {
	MemoryQuotaPercentage uint64 `json:"memory_quota_percentage"`
}

// ChangefeedSchedulerConfig is per changefeed scheduler settings.
// This is a duplicate of config.ChangefeedSchedulerConfig
type ChangefeedSchedulerConfig struct {
	// EnableTableAcrossNodes set true to split one table to multiple spans and
	// distribute to multiple TiCDC nodes.
	EnableTableAcrossNodes bool `toml:"enable_table_across_nodes" json:"enable_table_across_nodes"`
	// RegionThreshold is the region count threshold of splitting a table.
	RegionThreshold int `toml:"region_threshold" json:"region_threshold"`
	// WriteKeyThreshold is the written keys threshold of splitting a table.
	WriteKeyThreshold int `toml:"write_key_threshold" json:"write_key_threshold"`
}

// IntegrityConfig is the config for integrity check
// This is a duplicate of Integrity.Config
type IntegrityConfig struct {
	IntegrityCheckLevel   string `json:"integrity_check_level"`
	CorruptionHandleLevel string `json:"corruption_handle_level"`
}

// EtcdData contains key/value pair of etcd data
type EtcdData struct {
	Key   string `json:"key,omitempty"`
	Value string `json:"value,omitempty"`
}

// ResolveLockReq contains request parameter to resolve lock
type ResolveLockReq struct {
	RegionID uint64 `json:"region_id,omitempty"`
	Ts       uint64 `json:"ts,omitempty"`
	PDConfig
}

// ChangeFeedInfo describes the detail of a ChangeFeed
type ChangeFeedInfo struct {
	UpstreamID uint64    `json:"upstream_id,omitempty"`
	ID         string    `json:"id"`
	Namespace  string    `json:"namespace"`
	SinkURI    string    `json:"sink_uri,omitempty"`
	CreateTime time.Time `json:"create_time"`
	// Start sync at this commit ts if `StartTs` is specify or using the CreateTime of changefeed.
	StartTs uint64 `json:"start_ts,omitempty"`
	// The ChangeFeed will exits until sync to timestamp TargetTs
	TargetTs uint64 `json:"target_ts,omitempty"`
	// used for admin job notification, trigger watch event in capture
	AdminJobType   model.AdminJobType `json:"admin_job_type,omitempty"`
	Config         *ReplicaConfig     `json:"config,omitempty"`
	State          model.FeedState    `json:"state,omitempty"`
	Error          *RunningError      `json:"error,omitempty"`
	CreatorVersion string             `json:"creator_version,omitempty"`

	ResolvedTs     uint64                    `json:"resolved_ts"`
	CheckpointTs   uint64                    `json:"checkpoint_ts"`
	CheckpointTime model.JSONTime            `json:"checkpoint_time"`
	TaskStatus     []model.CaptureTaskStatus `json:"task_status,omitempty"`
}

// SyncedStatus describes the detail of a changefeed's synced status
type SyncedStatus struct {
	Synced           bool           `json:"synced"`
	SinkCheckpointTs model.JSONTime `json:"sink_checkpoint_ts"`
	PullerResolvedTs model.JSONTime `json:"puller_resolved_ts"`
	LastSyncedTs     model.JSONTime `json:"last_synced_ts"`
	NowTs            model.JSONTime `json:"now_ts"`
	Info             string         `json:"info"`
}

// RunningError represents some running error from cdc components,
// such as processor.
type RunningError struct {
	Time    *time.Time `json:"time,omitempty"`
	Addr    string     `json:"addr"`
	Code    string     `json:"code"`
	Message string     `json:"message"`
}

// toCredential generates a security.Credential from a PDConfig
func (cfg *PDConfig) toCredential() *security.Credential {
	credential := &security.Credential{
		CAPath:   cfg.CAPath,
		CertPath: cfg.CertPath,
		KeyPath:  cfg.KeyPath,
	}
	credential.CertAllowedCN = make([]string, len(cfg.CertAllowedCN))
	copy(credential.CertAllowedCN, cfg.CertAllowedCN)
	return credential
}

// Marshal returns the json marshal format of a ChangeFeedInfo
func (info *ChangeFeedInfo) Marshal() (string, error) {
	data, err := json.Marshal(info)
	return string(data), cerror.WrapError(cerror.ErrMarshalFailed, err)
}

// Clone returns a cloned ChangeFeedInfo
func (info *ChangeFeedInfo) Clone() (*ChangeFeedInfo, error) {
	s, err := info.Marshal()
	if err != nil {
		return nil, err
	}
	cloned := new(ChangeFeedInfo)
	err = cloned.Unmarshal([]byte(s))
	return cloned, err
}

// Unmarshal unmarshals into *ChangeFeedInfo from json marshal byte slice
func (info *ChangeFeedInfo) Unmarshal(data []byte) error {
	err := json.Unmarshal(data, &info)
	if err != nil {
		return errors.Annotatef(
			cerror.WrapError(cerror.ErrUnmarshalFailed, err), "Unmarshal data: %v", data)
	}
	return nil
}

// UpstreamConfig contains info to connect to pd
type UpstreamConfig struct {
	ID uint64 `json:"id"`
	PDConfig
}

// ProcessorDetail holds the detail info of a processor
type ProcessorDetail struct {
	// All table ids that this processor are replicating.
	Tables []int64 `json:"table_ids"`
}

// Liveness is the liveness status of a capture.
// Liveness can only be changed from alive to stopping, and no way back.
type Liveness int32

// ServerStatus holds some common information of a server
type ServerStatus struct {
	Version   string   `json:"version"`
	GitHash   string   `json:"git_hash"`
	ID        string   `json:"id"`
	ClusterID string   `json:"cluster_id"`
	Pid       int      `json:"pid"`
	IsOwner   bool     `json:"is_owner"`
	Liveness  Liveness `json:"liveness"`
}

// Capture holds common information of a capture in cdc
type Capture struct {
	ID            string `json:"id"`
	IsCoordinator bool   `json:"is_coordinator"`
	AdvertiseAddr string `json:"address"`
	ClusterID     string `json:"cluster_id"`
}

// CodecConfig represents a MQ codec configuration
type CodecConfig struct {
	EnableTiDBExtension            *bool   `json:"enable_tidb_extension,omitempty"`
	MaxBatchSize                   *int    `json:"max_batch_size,omitempty"`
	AvroEnableWatermark            *bool   `json:"avro_enable_watermark,omitempty"`
	AvroDecimalHandlingMode        *string `json:"avro_decimal_handling_mode,omitempty"`
	AvroBigintUnsignedHandlingMode *string `json:"avro_bigint_unsigned_handling_mode,omitempty"`
	EncodingFormat                 *string `json:"encoding_format,omitempty"`
}

// PulsarConfig represents a pulsar sink configuration
type PulsarConfig struct {
	TLSKeyFilePath          *string       `json:"tls-certificate-path,omitempty"`
	TLSCertificateFile      *string       `json:"tls-private-key-path,omitempty"`
	TLSTrustCertsFilePath   *string       `json:"tls-trust-certs-file-path,omitempty"`
	PulsarProducerCacheSize *int32        `json:"pulsar-producer-cache-size,omitempty"`
	PulsarVersion           *string       `json:"pulsar-version,omitempty"`
	CompressionType         *string       `json:"compression-type,omitempty"`
	AuthenticationToken     *string       `json:"authentication-token,omitempty"`
	ConnectionTimeout       *int          `json:"connection-timeout,omitempty"`
	OperationTimeout        *int          `json:"operation-timeout,omitempty"`
	BatchingMaxMessages     *uint         `json:"batching-max-messages,omitempty"`
	BatchingMaxPublishDelay *int          `json:"batching-max-publish-delay,omitempty"`
	SendTimeout             *int          `json:"send-timeout,omitempty"`
	TokenFromFile           *string       `json:"token-from-file,omitempty"`
	BasicUserName           *string       `json:"basic-user-name,omitempty"`
	BasicPassword           *string       `json:"basic-password,omitempty"`
	AuthTLSCertificatePath  *string       `json:"auth-tls-certificate-path,omitempty"`
	AuthTLSPrivateKeyPath   *string       `json:"auth-tls-private-key-path,omitempty"`
	OAuth2                  *PulsarOAuth2 `json:"oauth2,omitempty"`
	OutputRawChangeEvent    *bool         `json:"output-raw-change-event,omitempty"`
}

// PulsarOAuth2 is the configuration for OAuth2
type PulsarOAuth2 struct {
	OAuth2IssuerURL  string `json:"oauth2-issuer-url,omitempty"`
	OAuth2Audience   string `json:"oauth2-audience,omitempty"`
	OAuth2PrivateKey string `json:"oauth2-private-key,omitempty"`
	OAuth2ClientID   string `json:"oauth2-client-id,omitempty"`
	OAuth2Scope      string `json:"oauth2-scope,omitempty"`
}

// KafkaConfig represents a kafka sink configuration
type KafkaConfig struct {
	PartitionNum                 *int32                    `json:"partition_num,omitempty"`
	ReplicationFactor            *int16                    `json:"replication_factor,omitempty"`
	KafkaVersion                 *string                   `json:"kafka_version,omitempty"`
	MaxMessageBytes              *int                      `json:"max_message_bytes,omitempty"`
	Compression                  *string                   `json:"compression,omitempty"`
	KafkaClientID                *string                   `json:"kafka_client_id,omitempty"`
	AutoCreateTopic              *bool                     `json:"auto_create_topic,omitempty"`
	DialTimeout                  *string                   `json:"dial_timeout,omitempty"`
	WriteTimeout                 *string                   `json:"write_timeout,omitempty"`
	ReadTimeout                  *string                   `json:"read_timeout,omitempty"`
	RequiredAcks                 *int                      `json:"required_acks,omitempty"`
	SASLUser                     *string                   `json:"sasl_user,omitempty"`
	SASLPassword                 *string                   `json:"sasl_password,omitempty"`
	SASLMechanism                *string                   `json:"sasl_mechanism,omitempty"`
	SASLGssAPIAuthType           *string                   `json:"sasl_gssapi_auth_type,omitempty"`
	SASLGssAPIKeytabPath         *string                   `json:"sasl_gssapi_keytab_path,omitempty"`
	SASLGssAPIKerberosConfigPath *string                   `json:"sasl_gssapi_kerberos_config_path,omitempty"`
	SASLGssAPIServiceName        *string                   `json:"sasl_gssapi_service_name,omitempty"`
	SASLGssAPIUser               *string                   `json:"sasl_gssapi_user,omitempty"`
	SASLGssAPIPassword           *string                   `json:"sasl_gssapi_password,omitempty"`
	SASLGssAPIRealm              *string                   `json:"sasl_gssapi_realm,omitempty"`
	SASLGssAPIDisablePafxfast    *bool                     `json:"sasl_gssapi_disable_pafxfast,omitempty"`
	SASLOAuthClientID            *string                   `json:"sasl_oauth_client_id,omitempty"`
	SASLOAuthClientSecret        *string                   `json:"sasl_oauth_client_secret,omitempty"`
	SASLOAuthTokenURL            *string                   `json:"sasl_oauth_token_url,omitempty"`
	SASLOAuthScopes              []string                  `json:"sasl_oauth_scopes,omitempty"`
	SASLOAuthGrantType           *string                   `json:"sasl_oauth_grant_type,omitempty"`
	SASLOAuthAudience            *string                   `json:"sasl_oauth_audience,omitempty"`
	EnableTLS                    *bool                     `json:"enable_tls,omitempty"`
	CA                           *string                   `json:"ca,omitempty"`
	Cert                         *string                   `json:"cert,omitempty"`
	Key                          *string                   `json:"key,omitempty"`
	InsecureSkipVerify           *bool                     `json:"insecure_skip_verify,omitempty"`
	CodecConfig                  *CodecConfig              `json:"codec_config,omitempty"`
	LargeMessageHandle           *LargeMessageHandleConfig `json:"large_message_handle,omitempty"`
	GlueSchemaRegistryConfig     *GlueSchemaRegistryConfig `json:"glue_schema_registry_config,omitempty"`
	OutputRawChangeEvent         *bool                     `json:"output_raw_change_event,omitempty"`
}

// MySQLConfig represents a MySQL sink configuration
type MySQLConfig struct {
	WorkerCount                  *int    `json:"worker_count,omitempty"`
	MaxTxnRow                    *int    `json:"max_txn_row,omitempty"`
	MaxMultiUpdateRowSize        *int    `json:"max_multi_update_row_size,omitempty"`
	MaxMultiUpdateRowCount       *int    `json:"max_multi_update_row_count,omitempty"`
	TiDBTxnMode                  *string `json:"tidb_txn_mode,omitempty"`
	SSLCa                        *string `json:"ssl_ca,omitempty"`
	SSLCert                      *string `json:"ssl_cert,omitempty"`
	SSLKey                       *string `json:"ssl_key,omitempty"`
	TimeZone                     *string `json:"time_zone,omitempty"`
	WriteTimeout                 *string `json:"write_timeout,omitempty"`
	ReadTimeout                  *string `json:"read_timeout,omitempty"`
	Timeout                      *string `json:"timeout,omitempty"`
	EnableBatchDML               *bool   `json:"enable_batch_dml,omitempty"`
	EnableMultiStatement         *bool   `json:"enable_multi_statement,omitempty"`
	EnableCachePreparedStatement *bool   `json:"enable_cache_prepared_statement,omitempty"`
}

// CloudStorageConfig represents a cloud storage sink configuration
type CloudStorageConfig struct {
	WorkerCount          *int    `json:"worker_count,omitempty"`
	FlushInterval        *string `json:"flush_interval,omitempty"`
	FileSize             *int    `json:"file_size,omitempty"`
	OutputColumnID       *bool   `json:"output_column_id,omitempty"`
	FileExpirationDays   *int    `json:"file_expiration_days,omitempty"`
	FileCleanupCronSpec  *string `json:"file_cleanup_cron_spec,omitempty"`
	FlushConcurrency     *int    `json:"flush_concurrency,omitempty"`
	OutputRawChangeEvent *bool   `json:"output_raw_change_event,omitempty"`
}

// ChangefeedStatus holds common information of a changefeed in cdc
type ChangefeedStatus struct {
	State        string        `json:"state,omitempty"`
	ResolvedTs   uint64        `json:"resolved_ts"`
	CheckpointTs uint64        `json:"checkpoint_ts"`
	LastError    *RunningError `json:"last_error,omitempty"`
	LastWarning  *RunningError `json:"last_warning,omitempty"`
}

// GlueSchemaRegistryConfig represents a glue schema registry configuration
type GlueSchemaRegistryConfig struct {
	// Name of the schema registry
	RegistryName string `json:"registry_name"`
	// Region of the schema registry
	Region string `json:"region"`
	// AccessKey of the schema registry
	AccessKey string `json:"access_key,omitempty"`
	// SecretAccessKey of the schema registry
	SecretAccessKey string `json:"secret_access_key,omitempty"`
	Token           string `json:"token,omitempty"`
}

// OpenProtocolConfig represents the configurations for open protocol encoding
type OpenProtocolConfig struct {
	OutputOldValue bool `json:"output_old_value"`
}

// DebeziumConfig represents the configurations for debezium protocol encoding
type DebeziumConfig struct {
	OutputOldValue bool `json:"output_old_value"`
}

<<<<<<< HEAD
type DispatcherCount struct {
	Count int `json:"count"`
=======
type NodeTableInfo struct {
	NodeID   string  `json:"node_id"`
	TableIDs []int64 `json:"table_ids"`
}

func newNodeTableInfo(nodeID string) *NodeTableInfo {
	return &NodeTableInfo{
		NodeID:   nodeID,
		TableIDs: []int64{},
	}
}

func (t *NodeTableInfo) addTableID(tableID int64) {
	t.TableIDs = append(t.TableIDs, tableID)
>>>>>>> 699500d3
}<|MERGE_RESOLUTION|>--- conflicted
+++ resolved
@@ -1328,10 +1328,10 @@
 	OutputOldValue bool `json:"output_old_value"`
 }
 
-<<<<<<< HEAD
 type DispatcherCount struct {
 	Count int `json:"count"`
-=======
+}
+
 type NodeTableInfo struct {
 	NodeID   string  `json:"node_id"`
 	TableIDs []int64 `json:"table_ids"`
@@ -1346,5 +1346,4 @@
 
 func (t *NodeTableInfo) addTableID(tableID int64) {
 	t.TableIDs = append(t.TableIDs, tableID)
->>>>>>> 699500d3
 }