--- conflicted
+++ resolved
@@ -94,11 +94,7 @@
 		queueTime: time.Now(),
 	}
 	if s.memControl != nil {
-<<<<<<< HEAD
-		log.Info("fizz: add event to stream",
-=======
 		log.Debug("fizz: add event to stream",
->>>>>>> f04942b5
 			zap.Any("rawSize", s.handler.GetSize(e)),
 			zap.Any("extraSize", s.eventExtraSize),
 			zap.Any("totalSize", s.eventExtraSize+s.handler.GetSize(e)),
