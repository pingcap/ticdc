// Copyright 2025 PingCAP, Inc.
//
// Licensed under the Apache License, Version 2.0 (the "License");
// you may not use this file except in compliance with the License.
// You may obtain a copy of the License at
//
//     http://www.apache.org/licenses/LICENSE-2.0
//
// Unless required by applicable law or agreed to in writing, software
// distributed under the License is distributed on an "AS IS" BASIS,
// See the License for the specific language governing permissions and
// limitations under the License.

package dynstream

import (
	"sync"
	"sync/atomic"
	"time"

	"github.com/pingcap/log"
	"github.com/pingcap/ticdc/utils/deque"
	"go.uber.org/zap"
)

const BlockLenInPendingQueue = 32

// A stream has two goroutines: receiver and handleLoop.
// The receiver receives the events and buffers them.
// The handleLoop handles the events.
// While if UseBuffer is false, the receiver is not needed, and the handleLoop directly receives the events.
type stream[A Area, P Path, T Event, D Dest, H Handler[A, P, T, D]] struct {
	id int

	handler Handler[A, P, T, D]

	// These fields are used when UseBuffer is true.
	// They are used to buffer the events between the receiver and the handleLoop.
	bufferCount atomic.Int64
	inChan      chan eventWrap[A, P, T, D, H] // The buffer channel to receive the events.
	outChan     chan eventWrap[A, P, T, D, H] // The buffer channel to send the events.

	// The channel used by the handleLoop to receive the events.
	eventChan chan eventWrap[A, P, T, D, H]

	// The queue to store the pending events of this stream.
	eventQueue eventQueue[A, P, T, D, H]

	option Option

	isClosed atomic.Bool

	wg sync.WaitGroup

	startTime time.Time
}

func newStream[A Area, P Path, T Event, D Dest, H Handler[A, P, T, D]](
	id int,
	handler H,
	option Option,
) *stream[A, P, T, D, H] {
	s := &stream[A, P, T, D, H]{
		id:         id,
		handler:    handler,
		eventQueue: newEventQueue(option, handler),
		option:     option,
		startTime:  time.Now(),
	}

	if option.UseBuffer {
		s.inChan = make(chan eventWrap[A, P, T, D, H], 64)
		s.outChan = make(chan eventWrap[A, P, T, D, H], 64)

		s.eventChan = s.outChan
	} else {
		s.eventChan = make(chan eventWrap[A, P, T, D, H], 1024*16)
	}
	return s
}

func (s *stream[A, P, T, D, H]) addPath(path *pathInfo[A, P, T, D, H]) {
	s.in() <- eventWrap[A, P, T, D, H]{pathInfo: path, newPath: true}
}

func (s *stream[A, P, T, D, H]) getPendingSize() int {
	if s.option.UseBuffer {
		return len(s.inChan) + int(s.bufferCount.Load()) + len(s.outChan) + int(s.eventQueue.totalPendingLength.Load())
	}
	return len(s.eventChan) + int(s.eventQueue.totalPendingLength.Load())
}

func (s *stream[A, P, T, D, H]) in() chan eventWrap[A, P, T, D, H] {
	if s.option.UseBuffer {
		return s.inChan
	}
	return s.eventChan
}

// Start the stream.
func (s *stream[A, P, T, D, H]) start() {
	if s.isClosed.Load() {
		panic("The stream has been closed.")
	}

	if s.option.UseBuffer {
		s.wg.Add(1)
		go s.receiver()
	}

	s.wg.Add(1)
	go s.handleLoop()
}

// Close the stream and wait for all goroutines to exit.
// wait is by default true, which means to wait for the goroutines to exit.
func (s *stream[A, P, T, D, H]) close(wait ...bool) {
	if s.isClosed.CompareAndSwap(false, true) {
		if s.option.UseBuffer {
			close(s.inChan)
		} else {
			close(s.eventChan)
		}
	}
	if len(wait) == 0 || wait[0] {
		s.wg.Wait()
	}
}

func (s *stream[A, P, T, D, H]) receiver() {
	buffer := deque.NewDeque[eventWrap[A, P, T, D, H]](BlockLenInPendingQueue)
	defer func() {
		// Move all remaining events in the buffer to the outChan.
		for {
			event, ok := buffer.FrontRef()
			if !ok {
				break
			} else {
				s.outChan <- *event
				buffer.PopFront()
				s.bufferCount.Add(-1)
			}
		}
		close(s.outChan)
		s.wg.Done()
	}()

	for {
		event, ok := buffer.FrontRef()
		if !ok {
			e, ok := <-s.inChan
			if !ok {
				return
			}
			buffer.PushBack(e)
			s.bufferCount.Add(1)
		} else {
			select {
			case e, ok := <-s.inChan:
				if !ok {
					return
				}
				buffer.PushBack(e)
				s.bufferCount.Add(1)
			case s.outChan <- *event:
				buffer.PopFront()
				s.bufferCount.Add(-1)
			}
		}
	}
}

// handleLoop is the main loop of the stream.
// It handles the events.
func (s *stream[A, P, T, D, H]) handleLoop() {
	handleEvent := func(e eventWrap[A, P, T, D, H]) {
		switch {
		case e.wake:
			s.eventQueue.wakePath(e.pathInfo)
		case e.newPath:
			s.eventQueue.initPath(e.pathInfo)
		case e.pathInfo.removed.Load():
			// The path is removed, so we don't need to handle its events.
			return
		default:
			s.eventQueue.appendEvent(e)
		}
	}

	defer func() {
		if r := recover(); r != nil {
			log.Panic("handleLoop panic",
				zap.Any("recover", r),
				zap.Stack("stack"))
		}

		// Move remaining events in the eventChan to pendingQueue.
		for e := range s.eventChan {
			handleEvent(e)
		}

		s.wg.Done()
	}()

	// Variables below will be used in the Loop below.
	// Declared here to avoid repeated allocation.
	var (
		eventQueueEmpty = false
		eventBuf        = make([]T, 0, s.option.BatchCount)
		zeroT           T
		cleanUpEventBuf = func() {
			for i := range eventBuf {
				eventBuf[i] = zeroT
			}
			eventBuf = eventBuf[:0]
		}
		path *pathInfo[A, P, T, D, H]
	)

	// For testing. Don't handle events until this wait group is done.
	if s.option.handleWait != nil {
		s.option.handleWait.Wait()
	}

	// 1. Drain the eventChan to pendingQueue.
	// 2. Pop events from the eventQueue and handle them.
Loop:
	for {
		if eventQueueEmpty {
			e, ok := <-s.eventChan
			if !ok {
				// The stream is closed.
				return
			}
			handleEvent(e)
			eventQueueEmpty = false
		} else {
			select {
			case e, ok := <-s.eventChan:
				if !ok {
					return
				}
				handleEvent(e)
				eventQueueEmpty = false
			default:
				eventBuf, path = s.eventQueue.popEvents(eventBuf)
				if len(eventBuf) == 0 {
					eventQueueEmpty = true
					continue Loop
				}
				path.blocking = s.handler.Handle(path.dest, eventBuf...)
				if path.blocking {
					s.eventQueue.blockPath(path)
				}
				cleanUpEventBuf()
			}
		}
	}
}

// ====== internal types ======

// pathInfo contains the status of a path.
// Note that although this struct is used by multiple goroutines, it doesn't need synchronization because
// different fields are either immutable or accessed by different goroutines.
// We use one struct to store them together to avoid mapping by path in different places in many times,
// and to avoid the overhead of creating a new struct.

type pathInfo[A Area, P Path, T Event, D Dest, H Handler[A, P, T, D]] struct {
	area A
	path P
	dest D

	// The current stream this path belongs to.
	stream *stream[A, P, T, D, H]
	// This field is used to mark the path as removed, so that the handle goroutine can ignore it.
	// Note that we should not need to use a atomic.Bool here, because this field is set by the RemovePaths method,
	// and we use sync.WaitGroup to wait for finish. So if RemovePaths is called in the handle goroutine, it should be
	// guaranteed to see the memory change of this field.
	removed atomic.Bool
	// The path is blocked by the handler.
	blocking bool

	// The pending events of the path.
	pendingQueue *deque.Deque[eventWrap[A, P, T, D, H]]

	// Fields used by the memory control.
	areaMemStat *areaMemStat[A, P, T, D, H]

	pendingSize          atomic.Int64 // The total size(bytes) of pending events in the pendingQueue of the path.
	paused               atomic.Bool  // The path is paused to send events.
	lastSendFeedbackTime atomic.Value
}

func newPathInfo[A Area, P Path, T Event, D Dest, H Handler[A, P, T, D]](area A, path P, dest D) *pathInfo[A, P, T, D, H] {
	pi := &pathInfo[A, P, T, D, H]{
		area:                 area,
		path:                 path,
		dest:                 dest,
		pendingQueue:         deque.NewDeque[eventWrap[A, P, T, D, H]](BlockLenInPendingQueue),
		lastSendFeedbackTime: atomic.Value{},
	}
	pi.lastSendFeedbackTime.Store(time.Unix(0, 0))
	return pi
}

func (pi *pathInfo[A, P, T, D, H]) setStream(stream *stream[A, P, T, D, H]) {
	pi.stream = stream
}

// appendEvent appends an event to the pending queue.
// It returns true if the event is appended successfully.
func (pi *pathInfo[A, P, T, D, H]) appendEvent(event eventWrap[A, P, T, D, H], handler H) bool {
	if pi.areaMemStat != nil {
		return pi.areaMemStat.appendEvent(pi, event, handler)
	}

	if event.eventType.Property != PeriodicSignal {
		pi.pendingQueue.PushBack(event)
		pi.updatePendingSize(int64(event.eventSize))
		return true
	}

	back, ok := pi.pendingQueue.BackRef()
	if ok && back.eventType.Property == PeriodicSignal {
		// If the last event is a periodic signal, we only need to keep the latest one.
		// And we don't need to add a new signal.
		*back = event
		return true
	} else {
		pi.pendingQueue.PushBack(event)
		pi.updatePendingSize(int64(event.eventSize))
		return true
	}
}

func (pi *pathInfo[A, P, T, D, H]) popEvent() (eventWrap[A, P, T, D, H], bool) {
	e, ok := pi.pendingQueue.PopFront()
	if !ok {
		return eventWrap[A, P, T, D, H]{}, false
	}
	pi.updatePendingSize(int64(-e.eventSize))

	if pi.areaMemStat != nil {
		pi.areaMemStat.decPendingSize(pi, int64(e.eventSize))
	}
	return e, true
}

func (pi *pathInfo[A, P, T, D, H]) updatePendingSize(delta int64) {
	pi.pendingSize.Add(delta)
	if pi.pendingSize.Load() < 0 {
<<<<<<< HEAD
		//log.Warn("pendingSize is negative", zap.Int64("pendingSize", pi.pendingSize.Load()))
=======
		log.Debug("pendingSize is negative", zap.Int64("pendingSize", pi.pendingSize.Load()))
>>>>>>> 54f19979
		pi.pendingSize.Store(0)
	}
}

// eventWrap contains the event and the path info.
// It can be a event or a wake signal.
type eventWrap[A Area, P Path, T Event, D Dest, H Handler[A, P, T, D]] struct {
	event   T
	wake    bool
	newPath bool

	pathInfo *pathInfo[A, P, T, D, H]

	paused    bool
	eventSize int
	eventType EventType

	timestamp Timestamp
	queueTime time.Time
}<|MERGE_RESOLUTION|>--- conflicted
+++ resolved
@@ -350,11 +350,7 @@
 func (pi *pathInfo[A, P, T, D, H]) updatePendingSize(delta int64) {
 	pi.pendingSize.Add(delta)
 	if pi.pendingSize.Load() < 0 {
-<<<<<<< HEAD
-		//log.Warn("pendingSize is negative", zap.Int64("pendingSize", pi.pendingSize.Load()))
-=======
 		log.Debug("pendingSize is negative", zap.Int64("pendingSize", pi.pendingSize.Load()))
->>>>>>> 54f19979
 		pi.pendingSize.Store(0)
 	}
 }
