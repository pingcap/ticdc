--- conflicted
+++ resolved
@@ -618,12 +618,6 @@
 		e.dispatcherMeta.RUnlock()
 		return nil, nil
 	}
-<<<<<<< HEAD
-	subscription := stat.subStat
-	checkpoint := subscription.checkpointTs.Load()
-	if dataRange.StartTs < checkpoint {
-		log.Panic("dataRange startTs is smaller than subscription checkpointTs, it should not happen",
-=======
 
 	tryGetDB := func(subStat *subscriptionStat) *pebble.DB {
 		if subStat == nil {
@@ -656,7 +650,6 @@
 	if db == nil {
 		e.dispatcherMeta.RUnlock()
 		log.Panic("fail to find db for dispatcher",
->>>>>>> 53b08983
 			zap.Stringer("dispatcherID", dispatcherID),
 			zap.String("span", common.FormatTableSpan(stat.tableSpan)),
 			zap.Uint64("startTs", dataRange.StartTs),
@@ -683,19 +676,10 @@
 	} else {
 		e.dispatcherMeta.RUnlock()
 	}
-<<<<<<< HEAD
-	db := e.dbs[subscription.dbIndex]
-	e.dispatcherMeta.RUnlock()
-
-	// convert range before pass it to pebble: (startTs, endTs] is equal to [startTs + 1, endTs + 1)
-	start := EncodeKeyPrefix(uint64(subscription.subID), stat.tableSpan.TableID, dataRange.StartTs+1)
-	end := EncodeKeyPrefix(uint64(subscription.subID), stat.tableSpan.TableID, dataRange.EndTs+1)
-=======
 
 	// convert range before pass it to pebble: (startTs, endTs] is equal to [startTs + 1, endTs + 1)
 	start := EncodeKeyPrefix(uint64(subStat.subID), stat.tableSpan.TableID, dataRange.StartTs+1)
 	end := EncodeKeyPrefix(uint64(subStat.subID), stat.tableSpan.TableID, dataRange.EndTs+1)
->>>>>>> 53b08983
 	// TODO: optimize read performance
 	iter, err := db.NewIter(&pebble.IterOptions{
 		LowerBound: start,
@@ -711,11 +695,7 @@
 	metrics.EventStoreScanRequestsCount.Inc()
 
 	needCheckSpan := true
-<<<<<<< HEAD
-	if stat.tableSpan.Equal(subscription.tableSpan) {
-=======
 	if stat.tableSpan.Equal(subStat.tableSpan) {
->>>>>>> 53b08983
 		needCheckSpan = false
 	}
 
