--- conflicted
+++ resolved
@@ -541,7 +541,6 @@
 				subStat.checkpointTs.Load(),
 				newCheckpointTs,
 			)
-<<<<<<< HEAD
 			e.subscriptionChangeCh.In() <- SubscriptionChange{
 				ChangeType:   SubscriptionChangeTypeUpdate,
 				SubID:        uint64(stat.subStat.subID),
@@ -550,8 +549,6 @@
 				ResolvedTs:   subStat.resolvedTs.Load(),
 			}
 			subStat.checkpointTs.CompareAndSwap(subStat.checkpointTs.Load(), newCheckpointTs)
-=======
->>>>>>> b2981d23
 			if log.GetLevel() <= zap.DebugLevel {
 				log.Debug("update checkpoint ts",
 					zap.Any("dispatcherID", dispatcherID),
