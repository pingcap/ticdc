--- conflicted
+++ resolved
@@ -1511,49 +1511,6 @@
 	filtered, notSync := false, false
 	var err error
 	if tableFilter != nil && rawEvent.SchemaName != "" && rawEvent.TableName != "" {
-<<<<<<< HEAD
-		filtered = tableFilter.ShouldIgnoreTable(rawEvent.SchemaName, rawEvent.TableName, common.WrapTableInfo(rawEvent.SchemaName, rawEvent.TableInfo))
-		// if the ddl involve another table name, only set filtered to true when all of them should be filtered
-		if rawEvent.ExtraSchemaName != "" && rawEvent.ExtraTableName != "" {
-			filtered = filtered && tableFilter.ShouldIgnoreTable(rawEvent.ExtraSchemaName, rawEvent.ExtraTableName, common.WrapTableInfo(rawEvent.ExtraSchemaName, rawEvent.TableInfo))
-		}
-	}
-	if filtered {
-		log.Info("ignore DDL by filter(ShouldIgnoreTable)", zap.String("query", rawEvent.Query), zap.Any("rawEvent", rawEvent))
-	} else {
-		// If the table is not filtered, we need to check whether the DDL should be synced to downstream.
-		// For example, if a `TRUNCATE TABLE` DDL is filtered by event filter,
-		// we don't need to sync it to downstream, but the DML events of the new truncated table
-		// should be sent to downstream.
-		// So we should send the `TRUNCATE TABLE` DDL event to table trigger,
-		// to ensure the new truncated table can be handled correctly.
-		if tableFilter != nil && rawEvent.SchemaName != "" && rawEvent.TableName != "" {
-			var err error
-			notSync, err = tableFilter.ShouldIgnoreDDL(
-				rawEvent.SchemaName, rawEvent.TableName, rawEvent.Query, model.ActionType(rawEvent.Type), common.WrapTableInfo(rawEvent.SchemaName, rawEvent.TableInfo))
-			if err != nil {
-				return commonEvent.DDLEvent{}, false, err
-			}
-			// if the ddl involve another table name, only set filtered to true when all of them should be filtered
-			if rawEvent.ExtraSchemaName != "" && rawEvent.ExtraTableName != "" {
-				notSyncByExtraTable, err := tableFilter.ShouldIgnoreDDL(rawEvent.ExtraSchemaName, rawEvent.ExtraTableName, rawEvent.Query, model.ActionType(rawEvent.Type), common.WrapTableInfo(rawEvent.ExtraSchemaName, rawEvent.TableInfo))
-				if err != nil {
-					return commonEvent.DDLEvent{}, false, err
-				}
-				// The core of whether `NotSync` is set to true is whether the DML events should be sent to downstream.
-				// If the table is filtered, we don't need to send the DML events to downstream.
-				// So we can just ignore the `TRUNCATE TABLE` DDL in here.
-				// Thus, we set `NotSync` to true.
-				// If the table is not filtered, we should send the DML events to downstream.
-				// So we set `NotSync` to false, and this corresponding DDL can be applied to log service.
-				notSync = notSync && notSyncByExtraTable
-			}
-		}
-		if notSync {
-			log.Info("ignore DDL by event filter(ShouldIgnoreDDL), it will be skipped in dispatcher",
-				zap.String("query", rawEvent.Query),
-				zap.Any("rawEvent", rawEvent))
-=======
 		filtered, notSync, err = filterDDL(
 			tableFilter,
 			rawEvent.SchemaName,
@@ -1582,7 +1539,6 @@
 			}
 			filtered = filtered && filteredByExtraTable
 			notSync = notSync || notSyncByExtraTable
->>>>>>> 90c51ff9
 		}
 	}
 
@@ -1921,10 +1877,6 @@
 	}
 	ddlEvent.ExtraSchemaName = rawEvent.ExtraSchemaName
 	ddlEvent.ExtraTableName = rawEvent.ExtraTableName
-<<<<<<< HEAD
-	ignorePrevTable := tableFilter != nil && tableFilter.ShouldIgnoreTable(rawEvent.ExtraSchemaName, rawEvent.ExtraTableName, common.WrapTableInfo(rawEvent.ExtraSchemaName, rawEvent.TableInfo))
-	ignoreCurrentTable := tableFilter != nil && tableFilter.ShouldIgnoreTable(rawEvent.SchemaName, rawEvent.TableName, common.WrapTableInfo(rawEvent.SchemaName, rawEvent.TableInfo))
-=======
 	ignorePrevTable, ignoreCurrentTable := false, false
 	notSyncPrevTable := false
 	if tableFilter != nil {
@@ -1953,7 +1905,6 @@
 			return commonEvent.DDLEvent{}, false, err
 		}
 	}
->>>>>>> 90c51ff9
 	if isPartitionTable(rawEvent.TableInfo) {
 		allPhysicalIDs := getAllPartitionIDs(rawEvent.TableInfo)
 		if !ignorePrevTable {
@@ -2204,10 +2155,6 @@
 	ddlEvent.ExtraSchemaName = rawEvent.ExtraSchemaName
 	ddlEvent.ExtraTableName = rawEvent.ExtraTableName
 	// TODO: rawEvent.TableInfo is not correct for ignoreNormalTable
-<<<<<<< HEAD
-	ignoreNormalTable := tableFilter != nil && tableFilter.ShouldIgnoreTable(rawEvent.SchemaName, rawEvent.TableName, common.WrapTableInfo(rawEvent.SchemaName, rawEvent.TableInfo))
-	ignorePartitionTable := tableFilter != nil && tableFilter.ShouldIgnoreTable(rawEvent.ExtraSchemaName, rawEvent.ExtraTableName, common.WrapTableInfo(rawEvent.ExtraSchemaName, rawEvent.TableInfo))
-=======
 	ignoreNormalTable, ignorePartitionTable := false, false
 	notSyncPartitionTable := false
 	if tableFilter != nil {
@@ -2236,7 +2183,6 @@
 			return commonEvent.DDLEvent{}, false, err
 		}
 	}
->>>>>>> 90c51ff9
 	physicalIDs := getAllPartitionIDs(rawEvent.TableInfo)
 	droppedIDs := getDroppedIDs(rawEvent.PrevPartitions, physicalIDs)
 	if len(droppedIDs) != 1 {
@@ -2329,10 +2275,6 @@
 		log.Panic("rename tables length is not equal table infos", zap.Any("querys", querys), zap.Any("tableInfos", rawEvent.MultipleTableInfos))
 	}
 	for i, tableInfo := range rawEvent.MultipleTableInfos {
-<<<<<<< HEAD
-		ignorePrevTable := tableFilter != nil && tableFilter.ShouldIgnoreTable(rawEvent.ExtraSchemaNames[i], rawEvent.ExtraTableNames[i], common.WrapTableInfo(rawEvent.ExtraSchemaNames[i], tableInfo))
-		ignoreCurrentTable := tableFilter != nil && tableFilter.ShouldIgnoreTable(rawEvent.SchemaNames[i], tableInfo.Name.O, common.WrapTableInfo(rawEvent.SchemaNames[i], tableInfo))
-=======
 		ignorePrevTable, ignoreCurrentTable := false, false
 		notSyncPrevTable := false
 		if tableInfo != nil {
@@ -2347,7 +2289,6 @@
 				return commonEvent.DDLEvent{}, false, err
 			}
 		}
->>>>>>> 90c51ff9
 		if ignorePrevTable && ignoreCurrentTable {
 			continue
 		}
@@ -2468,12 +2409,8 @@
 	logicalTableCount := 0
 	allFiltered := true
 	for _, info := range rawEvent.MultipleTableInfos {
-<<<<<<< HEAD
-		if tableFilter != nil && tableFilter.ShouldIgnoreTable(rawEvent.SchemaName, info.Name.O, common.WrapTableInfo(rawEvent.SchemaName, info)) {
-=======
 		if tableFilter != nil && tableFilter.ShouldDiscardDDL(
 			rawEvent.SchemaName, info.Name.O, model.ActionType(rawEvent.Type), common.WrapTableInfo(rawEvent.SchemaName, info), rawEvent.StartTs) {
->>>>>>> 90c51ff9
 			continue
 		}
 		allFiltered = false
@@ -2503,13 +2440,6 @@
 	tableInfos := make([]*common.TableInfo, 0, logicalTableCount)
 	multipleNotSync := make([]bool, 0, logicalTableCount)
 	for i, info := range rawEvent.MultipleTableInfos {
-<<<<<<< HEAD
-		if tableFilter != nil && tableFilter.ShouldIgnoreTable(rawEvent.SchemaName, info.Name.O, common.WrapTableInfo(rawEvent.SchemaName, info)) {
-			log.Info("build ddl event for create tables filter table",
-				zap.String("schemaName", rawEvent.SchemaName),
-				zap.String("tableName", info.Name.O))
-			continue
-=======
 		filtered, notSync := false, false
 		if tableFilter != nil {
 			filtered, notSync, err = filterDDL(
@@ -2523,7 +2453,6 @@
 					zap.String("tableName", info.Name.O))
 				continue
 			}
->>>>>>> 90c51ff9
 		}
 		if isPartitionTable(info) {
 			splitable := isSplitable(info)
