--- conflicted
+++ resolved
@@ -1839,16 +1839,11 @@
 	if !ok {
 		return ddlEvent, false
 	}
-<<<<<<< HEAD
-	ddlEvent.PrevSchemaName = rawEvent.PrevSchemaName
-	ddlEvent.PrevTableName = rawEvent.PrevTableName
-	ignoreNormalTable := tableFilter != nil && tableFilter.ShouldIgnoreTable(rawEvent.PrevSchemaName, rawEvent.PrevTableName, rawEvent.TableInfo)
-	ignorePartitionTable := tableFilter != nil && tableFilter.ShouldIgnoreTable(rawEvent.CurrentSchemaName, rawEvent.CurrentTableName, rawEvent.TableInfo)
-=======
+	ddlEvent.ExtraSchemaName = rawEvent.ExtraSchemaName
+	ddlEvent.ExtraTableName = rawEvent.ExtraTableName
 	// TODO: rawEvent.TableInfo is not correct for ignoreNormalTable
 	ignoreNormalTable := tableFilter != nil && tableFilter.ShouldIgnoreTable(rawEvent.SchemaName, rawEvent.TableName, rawEvent.TableInfo)
 	ignorePartitionTable := tableFilter != nil && tableFilter.ShouldIgnoreTable(rawEvent.ExtraSchemaName, rawEvent.ExtraTableName, rawEvent.TableInfo)
->>>>>>> 02f02ae6
 	physicalIDs := getAllPartitionIDs(rawEvent.TableInfo)
 	droppedIDs := getDroppedIDs(rawEvent.PrevPartitions, physicalIDs)
 	if len(droppedIDs) != 1 {
@@ -1909,8 +1904,8 @@
 		log.Fatal("should not happen")
 	}
 	ddlEvent.MultipleTableInfos = []*common.TableInfo{
-		common.WrapTableInfo(rawEvent.CurrentSchemaID, rawEvent.CurrentSchemaName, rawEvent.TableInfo),
-		rawEvent.PreTableInfo,
+		common.WrapTableInfo(rawEvent.SchemaID, rawEvent.SchemaName, rawEvent.TableInfo),
+		rawEvent.ExtraTableInfo,
 	}
 	return ddlEvent, true
 }
@@ -1943,11 +1938,7 @@
 			allPhysicalIDs := getAllPartitionIDs(rawEvent.TableInfo)
 			if !ignorePrevTable {
 				resultQuerys = append(resultQuerys, querys[i])
-<<<<<<< HEAD
-				tableInfos = append(tableInfos, common.WrapTableInfo(rawEvent.CurrentSchemaID, rawEvent.CurrentSchemaNames[i], tableInfo))
-=======
-				tableInfos = append(tableInfos, common.WrapTableInfo(rawEvent.SchemaID, rawEvent.SchemaName, tableInfo))
->>>>>>> 02f02ae6
+				tableInfos = append(tableInfos, common.WrapTableInfo(rawEvent.SchemaID, rawEvent.SchemaNames[i], tableInfo))
 				ddlEvent.BlockedTables.TableIDs = append(ddlEvent.BlockedTables.TableIDs, allPhysicalIDs...)
 				if !ignoreCurrentTable {
 					// check whether schema change
@@ -1990,11 +1981,7 @@
 		} else {
 			if !ignorePrevTable {
 				resultQuerys = append(resultQuerys, querys[i])
-<<<<<<< HEAD
-				tableInfos = append(tableInfos, common.WrapTableInfo(rawEvent.CurrentSchemaID, rawEvent.CurrentSchemaNames[i], tableInfo))
-=======
-				tableInfos = append(tableInfos, common.WrapTableInfo(rawEvent.SchemaID, rawEvent.SchemaName, tableInfo))
->>>>>>> 02f02ae6
+				tableInfos = append(tableInfos, common.WrapTableInfo(rawEvent.SchemaID, rawEvent.SchemaNames[i], tableInfo))
 				ddlEvent.BlockedTables.TableIDs = append(ddlEvent.BlockedTables.TableIDs, tableInfo.ID)
 				if !ignoreCurrentTable {
 					if rawEvent.ExtraSchemaIDs[i] != rawEvent.SchemaIDs[i] {
