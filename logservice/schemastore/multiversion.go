package schemastore

import (
	"errors"
	"math"
	"sort"
	"sync"

	"github.com/flowbehappy/tigate/common"
	"github.com/pingcap/log"
	"github.com/pingcap/tidb/pkg/parser/model"
	"go.uber.org/zap"
)

type tableInfoItem struct {
<<<<<<< HEAD
	ts   common.Timestamp
	info *common.TableInfo
=======
	version Timestamp
	info    *common.TableInfo
>>>>>>> 26a017c3
}

type versionedTableInfoStore struct {
	mu sync.Mutex

<<<<<<< HEAD
	startTS common.Timestamp

	dispatchers map[common.DispatcherID]common.Timestamp
=======
	tableID TableID

	// dispatcherID -> max ts successfully send to dispatcher
	// gcTS = min(dispatchers[dispatcherID])
	// when gc, just need retain one version <= gcTS
	dispatchers map[DispatcherID]Timestamp
>>>>>>> 26a017c3

	// ordered by ts
	infos []*tableInfoItem

	deleteVersion common.Timestamp
}

func newEmptyVersionedTableInfoStore(tableID TableID) *versionedTableInfoStore {
	return &versionedTableInfoStore{
<<<<<<< HEAD
		dispatchers:   make(map[common.DispatcherID]common.Timestamp),
		infos:         make([]tableInfoItem, 0),
=======
		tableID:       tableID,
		dispatchers:   make(map[DispatcherID]Timestamp),
		infos:         make([]*tableInfoItem, 0),
>>>>>>> 26a017c3
		deleteVersion: math.MaxUint64,
	}
}

// TableInfo can from upstream snapshot or create table ddl
<<<<<<< HEAD
func newVersionedTableInfoStore(startTS common.Timestamp, info *common.TableInfo) *versionedTableInfoStore {
	store := newEmptyVersionedTableInfoStore()
	store.infos = append(store.infos, tableInfoItem{ts: startTS, info: info})
	return store
}

func (v *versionedTableInfoStore) getStartTS() common.Timestamp {
=======
func newVersionedTableInfoStore(tableID TableID, version Timestamp, info *common.TableInfo) *versionedTableInfoStore {
	store := newEmptyVersionedTableInfoStore(tableID)
	store.infos = append(store.infos, &tableInfoItem{version: version, info: info})
	return store
}

func (v *versionedTableInfoStore) getFirstVersion() Timestamp {
>>>>>>> 26a017c3
	v.mu.Lock()
	defer v.mu.Unlock()
	if len(v.infos) == 0 {
		return math.MaxUint64
	}
	return v.infos[0].version
}

<<<<<<< HEAD
func (v *versionedTableInfoStore) getTableInfo(ts common.Timestamp) (*common.TableInfo, error) {
=======
// return the table info with the largest version <= ts
func (v *versionedTableInfoStore) getTableInfo(ts Timestamp) (*common.TableInfo, error) {
>>>>>>> 26a017c3
	v.mu.Lock()
	defer v.mu.Unlock()

	if ts >= v.deleteVersion {
		return nil, errors.New("table info deleted")
	}

	target := sort.Search(len(v.infos), func(i int) bool {
		return v.infos[i].version > ts
	})
	if target == 0 {
		return nil, errors.New("no table info found")
	}
	return v.infos[target-1].info, nil
}

// only keep one item with the largest version <= gcTS
func removeUnusedInfos(infos []*tableInfoItem, dispatchers map[DispatcherID]Timestamp) []*tableInfoItem {
	if len(infos) == 0 {
		log.Fatal("no table info found")
	}

	gcTS := Timestamp(math.MaxUint64)
	for _, ts := range dispatchers {
		if ts < gcTS {
			gcTS = ts
		}
	}

	target := sort.Search(len(infos), func(i int) bool {
		return infos[i].version > gcTS
	})
	// TODO: all info version is larger than gcTS seems impossible?
	if target == 0 {
		return infos
	}

	return infos[target-1:]
}

func (v *versionedTableInfoStore) registerDispatcher(dispatcherID common.DispatcherID, ts common.Timestamp) {
	v.mu.Lock()
	defer v.mu.Unlock()
	if _, ok := v.dispatchers[dispatcherID]; ok {
		log.Info("dispatcher already registered", zap.Any("dispatcherID", dispatcherID))
	}
	v.dispatchers[dispatcherID] = ts
}

<<<<<<< HEAD
// may trigger gc, or totally removed?
func (v *versionedTableInfoStore) unregisterDispatcher(dispatcherID common.DispatcherID) bool {
=======
// return true when there are no dispatchers depend on this store
func (v *versionedTableInfoStore) unregisterDispatcher(dispatcherID DispatcherID) bool {
>>>>>>> 26a017c3
	v.mu.Lock()
	defer v.mu.Unlock()
	delete(v.dispatchers, dispatcherID)
	if len(v.dispatchers) == 0 {
		return true
	}
	v.infos = removeUnusedInfos(v.infos, v.dispatchers)
	return false
}

<<<<<<< HEAD
// will trigger gc
func (v *versionedTableInfoStore) updateDispatcherCheckpointTS(dispatcherID common.DispatcherID, ts common.Timestamp) error {
=======
func (v *versionedTableInfoStore) updateDispatcherSendTS(dispatcherID DispatcherID, ts Timestamp) error {
>>>>>>> 26a017c3
	v.mu.Lock()
	defer v.mu.Unlock()
	if oldTS, ok := v.dispatchers[dispatcherID]; !ok {
		log.Error("dispatcher cannot be found when update send ts",
			zap.Any("dispatcherID", dispatcherID), zap.Any("ts", ts))
		return errors.New("dispatcher not found")
	} else {
		if ts < oldTS {
			log.Error("send ts should be monotonically increasing",
				zap.Any("oldTS", oldTS), zap.Any("newTS", ts))
			return errors.New("send ts should be monotonically increasing")
		}
	}
	v.dispatchers[dispatcherID] = ts
	v.infos = removeUnusedInfos(v.infos, v.dispatchers)
	return nil
}

<<<<<<< HEAD
// TODO: find a better function name and param name
// 找到第一个大于 ts 的 index
func findTableInfoIndex(infos []tableInfoItem, ts common.Timestamp) int {
	left, right := 0, len(infos)
	for left < right {
		mid := left + (right-left)/2
		if infos[mid].ts <= ts {
			left = mid + 1
		} else {
			right = mid
		}
=======
func assertEmpty(infos []*tableInfoItem) {
	if len(infos) != 0 {
		log.Panic("shouldn't happen")
>>>>>>> 26a017c3
	}
}

<<<<<<< HEAD
// lock is held by caller
func (v *versionedTableInfoStore) tryGC() {
	var minTS common.Timestamp
	minTS = math.MaxUint64
	for _, ts := range v.dispatchers {
		if ts < minTS {
			minTS = ts
		}
	}
	// only keep one item in infos which have a ts smaller than minTS
	if len(v.infos) == 0 {
		log.Fatal("no table info found")
=======
func assertNonEmpty(infos []*tableInfoItem) {
	if len(infos) == 0 {
		log.Panic("shouldn't happen")
>>>>>>> 26a017c3
	}
}

func assertNonDeleted(v *versionedTableInfoStore) {
	if v.isDeleted() {
		log.Panic("shouldn't happen")
	}
}

<<<<<<< HEAD
func (v *versionedTableInfoStore) getAllRegisteredDispatchers() map[common.DispatcherID]common.Timestamp {
	v.mu.Lock()
	defer v.mu.Unlock()
	result := make(map[common.DispatcherID]common.Timestamp, len(v.dispatchers))
	for k, v := range v.dispatchers {
		result[k] = v
	}
	return result
=======
func (v *versionedTableInfoStore) isDeleted() bool {
	return v.deleteVersion != Timestamp(math.MaxUint64)
>>>>>>> 26a017c3
}

func (v *versionedTableInfoStore) applyDDL(job *model.Job) {
	v.mu.Lock()
	defer v.mu.Unlock()
	switch job.Type {
	case model.ActionCreateTable:
		assertEmpty(v.infos)
		info := common.WrapTableInfo(job.SchemaID, job.SchemaName, job.BinlogInfo.FinishedTS, job.BinlogInfo.TableInfo)
		v.infos = append(v.infos, &tableInfoItem{version: Timestamp(job.BinlogInfo.FinishedTS), info: info})
	case model.ActionRenameTable:
		assertNonEmpty(v.infos)
		info := common.WrapTableInfo(job.SchemaID, job.SchemaName, job.BinlogInfo.FinishedTS, job.BinlogInfo.TableInfo)
		v.infos = append(v.infos, &tableInfoItem{version: Timestamp(job.BinlogInfo.FinishedTS), info: info})
	case model.ActionDropTable, model.ActionTruncateTable:
		assertNonDeleted(v)
		v.deleteVersion = Timestamp(job.BinlogInfo.FinishedTS)
	default:
		// TODO: idenitify unexpected ddl or specify all expected ddl
	}
}

func (v *versionedTableInfoStore) copyRegisteredDispatchers(src *versionedTableInfoStore) {
	v.mu.Lock()
	src.mu.Lock()
	defer func() {
		v.mu.Unlock()
		src.mu.Unlock()
	}()
	if src.tableID != v.tableID {
		log.Panic("tableID not match")
	}
<<<<<<< HEAD
	copyStartIndex := len(src.infos) - (len(v.infos) - startCheckIndex)
	v.infos = append(v.infos, src.infos[copyStartIndex:]...)
=======
	for dispatcherID, ts := range src.dispatchers {
		if _, ok := v.dispatchers[dispatcherID]; ok {
			log.Panic("dispatcher already registered")
		}
		v.dispatchers[dispatcherID] = ts
	}
}

func (v *versionedTableInfoStore) checkAndCopyTailFrom(src *versionedTableInfoStore) {
	v.mu.Lock()
	src.mu.Lock()
	defer func() {
		v.mu.Unlock()
		src.mu.Unlock()
	}()
	if src.tableID != v.tableID {
		log.Panic("tableID not match")
	}
	if len(src.infos) == 0 {
		return
	}
	if len(v.infos) == 0 {
		v.infos = append(v.infos, src.infos[len(src.infos)-1])
	}
	// Check if the overlapping parts have the same timestamp
	startCheckIndexInDest := sort.Search(len(v.infos), func(i int) bool {
		return v.infos[i].version >= src.infos[0].version
	})
	for i := startCheckIndexInDest; i < len(v.infos); i++ {
		if v.infos[i].version != src.infos[i-startCheckIndexInDest].version {
			log.Panic("version not match")
		}
	}

	startCopyIndexInSrc := len(v.infos) - startCheckIndexInDest
	v.infos = append(v.infos, src.infos[startCopyIndexInSrc:]...)

	v.deleteVersion = src.deleteVersion
>>>>>>> 26a017c3
}<|MERGE_RESOLUTION|>--- conflicted
+++ resolved
@@ -13,61 +13,36 @@
 )
 
 type tableInfoItem struct {
-<<<<<<< HEAD
-	ts   common.Timestamp
-	info *common.TableInfo
-=======
 	version Timestamp
 	info    *common.TableInfo
->>>>>>> 26a017c3
 }
 
 type versionedTableInfoStore struct {
 	mu sync.Mutex
 
-<<<<<<< HEAD
-	startTS common.Timestamp
-
-	dispatchers map[common.DispatcherID]common.Timestamp
-=======
 	tableID TableID
 
 	// dispatcherID -> max ts successfully send to dispatcher
 	// gcTS = min(dispatchers[dispatcherID])
 	// when gc, just need retain one version <= gcTS
 	dispatchers map[DispatcherID]Timestamp
->>>>>>> 26a017c3
 
 	// ordered by ts
 	infos []*tableInfoItem
 
-	deleteVersion common.Timestamp
+	deleteVersion Timestamp
 }
 
 func newEmptyVersionedTableInfoStore(tableID TableID) *versionedTableInfoStore {
 	return &versionedTableInfoStore{
-<<<<<<< HEAD
-		dispatchers:   make(map[common.DispatcherID]common.Timestamp),
-		infos:         make([]tableInfoItem, 0),
-=======
 		tableID:       tableID,
 		dispatchers:   make(map[DispatcherID]Timestamp),
 		infos:         make([]*tableInfoItem, 0),
->>>>>>> 26a017c3
 		deleteVersion: math.MaxUint64,
 	}
 }
 
 // TableInfo can from upstream snapshot or create table ddl
-<<<<<<< HEAD
-func newVersionedTableInfoStore(startTS common.Timestamp, info *common.TableInfo) *versionedTableInfoStore {
-	store := newEmptyVersionedTableInfoStore()
-	store.infos = append(store.infos, tableInfoItem{ts: startTS, info: info})
-	return store
-}
-
-func (v *versionedTableInfoStore) getStartTS() common.Timestamp {
-=======
 func newVersionedTableInfoStore(tableID TableID, version Timestamp, info *common.TableInfo) *versionedTableInfoStore {
 	store := newEmptyVersionedTableInfoStore(tableID)
 	store.infos = append(store.infos, &tableInfoItem{version: version, info: info})
@@ -75,7 +50,6 @@
 }
 
 func (v *versionedTableInfoStore) getFirstVersion() Timestamp {
->>>>>>> 26a017c3
 	v.mu.Lock()
 	defer v.mu.Unlock()
 	if len(v.infos) == 0 {
@@ -84,12 +58,8 @@
 	return v.infos[0].version
 }
 
-<<<<<<< HEAD
-func (v *versionedTableInfoStore) getTableInfo(ts common.Timestamp) (*common.TableInfo, error) {
-=======
 // return the table info with the largest version <= ts
 func (v *versionedTableInfoStore) getTableInfo(ts Timestamp) (*common.TableInfo, error) {
->>>>>>> 26a017c3
 	v.mu.Lock()
 	defer v.mu.Unlock()
 
@@ -130,7 +100,7 @@
 	return infos[target-1:]
 }
 
-func (v *versionedTableInfoStore) registerDispatcher(dispatcherID common.DispatcherID, ts common.Timestamp) {
+func (v *versionedTableInfoStore) registerDispatcher(dispatcherID DispatcherID, ts Timestamp) {
 	v.mu.Lock()
 	defer v.mu.Unlock()
 	if _, ok := v.dispatchers[dispatcherID]; ok {
@@ -139,13 +109,8 @@
 	v.dispatchers[dispatcherID] = ts
 }
 
-<<<<<<< HEAD
-// may trigger gc, or totally removed?
-func (v *versionedTableInfoStore) unregisterDispatcher(dispatcherID common.DispatcherID) bool {
-=======
 // return true when there are no dispatchers depend on this store
 func (v *versionedTableInfoStore) unregisterDispatcher(dispatcherID DispatcherID) bool {
->>>>>>> 26a017c3
 	v.mu.Lock()
 	defer v.mu.Unlock()
 	delete(v.dispatchers, dispatcherID)
@@ -156,12 +121,7 @@
 	return false
 }
 
-<<<<<<< HEAD
-// will trigger gc
-func (v *versionedTableInfoStore) updateDispatcherCheckpointTS(dispatcherID common.DispatcherID, ts common.Timestamp) error {
-=======
 func (v *versionedTableInfoStore) updateDispatcherSendTS(dispatcherID DispatcherID, ts Timestamp) error {
->>>>>>> 26a017c3
 	v.mu.Lock()
 	defer v.mu.Unlock()
 	if oldTS, ok := v.dispatchers[dispatcherID]; !ok {
@@ -180,44 +140,15 @@
 	return nil
 }
 
-<<<<<<< HEAD
-// TODO: find a better function name and param name
-// 找到第一个大于 ts 的 index
-func findTableInfoIndex(infos []tableInfoItem, ts common.Timestamp) int {
-	left, right := 0, len(infos)
-	for left < right {
-		mid := left + (right-left)/2
-		if infos[mid].ts <= ts {
-			left = mid + 1
-		} else {
-			right = mid
-		}
-=======
 func assertEmpty(infos []*tableInfoItem) {
 	if len(infos) != 0 {
 		log.Panic("shouldn't happen")
->>>>>>> 26a017c3
-	}
-}
-
-<<<<<<< HEAD
-// lock is held by caller
-func (v *versionedTableInfoStore) tryGC() {
-	var minTS common.Timestamp
-	minTS = math.MaxUint64
-	for _, ts := range v.dispatchers {
-		if ts < minTS {
-			minTS = ts
-		}
-	}
-	// only keep one item in infos which have a ts smaller than minTS
-	if len(v.infos) == 0 {
-		log.Fatal("no table info found")
-=======
+	}
+}
+
 func assertNonEmpty(infos []*tableInfoItem) {
 	if len(infos) == 0 {
 		log.Panic("shouldn't happen")
->>>>>>> 26a017c3
 	}
 }
 
@@ -227,19 +158,8 @@
 	}
 }
 
-<<<<<<< HEAD
-func (v *versionedTableInfoStore) getAllRegisteredDispatchers() map[common.DispatcherID]common.Timestamp {
-	v.mu.Lock()
-	defer v.mu.Unlock()
-	result := make(map[common.DispatcherID]common.Timestamp, len(v.dispatchers))
-	for k, v := range v.dispatchers {
-		result[k] = v
-	}
-	return result
-=======
 func (v *versionedTableInfoStore) isDeleted() bool {
 	return v.deleteVersion != Timestamp(math.MaxUint64)
->>>>>>> 26a017c3
 }
 
 func (v *versionedTableInfoStore) applyDDL(job *model.Job) {
@@ -272,10 +192,6 @@
 	if src.tableID != v.tableID {
 		log.Panic("tableID not match")
 	}
-<<<<<<< HEAD
-	copyStartIndex := len(src.infos) - (len(v.infos) - startCheckIndex)
-	v.infos = append(v.infos, src.infos[copyStartIndex:]...)
-=======
 	for dispatcherID, ts := range src.dispatchers {
 		if _, ok := v.dispatchers[dispatcherID]; ok {
 			log.Panic("dispatcher already registered")
@@ -314,5 +230,4 @@
 	v.infos = append(v.infos, src.infos[startCopyIndexInSrc:]...)
 
 	v.deleteVersion = src.deleteVersion
->>>>>>> 26a017c3
 }