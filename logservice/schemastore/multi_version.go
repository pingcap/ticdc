// Copyright 2024 PingCAP, Inc.
//
// Licensed under the Apache License, Version 2.0 (the "License");
// you may not use this file except in compliance with the License.
// You may obtain a copy of the License at
//
//     http://www.apache.org/licenses/LICENSE-2.0
//
// Unless required by applicable law or agreed to in writing, software
// distributed under the License is distributed on an "AS IS" BASIS,
// See the License for the specific language governing permissions and
// limitations under the License.

package schemastore

import (
	"errors"
	"fmt"
	"math"
	"sort"
	"sync"

	"github.com/pingcap/log"
	"github.com/pingcap/ticdc/pkg/common"
	"github.com/pingcap/tidb/pkg/meta/model"
	"go.uber.org/zap"
)

type tableInfoItem struct {
	version uint64
	info    *common.TableInfo
}

type versionedTableInfoStore struct {
	mu sync.Mutex

	tableID int64

	// ordered by ts
	infos []*tableInfoItem

	deleteVersion uint64

	initialized bool

	pendingDDLs []PersistedDDLEvent

	// used to indicate whether the table info build is ready
	// must wait on it before reading table info from store
	readyToRead chan struct{}
}

func newEmptyVersionedTableInfoStore(tableID int64) *versionedTableInfoStore {
	return &versionedTableInfoStore{
		tableID:       tableID,
		infos:         make([]*tableInfoItem, 0),
		deleteVersion: math.MaxUint64,
		initialized:   false,
		pendingDDLs:   make([]PersistedDDLEvent, 0),
		readyToRead:   make(chan struct{}),
	}
}

func (v *versionedTableInfoStore) addInitialTableInfo(info *common.TableInfo) {
	v.mu.Lock()
	defer v.mu.Unlock()
	// assertEmpty(v.infos)
	// log.Info("addInitialTableInfo", zap.Int64("tableID", int64(v.tableID)), zap.Uint64("version", info.Version))
	v.infos = append(v.infos, &tableInfoItem{version: uint64(info.Version), info: info})
}

func (v *versionedTableInfoStore) getTableID() int64 {
	v.mu.Lock()
	defer v.mu.Unlock()
	return v.tableID
}

func (v *versionedTableInfoStore) setTableInfoInitialized() {
	v.mu.Lock()
	defer v.mu.Unlock()
	for _, job := range v.pendingDDLs {
		// log.Info("apply pending ddl",
		// 	zap.Int64("tableID", int64(v.tableID)),
		// 	zap.String("query", job.Query),
		// 	zap.Uint64("finishedTS", job.BinlogInfo.FinishedTS),
		// 	zap.Any("infosLen", len(v.infos)))
		v.doApplyDDL(&job)
	}
	v.initialized = true
	close(v.readyToRead)
}

func (v *versionedTableInfoStore) waitTableInfoInitialized() {
	<-v.readyToRead
}

// return the table info with the largest version <= ts
func (v *versionedTableInfoStore) getTableInfo(ts uint64) (*common.TableInfo, error) {
	v.mu.Lock()
	defer v.mu.Unlock()

	if !v.initialized {
		log.Panic("should wait for table info initialized")
	}

	if ts >= v.deleteVersion {
		log.Error("table info deleted",
			zap.Any("ts", ts),
			zap.Any("tableID", v.tableID),
			zap.Any("infos", v.infos),
			zap.Any("deleteVersion", v.deleteVersion))
		return nil, fmt.Errorf("table info deleted %d", v.tableID)
	}

	target := sort.Search(len(v.infos), func(i int) bool {
		return v.infos[i].version > ts
	})
	if target == 0 {
		log.Error("no version found",
			zap.Any("ts", ts),
			zap.Any("tableID", v.tableID),
			zap.Any("infos", v.infos),
			zap.Any("deleteVersion", v.deleteVersion))
		return nil, errors.New("no version found")
	}
	return v.infos[target-1].info, nil
}

// only keep one item with the largest version <= gcTS, return whether the store should be totally removed
func (v *versionedTableInfoStore) gc(gcTs uint64) bool {
	v.mu.Lock()
	defer v.mu.Unlock()
	if !v.initialized {
		return false
	}
	if len(v.infos) == 0 {
		log.Fatal("no table info found", zap.Int64("tableID", v.tableID))
	}

	if gcTs >= v.deleteVersion {
		return true
	}

	target := sort.Search(len(v.infos), func(i int) bool {
		return v.infos[i].version > gcTs
	})
	if target == 0 {
		return false
	}

	v.infos = v.infos[target-1:]
	if len(v.infos) == 0 {
		log.Panic("should not happen")
	}
	return false
}

func assertEmpty(infos []*tableInfoItem, event *PersistedDDLEvent) {
	if len(infos) != 0 {
		log.Panic("shouldn't happen",
			zap.Any("infosLen", len(infos)),
			zap.Any("lastVersion", infos[len(infos)-1].version),
			zap.Any("lastTableInfoVersion", infos[len(infos)-1].info.Version),
			zap.String("query", event.Query),
			zap.Int64("tableID", event.CurrentTableID),
			zap.Uint64("finishedTs", event.FinishedTs),
			zap.Int64("schemaVersion", event.SchemaVersion))
	}
}

func assertNonEmpty(infos []*tableInfoItem, event *PersistedDDLEvent) {
	if len(infos) == 0 {
		log.Panic("shouldn't happen",
			zap.Any("infos", infos),
			zap.String("query", event.Query))
	}
}

func assertNonDeleted(v *versionedTableInfoStore) {
	if v.deleteVersion != uint64(math.MaxUint64) {
		log.Panic("shouldn't happen", zap.Uint64("deleteVersion", v.deleteVersion))
	}
}

func (v *versionedTableInfoStore) applyDDLFromPersistStorage(event *PersistedDDLEvent) {
	v.mu.Lock()
	defer v.mu.Unlock()
	if v.initialized {
		log.Panic("should not happen")
	}

	v.doApplyDDL(event)
}

func (v *versionedTableInfoStore) applyDDL(event *PersistedDDLEvent) {
	v.mu.Lock()
	defer v.mu.Unlock()
<<<<<<< HEAD
	// delete table should not receive more ddl
	if event.Type != byte(model.ActionRecoverTable) {
=======
	// delete table should not receive more ddl except recover table
	if model.ActionType(event.Type) != model.ActionRecoverTable {
>>>>>>> 3968b96c
		assertNonDeleted(v)
	}

	if !v.initialized {
		// The usage of the parameter `event` may outlive the function call, so we copy it.
		v.pendingDDLs = append(v.pendingDDLs, *event)
		return
	}
	v.doApplyDDL(event)
}

// lock must be hold by the caller
func (v *versionedTableInfoStore) doApplyDDL(event *PersistedDDLEvent) {
	if len(v.infos) != 0 && event.FinishedTs <= v.infos[len(v.infos)-1].version {
		log.Warn("already applied ddl, ignore it.",
			zap.Int64("tableID", v.tableID),
			zap.String("query", event.Query),
			zap.Uint64("finishedTS", event.FinishedTs),
			zap.Int("infosLen", len(v.infos)))
		return
	}
	ddlType := model.ActionType(event.Type)
	handler, ok := allDDLHandlers[ddlType]
	if !ok {
		log.Panic("unknown ddl type", zap.Any("ddlType", ddlType), zap.String("query", event.Query))
	}
	tableInfo, deleted := handler.extractTableInfoFunc(event, v.tableID)
	if tableInfo != nil {
		v.infos = append(v.infos, &tableInfoItem{version: uint64(event.FinishedTs), info: tableInfo})
		if ddlType == model.ActionRecoverTable {
			v.deleteVersion = uint64(math.MaxUint64)
		}
	} else if deleted {
		v.deleteVersion = uint64(event.FinishedTs)
	}
}<|MERGE_RESOLUTION|>--- conflicted
+++ resolved
@@ -195,13 +195,8 @@
 func (v *versionedTableInfoStore) applyDDL(event *PersistedDDLEvent) {
 	v.mu.Lock()
 	defer v.mu.Unlock()
-<<<<<<< HEAD
-	// delete table should not receive more ddl
-	if event.Type != byte(model.ActionRecoverTable) {
-=======
 	// delete table should not receive more ddl except recover table
 	if model.ActionType(event.Type) != model.ActionRecoverTable {
->>>>>>> 3968b96c
 		assertNonDeleted(v)
 	}
 
