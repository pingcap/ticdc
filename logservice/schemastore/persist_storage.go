// Copyright 2024 PingCAP, Inc.
//
// Licensed under the Apache License, Version 2.0 (the "License");
// you may not use this file except in compliance with the License.
// You may obtain a copy of the License at
//
//     http://www.apache.org/licenses/LICENSE-2.0
//
// Unless required by applicable law or agreed to in writing, software
// distributed under the License is distributed on an "AS IS" BASIS,
// See the License for the specific language governing permissions and
// limitations under the License.

package schemastore

import (
	"context"
	"fmt"
	"os"
	"sort"
	"sync"
	"time"

	"github.com/cockroachdb/pebble"
	"github.com/flowbehappy/tigate/heartbeatpb"
	"github.com/flowbehappy/tigate/pkg/common"
	"github.com/flowbehappy/tigate/pkg/filter"
	"github.com/pingcap/log"
	"github.com/pingcap/tidb/pkg/kv"
	"github.com/pingcap/tidb/pkg/parser/model"
	pd "github.com/tikv/pd/client"
	"go.uber.org/zap"
)

// The parent folder to store schema data
const dataDir = "schema_store"

// persistentStorage stores the following kinds of data on disk:
//  1. table info and database info from upstream snapshot
//  2. incremental ddl jobs
//  3. metadata which describes the valid data range on disk
type persistentStorage struct {
	pdCli pd.Client

	kvStorage kv.Storage

	db *pebble.DB

	mu sync.RWMutex

	// the current gcTs on disk
	gcTs uint64

	upperBound UpperBoundMeta

	upperBoundChanged bool

	tableMap map[int64]*BasicTableInfo

	// schemaID -> database info
	// it contains all databases and deleted databases
	// will only be removed when its delete version is smaller than gc ts
	databaseMap map[int64]*BasicDatabaseInfo

	// table id -> a sorted list of finished ts for the table's ddl events
	tablesDDLHistory map[int64][]uint64

	// it has two use cases:
	// 1. store the ddl events need to send to a table dispatcher
	//    Note: some ddl events in the history may never be send,
	//          for example the create table ddl, truncate table ddl(usually the first event)
	// 2. build table info store for a table
	tableTriggerDDLHistory []uint64

	// tableID -> versioned store
	// it just contains tables which is used by dispatchers
	tableInfoStoreMap map[int64]*versionedTableInfoStore

	// tableID -> total registered count
	tableRegisteredCount map[int64]int
}

func newPersistentStorage(
	ctx context.Context,
	root string,
	pdCli pd.Client,
	storage kv.Storage,
) *persistentStorage {
	gcSafePoint, err := pdCli.UpdateServiceGCSafePoint(ctx, "cdc-new-store", 0, 0)
	if err != nil {
		log.Panic("get ts failed", zap.Error(err))
	}

	dbPath := fmt.Sprintf("%s/%s", root, dataDir)
	// FIXME: avoid remove
	if err := os.RemoveAll(dbPath); err != nil {
		log.Panic("fail to remove path")
	}

	// TODO: update pebble options
	db, err := pebble.Open(dbPath, &pebble.Options{})
	if err != nil {
		log.Fatal("open db failed", zap.Error(err))
	}

	// check whether the data on disk is reusable
	isDataReusable := true
	gcTs, err := readGcTs(db)
	// TODO: distiguish non-exist key with other io errors
	if err != nil {
		isDataReusable = false
	}
	if gcSafePoint < gcTs {
		log.Panic("gc safe point should never go back")
	}
	upperBound, err := readUpperBoundMeta(db)
	if err != nil {
		isDataReusable = false
	}
	if gcSafePoint >= upperBound.ResolvedTs {
		isDataReusable = false
	}

	// initialize persistent storage
	dataStorage := &persistentStorage{
		pdCli:                  pdCli,
		kvStorage:              storage,
		db:                     db,
		gcTs:                   gcTs,
		upperBound:             upperBound,
		tableMap:               make(map[int64]*BasicTableInfo),
		databaseMap:            make(map[int64]*BasicDatabaseInfo),
		tablesDDLHistory:       make(map[int64][]uint64),
		tableTriggerDDLHistory: make([]uint64, 0),
		tableInfoStoreMap:      make(map[int64]*versionedTableInfoStore),
		tableRegisteredCount:   make(map[int64]int),
	}
	if isDataReusable {
		dataStorage.initializeFromDisk()
	} else {
		db.Close()
		dataStorage.db = nil
		dataStorage.initializeFromKVStorage(dbPath, storage, gcSafePoint)
	}

	go func() {
		dataStorage.gc(ctx)
	}()

	go func() {
		dataStorage.persistUpperBoundPeriodically(ctx)
	}()

	return dataStorage
}

func (p *persistentStorage) initializeFromKVStorage(dbPath string, storage kv.Storage, gcTs uint64) {
	// TODO: avoid recreate db if the path is empty at start
	if err := os.RemoveAll(dbPath); err != nil {
		log.Panic("fail to remove path")
	}

	var err error
	// TODO: update pebble options
	if p.db, err = pebble.Open(dbPath, &pebble.Options{}); err != nil {
		log.Fatal("open db failed", zap.Error(err))
	}
	log.Info("schema store initialize from kv storage begin",
		zap.Uint64("snapTs", gcTs))

	if p.databaseMap, p.tableMap, err = writeSchemaSnapshotAndMeta(p.db, storage, gcTs); err != nil {
		// TODO: retry
		log.Fatal("fail to initialize from kv snapshot")
	}
	p.gcTs = gcTs
	p.upperBound = UpperBoundMeta{
		FinishedDDLTs: 0,
		SchemaVersion: 0,
		ResolvedTs:    gcTs,
	}
	writeUpperBoundMeta(p.db, p.upperBound)
	log.Info("schema store initialize from kv storage done",
		zap.Int("databaseMapLen", len(p.databaseMap)),
		zap.Int("tableMapLen", len(p.tableMap)))
}

func (p *persistentStorage) initializeFromDisk() {
	cleanObseleteData(p.db, 0, p.gcTs)

	storageSnap := p.db.NewSnapshot()
	defer storageSnap.Close()

	var err error
	if p.databaseMap, err = loadDatabasesInKVSnap(storageSnap, p.gcTs); err != nil {
		log.Fatal("load database info from disk failed")
	}

	if p.tableMap, err = loadTablesInKVSnap(storageSnap, p.gcTs); err != nil {
		log.Fatal("load tables in kv snapshot failed")
	}

	if p.tablesDDLHistory, p.tableTriggerDDLHistory, err = loadAndApplyDDLHistory(
		storageSnap,
		p.gcTs,
		p.upperBound.FinishedDDLTs,
		p.databaseMap,
		p.tableMap); err != nil {
		log.Fatal("fail to initialize from disk")
	}
}

// getAllPhysicalTables returns all physical tables in the snapshot
// caller must ensure current resolve ts is larger than snapTs
func (p *persistentStorage) getAllPhysicalTables(snapTs uint64, tableFilter filter.Filter) ([]common.Table, error) {
	storageSnap := p.db.NewSnapshot()
	defer storageSnap.Close()

	p.mu.Lock()
	if snapTs < p.gcTs {
		return nil, fmt.Errorf("snapTs %d is smaller than gcTs %d", snapTs, p.gcTs)
	}
	gcTs := p.gcTs
	p.mu.Unlock()

	start := time.Now()
	defer func() {
		log.Info("getAllPhysicalTables finish",
			zap.Uint64("snapTs", snapTs),
			zap.Any("duration", time.Since(start).Seconds()))
	}()
	return loadAllPhysicalTablesInSnap(storageSnap, gcTs, snapTs, tableFilter)
}

// only return when table info is initialized
func (p *persistentStorage) registerTable(tableID int64, startTs uint64) error {
	p.mu.Lock()
	if startTs < p.gcTs {
		p.mu.Unlock()
		return fmt.Errorf("startTs %d is smaller than gcTs %d", startTs, p.gcTs)
	}
	p.tableRegisteredCount[tableID] += 1
	store, ok := p.tableInfoStoreMap[tableID]
	if !ok {
		store = newEmptyVersionedTableInfoStore(tableID)
		p.tableInfoStoreMap[tableID] = store
	}
	p.mu.Unlock()

	if !ok {
		return p.buildVersionedTableInfoStore(store)
	}

	store.waitTableInfoInitialized()

	// Note: no need to check startTs < gcTs here again because if it is true, getTableInfo will failed later.

	return nil
}

func (p *persistentStorage) unregisterTable(tableID int64) error {
	p.mu.Lock()
	defer p.mu.Unlock()
	p.tableRegisteredCount[tableID] -= 1
	if p.tableRegisteredCount[tableID] <= 0 {
		if _, ok := p.tableInfoStoreMap[tableID]; !ok {
			return fmt.Errorf(fmt.Sprintf("table %d not found", tableID))
		}
		delete(p.tableInfoStoreMap, tableID)
		log.Info("unregister table",
			zap.Int64("tableID", tableID))
	}
	return nil
}

func (p *persistentStorage) getTableInfo(tableID int64, ts uint64) (*common.TableInfo, error) {
	p.mu.Lock()
	store, ok := p.tableInfoStoreMap[tableID]
	if !ok {
		return nil, fmt.Errorf(fmt.Sprintf("table %d not found", tableID))
	}
	p.mu.Unlock()
	return store.getTableInfo(ts)
}

// TODO: not all ddl in p.tablesDDLHistory should be sent to the dispatcher, verify dispatcher will set the right range
func (p *persistentStorage) fetchTableDDLEvents(tableID int64, tableFilter filter.Filter, start, end uint64) ([]common.DDLEvent, error) {
	// TODO: check a dispatcher from created table start ts > finish ts of create table
	// TODO: check a dispatcher from rename table start ts > finish ts of rename table(is it possible?)
	p.mu.RLock()
	if start < p.gcTs {
		p.mu.Unlock()
		return nil, fmt.Errorf("startTs %d is smaller than gcTs %d", start, p.gcTs)
	}
	// fast check
	if len(p.tablesDDLHistory[tableID]) == 0 || start >= p.tablesDDLHistory[tableID][len(p.tablesDDLHistory[tableID])-1] {
		p.mu.RUnlock()
		return nil, nil
	}
<<<<<<< HEAD
	// no events to read, fast return
	if start > history[len(history)-1] {
		p.mu.RUnlock()
		return nil, nil
	}

	index := sort.Search(len(history), func(i int) bool {
		return history[i] > start
=======
	index := sort.Search(len(p.tablesDDLHistory[tableID]), func(i int) bool {
		return p.tablesDDLHistory[tableID][i] > start
>>>>>>> cd874e8c
	})
	if index == len(p.tablesDDLHistory[tableID]) {
		log.Panic("should not happen")
	}
	// copy all target ts to a new slice
	allTargetTs := make([]uint64, 0)
	for i := index; i < len(p.tablesDDLHistory[tableID]); i++ {
		if p.tablesDDLHistory[tableID][i] <= end {
			allTargetTs = append(allTargetTs, p.tablesDDLHistory[tableID][i])
		}
	}

	storageSnap := p.db.NewSnapshot()
	defer storageSnap.Close()
	p.mu.RUnlock()

	// TODO: if the first event is a create table ddl, return error?
	events := make([]common.DDLEvent, 0, len(allTargetTs))
	for _, ts := range allTargetTs {
		rawEvent := readPersistedDDLEvent(storageSnap, ts)
		if tableFilter != nil &&
			tableFilter.ShouldDiscardDDL(model.ActionType(rawEvent.Type), rawEvent.SchemaName, rawEvent.TableName) &&
			tableFilter.ShouldDiscardDDL(model.ActionType(rawEvent.Type), rawEvent.PrevSchemaName, rawEvent.PrevTableName) {
			continue
		}
		events = append(events, buildDDLEvent(&rawEvent, tableFilter))
	}
	// log.Info("fetchTableDDLEvents",
	// 	zap.Int64("tableID", tableID),
	// 	zap.Uint64("start", start),
	// 	zap.Uint64("end", end),
	// 	zap.Any("history", history),
	// 	zap.Any("allTargetTs", allTargetTs))

	return events, nil
}

func (p *persistentStorage) fetchTableTriggerDDLEvents(tableFilter filter.Filter, start uint64, limit int) ([]common.DDLEvent, error) {
	// get storage snap before check start < gcTs
	storageSnap := p.db.NewSnapshot()
	defer storageSnap.Close()

	p.mu.Lock()
	if start < p.gcTs {
		p.mu.Unlock()
		return nil, fmt.Errorf("startTs %d is smaller than gcTs %d", start, p.gcTs)
	}
	p.mu.Unlock()

	// fast check
	if len(p.tableTriggerDDLHistory) == 0 || start >= p.tableTriggerDDLHistory[len(p.tableTriggerDDLHistory)-1] {
		return nil, nil
	}

	events := make([]common.DDLEvent, 0)
	nextStartTs := start
	for {
		allTargetTs := make([]uint64, 0, limit)
		p.mu.RLock()
		// log.Info("fetchTableTriggerDDLEvents",
		// 	zap.Any("start", start),
		// 	zap.Int("limit", limit),
		// 	zap.Any("tableTriggerDDLHistory", p.tableTriggerDDLHistory))
		index := sort.Search(len(p.tableTriggerDDLHistory), func(i int) bool {
			return p.tableTriggerDDLHistory[i] > nextStartTs
		})
		// no more events to read
		if index == len(p.tableTriggerDDLHistory) {
			p.mu.RUnlock()
			return events, nil
		}
		for i := index; i < len(p.tableTriggerDDLHistory); i++ {
			allTargetTs = append(allTargetTs, p.tableTriggerDDLHistory[i])
			if len(allTargetTs) >= limit-len(events) {
				break
			}
		}
		p.mu.RUnlock()

		if len(allTargetTs) == 0 {
			return events, nil
		}
		for _, ts := range allTargetTs {
			rawEvent := readPersistedDDLEvent(storageSnap, ts)
			if tableFilter != nil &&
				tableFilter.ShouldDiscardDDL(model.ActionType(rawEvent.Type), rawEvent.SchemaName, rawEvent.TableName) &&
				tableFilter.ShouldDiscardDDL(model.ActionType(rawEvent.Type), rawEvent.PrevSchemaName, rawEvent.PrevTableName) {
				continue
			}
			events = append(events, buildDDLEvent(&rawEvent, tableFilter))
		}
		if len(events) >= limit {
			return events, nil
		}
		nextStartTs = allTargetTs[len(allTargetTs)-1]
	}
}

func (p *persistentStorage) buildVersionedTableInfoStore(
	store *versionedTableInfoStore,
) error {
	tableID := store.getTableID()
	// get snapshot from disk before get current gc ts to make sure data is not deleted by gc process
	storageSnap := p.db.NewSnapshot()
	defer storageSnap.Close()

	p.mu.RLock()
	kvSnapVersion := p.gcTs
	tableBasicInfo, ok := p.tableMap[tableID]
	if !ok {
		log.Panic("table not found", zap.Int64("tableID", tableID))
	}
	inKVSnap := tableBasicInfo.InKVSnap
	var allDDLFinishedTs []uint64
	allDDLFinishedTs = append(allDDLFinishedTs, p.tablesDDLHistory[tableID]...)
	p.mu.RUnlock()

	if inKVSnap {
		if err := addTableInfoFromKVSnap(store, kvSnapVersion, storageSnap); err != nil {
			return err
		}
	}

	for _, version := range allDDLFinishedTs {
		ddlEvent := readPersistedDDLEvent(storageSnap, version)
		store.applyDDLFromPersistStorage(ddlEvent)
	}
	store.setTableInfoInitialized()
	return nil
}

func addTableInfoFromKVSnap(
	store *versionedTableInfoStore,
	kvSnapVersion uint64,
	snap *pebble.Snapshot,
) error {
	tableInfo := readTableInfoInKVSnap(snap, store.getTableID(), kvSnapVersion)
	tableInfo.InitPreSQLs()
	store.addInitialTableInfo(tableInfo)
	return nil
}

func (p *persistentStorage) gc(ctx context.Context) error {
	ticker := time.NewTicker(5 * time.Minute)
	for {
		select {
		case <-ctx.Done():
			return nil
		case <-ticker.C:
			gcSafePoint, err := p.pdCli.UpdateServiceGCSafePoint(ctx, "cdc-new-store", 0, 0)
			if err != nil {
				log.Warn("get ts failed", zap.Error(err))
				continue
			}
			p.doGc(gcSafePoint)
		}
	}
}

func (p *persistentStorage) doGc(gcTs uint64) error {
	p.mu.Lock()
	if gcTs > p.upperBound.ResolvedTs {
		log.Panic("gc safe point is larger than resolvedTs",
			zap.Uint64("gcTs", gcTs),
			zap.Uint64("resolvedTs", p.upperBound.ResolvedTs))
	}
	if gcTs <= p.gcTs {
		p.mu.Unlock()
		return nil
	}
	oldGcTs := p.gcTs
	p.mu.Unlock()

	start := time.Now()
	// TODO: tablesInKVSnap seems too memory consuming
	_, tablesInKVSnap, err := writeSchemaSnapshotAndMeta(p.db, p.kvStorage, gcTs)
	if err != nil {
		// TODO: retry
		log.Warn("fail to write kv snapshot during gc",
			zap.Uint64("gcTs", gcTs))
	}
	log.Info("persist storage: gc finish write schema snapshot",
		zap.Uint64("gcTs", gcTs),
		zap.Any("duration", time.Since(start).Seconds()))

	// clean data in memeory before clean data on disk
	p.cleanObseleteDataInMemory(gcTs, tablesInKVSnap)
	log.Info("persist storage: gc finish clean in memory data",
		zap.Uint64("gcTs", gcTs),
		zap.Any("duration", time.Since(start).Seconds()))

	cleanObseleteData(p.db, oldGcTs, gcTs)
	log.Info("persist storage: gc finish",
		zap.Uint64("gcTs", gcTs),
		zap.Any("duration", time.Since(start).Seconds()))

	return nil
}

func (p *persistentStorage) cleanObseleteDataInMemory(gcTs uint64, tablesInKVSnap map[int64]*BasicTableInfo) {
	p.mu.Lock()
	defer p.mu.Unlock()
	p.gcTs = gcTs

	for tableID := range tablesInKVSnap {
		p.tableMap[tableID].InKVSnap = true
	}

	// clean tablesDDLHistory
	for tableID := range p.tablesDDLHistory {
		if _, ok := tablesInKVSnap[tableID]; !ok {
			delete(p.tablesDDLHistory, tableID)
			continue
		}

		i := sort.Search(len(p.tablesDDLHistory[tableID]), func(i int) bool {
			return p.tablesDDLHistory[tableID][i] > gcTs
		})
		if i == len(p.tablesDDLHistory[tableID]) {
			delete(p.tablesDDLHistory, tableID)
			continue
		}
		p.tablesDDLHistory[tableID] = p.tablesDDLHistory[tableID][i:]
	}

	// clean tableTriggerDDLHistory
	i := sort.Search(len(p.tableTriggerDDLHistory), func(i int) bool {
		return p.tableTriggerDDLHistory[i] > gcTs
	})
	p.tableTriggerDDLHistory = p.tableTriggerDDLHistory[i:]

	// clean tableInfoStoreMap
	for tableID, store := range p.tableInfoStoreMap {
		if _, ok := tablesInKVSnap[tableID]; !ok {
			delete(p.tableInfoStoreMap, tableID)
			continue
		}
		store.gc(gcTs)
	}
}

func (p *persistentStorage) updateUpperBound(upperBound UpperBoundMeta) {
	p.mu.Lock()
	defer p.mu.Unlock()
	p.upperBound = upperBound
	p.upperBoundChanged = true
}

func (p *persistentStorage) getUpperBound() UpperBoundMeta {
	p.mu.RLock()
	defer p.mu.RUnlock()
	return p.upperBound
}

func (p *persistentStorage) persistUpperBoundPeriodically(ctx context.Context) error {
	ticker := time.NewTicker(5 * time.Second)
	for {
		select {
		case <-ctx.Done():
			return nil
		case <-ticker.C:
			p.mu.Lock()
			if !p.upperBoundChanged {
				log.Warn("schema store upper bound not changed")
				p.mu.Unlock()
				continue
			}
			upperBound := p.upperBound
			p.upperBoundChanged = false
			p.mu.Unlock()

			writeUpperBoundMeta(p.db, upperBound)
		}
	}
}

func (p *persistentStorage) handleSortedDDLEvents(ddlEvents ...PersistedDDLEvent) error {
	// TODO: ignore some ddl event
	// TODO: check ddl events are sorted

	for i := range ddlEvents {
		p.mu.Lock()
		if shouldSkipDDL(&ddlEvents[i], p.databaseMap, p.tableMap) {
			p.mu.Unlock()
			continue
		}

		completePersistedDDLEvent(&ddlEvents[i], p.databaseMap, p.tableMap)
		p.mu.Unlock()

		writePersistedDDLEvent(p.db, &ddlEvents[i])

		p.mu.Lock()
		var err error
		if p.tableTriggerDDLHistory, err = updateDDLHistory(
			&ddlEvents[i],
			p.databaseMap,
			p.tableMap,
			p.tablesDDLHistory,
			p.tableTriggerDDLHistory); err != nil {
			p.mu.Unlock()
			return err
		}
		if err := updateDatabaseInfoAndTableInfo(&ddlEvents[i], p.databaseMap, p.tableMap); err != nil {
			p.mu.Unlock()
			return err
		}
		if err := updateRegisteredTableInfoStore(ddlEvents[i], p.tableInfoStoreMap); err != nil {
			p.mu.Unlock()
			return err
		}
		p.mu.Unlock()
	}

	return nil
}

func completePersistedDDLEvent(
	event *PersistedDDLEvent,
	databaseMap map[int64]*BasicDatabaseInfo,
	tableMap map[int64]*BasicTableInfo,
) {
	getSchemaName := func(schemaID int64) string {
		databaseInfo, ok := databaseMap[schemaID]
		if !ok {
			log.Panic("database not found",
				zap.Int64("schemaID", schemaID))
		}
		return databaseInfo.Name
	}
	getTableName := func(tableID int64) string {
		tableInfo, ok := tableMap[tableID]
		if !ok {
			log.Panic("table not found",
				zap.Int64("tableID", tableID))
		}
		return tableInfo.Name
	}
	getSchemaID := func(tableID int64) int64 {
		tableInfo, ok := tableMap[tableID]
		if !ok {
			log.Panic("table not found",
				zap.Int64("tableID", tableID))
		}
		return tableInfo.SchemaID
	}

	switch model.ActionType(event.Type) {
	case model.ActionCreateSchema,
		model.ActionDropSchema:
		event.SchemaName = event.DBInfo.Name.O
	case model.ActionCreateTable:
		event.SchemaName = getSchemaName(event.SchemaID)
		event.TableName = event.TableInfo.Name.O
	case model.ActionDropTable,
		model.ActionAddColumn,
		model.ActionDropColumn,
		model.ActionAddIndex,
		model.ActionDropIndex,
		model.ActionAddForeignKey,
		model.ActionDropForeignKey,
		model.ActionModifyColumn,
		model.ActionRebaseAutoID,
		model.ActionSetDefaultValue,
		model.ActionShardRowID,
		model.ActionModifyTableComment,
		model.ActionRenameIndex:
		event.SchemaName = getSchemaName(event.SchemaID)
		event.TableName = getTableName(event.TableID)
	case model.ActionTruncateTable:
		event.SchemaName = getSchemaName(event.SchemaID)
		event.TableName = getTableName(event.TableID)
		// TODO: different with tidb, will it be confusing?
		event.PrevTableID = event.TableID
		event.TableID = event.TableInfo.ID
	case model.ActionRenameTable:
		event.PrevSchemaID = getSchemaID(event.TableID)
		event.PrevSchemaName = getSchemaName(event.PrevSchemaID)
		event.PrevTableName = getTableName(event.TableID)
		// TODO: is the following SchemaName and TableName correct?
		event.SchemaName = getSchemaName(event.SchemaID)
		event.TableName = event.TableInfo.Name.O
	case model.ActionCreateView:
		// ignore
	default:
		log.Panic("unknown ddl type",
			zap.Any("ddlType", event.Type),
			zap.String("DDL", event.Query))
	}
}

// TODO: add some comment to explain why we should skip some ddl
func shouldSkipDDL(
	event *PersistedDDLEvent,
	databaseMap map[int64]*BasicDatabaseInfo,
	tableMap map[int64]*BasicTableInfo,
) bool {
	switch model.ActionType(event.Type) {
	case model.ActionCreateSchema:
		if _, ok := databaseMap[event.SchemaID]; ok {
			log.Warn("database already exists. ignore DDL ",
				zap.String("DDL", event.Query),
				zap.Int64("jobID", event.ID),
				zap.Int64("schemaID", event.SchemaID),
				zap.Uint64("finishTs", event.FinishedTs),
				zap.Int64("jobSchemaVersion", event.SchemaVersion))
			return true
		}
	case model.ActionCreateTable:
		if _, ok := tableMap[event.TableID]; ok {
			log.Warn("table already exists. ignore DDL ",
				zap.String("DDL", event.Query),
				zap.Int64("jobID", event.ID),
				zap.Int64("schemaID", event.SchemaID),
				zap.Int64("tableID", event.TableID),
				zap.Uint64("finishTs", event.FinishedTs),
				zap.Int64("jobSchemaVersion", event.SchemaVersion))
			return true
		}
	}
	return false
}

func updateDDLHistory(
	ddlEvent *PersistedDDLEvent,
	databaseMap map[int64]*BasicDatabaseInfo,
	tableMap map[int64]*BasicTableInfo,
	tablesDDLHistory map[int64][]uint64,
	tableTriggerDDLHistory []uint64,
) ([]uint64, error) {
	addTableHistory := func(tableID int64) {
		tablesDDLHistory[tableID] = append(tablesDDLHistory[tableID], ddlEvent.FinishedTs)
	}

	switch model.ActionType(ddlEvent.Type) {
	case model.ActionCreateSchema,
		model.ActionCreateView:
		tableTriggerDDLHistory = append(tableTriggerDDLHistory, ddlEvent.FinishedTs)
		for tableID := range tableMap {
			addTableHistory(tableID)
		}
	case model.ActionDropSchema:
		tableTriggerDDLHistory = append(tableTriggerDDLHistory, ddlEvent.FinishedTs)
		for tableID := range databaseMap[ddlEvent.SchemaID].Tables {
			addTableHistory(tableID)
		}
	case model.ActionCreateTable,
		model.ActionDropTable:
		tableTriggerDDLHistory = append(tableTriggerDDLHistory, ddlEvent.FinishedTs)
		addTableHistory(ddlEvent.TableID)
	case model.ActionAddColumn,
		model.ActionDropColumn,
		model.ActionAddIndex,
		model.ActionDropIndex,
		model.ActionAddForeignKey,
		model.ActionDropForeignKey,
		model.ActionModifyColumn,
		model.ActionRebaseAutoID,
		model.ActionSetDefaultValue,
		model.ActionShardRowID,
		model.ActionModifyTableComment,
		model.ActionRenameIndex:
		addTableHistory(ddlEvent.TableID)
	case model.ActionTruncateTable:
		addTableHistory(ddlEvent.TableID)
		addTableHistory(ddlEvent.PrevTableID)
	case model.ActionRenameTable:
		tableTriggerDDLHistory = append(tableTriggerDDLHistory, ddlEvent.FinishedTs)
		addTableHistory(ddlEvent.TableID)
	default:
		log.Panic("unknown ddl type",
			zap.Any("ddlType", ddlEvent.Type),
			zap.String("DDL", ddlEvent.Query))
	}

	return tableTriggerDDLHistory, nil
}

func updateDatabaseInfoAndTableInfo(
	event *PersistedDDLEvent,
	databaseMap map[int64]*BasicDatabaseInfo,
	tableMap map[int64]*BasicTableInfo,
) error {
	addTableToDB := func(schemaID int64, tableID int64) {
		databaseInfo, ok := databaseMap[schemaID]
		if !ok {
			log.Panic("database not found.",
				zap.String("DDL", event.Query),
				zap.Int64("jobID", event.ID),
				zap.Int64("schemaID", schemaID),
				zap.Int64("tableID", tableID),
				zap.Uint64("finishTs", event.FinishedTs),
				zap.Int64("jobSchemaVersion", event.SchemaVersion))
		}
		databaseInfo.Tables[tableID] = true
	}

	removeTableFromDB := func(schemaID int64, tableID int64) {
		databaseInfo, ok := databaseMap[schemaID]
		if !ok {
			log.Panic("database not found. ",
				zap.String("DDL", event.Query),
				zap.Int64("jobID", event.ID),
				zap.Int64("schemaID", schemaID),
				zap.Int64("tableID", tableID),
				zap.Uint64("finishTs", event.FinishedTs),
				zap.Int64("jobSchemaVersion", event.SchemaVersion))
		}
		delete(databaseInfo.Tables, tableID)
	}

	createTable := func(schemaID int64, tableID int64) {
		addTableToDB(schemaID, tableID)
		tableMap[tableID] = &BasicTableInfo{
			SchemaID: schemaID,
			Name:     event.TableInfo.Name.O,
			InKVSnap: false,
		}
	}

	dropTable := func(schemaID int64, tableID int64) {
		removeTableFromDB(schemaID, tableID)
		delete(tableMap, tableID)
	}

	switch model.ActionType(event.Type) {
	case model.ActionCreateSchema:
		databaseMap[event.SchemaID] = &BasicDatabaseInfo{
			Name:   event.SchemaName,
			Tables: make(map[int64]bool),
		}
	case model.ActionDropSchema:
		delete(databaseMap, event.SchemaID)
	case model.ActionCreateTable:
		createTable(event.SchemaID, event.TableID)
	case model.ActionDropTable:
		dropTable(event.SchemaID, event.TableID)
	case model.ActionAddColumn,
		model.ActionDropColumn,
		model.ActionAddIndex,
		model.ActionDropIndex,
		model.ActionAddForeignKey,
		model.ActionDropForeignKey,
		model.ActionModifyColumn,
		model.ActionRebaseAutoID:
		// ignore
	case model.ActionTruncateTable:
		dropTable(event.SchemaID, event.PrevTableID)
		createTable(event.SchemaID, event.TableID)
	case model.ActionRenameTable:
		oldSchemaID := tableMap[event.TableID].SchemaID
		if oldSchemaID != event.SchemaID {
			tableMap[event.TableID].SchemaID = event.SchemaID
			removeTableFromDB(oldSchemaID, event.TableID)
			addTableToDB(event.SchemaID, event.TableID)
		}
		tableMap[event.TableID].Name = event.TableInfo.Name.O
	case model.ActionSetDefaultValue,
		model.ActionShardRowID,
		model.ActionModifyTableComment,
		model.ActionRenameIndex,
		model.ActionCreateView:
		// TODO
		// seems can be ignored
	case model.ActionAddTablePartition:
		// TODO
	default:
		log.Panic("unknown ddl type",
			zap.Any("ddlType", event.Type),
			zap.String("DDL", event.Query))
	}

	return nil
}

func updateRegisteredTableInfoStore(
	event PersistedDDLEvent,
	tableInfoStoreMap map[int64]*versionedTableInfoStore,
) error {
	switch model.ActionType(event.Type) {
	case model.ActionCreateSchema,
		model.ActionDropSchema,
		model.ActionCreateTable,
		model.ActionAddIndex,
		model.ActionDropIndex,
		model.ActionAddForeignKey,
		model.ActionDropForeignKey,
		model.ActionRenameTable,
		model.ActionCreateView:
		// ignore
	case model.ActionDropTable,
		model.ActionAddColumn,
		model.ActionDropColumn,
		model.ActionTruncateTable,
		model.ActionModifyColumn,
		model.ActionRebaseAutoID,
		model.ActionSetDefaultValue,
		model.ActionShardRowID,
		model.ActionModifyTableComment,
		model.ActionRenameIndex:
		store, ok := tableInfoStoreMap[event.TableID]
		if ok {
			store.applyDDL(event)
		}
	default:
		log.Panic("unknown ddl type",
			zap.Any("ddlType", event.Type),
			zap.String("DDL", event.Query))
	}
	return nil
}

func buildDDLEvent(rawEvent *PersistedDDLEvent, tableFilter filter.Filter) common.DDLEvent {
	ddlEvent := common.DDLEvent{
		Type:       rawEvent.Type,
		SchemaID:   rawEvent.SchemaID,
		TableID:    rawEvent.TableID,
		SchemaName: rawEvent.SchemaName,
		TableName:  rawEvent.TableName,
		Query:      rawEvent.Query,
		TableInfo:  rawEvent.TableInfo,
		FinishedTs: rawEvent.FinishedTs,
		TiDBOnly:   false,
	}
	// TODO: remove schema id when influcence type is normal
	// TODO: respect filter for create table / drop table and more ddls
	switch model.ActionType(rawEvent.Type) {
	case model.ActionCreateSchema,
		model.ActionAddColumn,
		model.ActionDropColumn,
		model.ActionAddIndex,
		model.ActionDropIndex,
		model.ActionAddForeignKey,
		model.ActionDropForeignKey,
		model.ActionModifyColumn,
		model.ActionRebaseAutoID,
		model.ActionSetDefaultValue,
		model.ActionShardRowID,
		model.ActionModifyTableComment,
		model.ActionRenameIndex:
		// ignore
	case model.ActionDropSchema:
		ddlEvent.NeedDroppedTables = &common.InfluencedTables{
			InfluenceType: common.InfluenceTypeDB,
			SchemaID:      rawEvent.SchemaID,
		}
		ddlEvent.TableNameChange = &common.TableNameChange{
			DropDatabaseName: rawEvent.SchemaName,
		}
	case model.ActionCreateTable:
		// TODO: support create partition table
		ddlEvent.NeedAddedTables = []common.Table{
			{
				SchemaID: rawEvent.SchemaID,
				TableID:  rawEvent.TableID,
			},
		}
		ddlEvent.TableNameChange = &common.TableNameChange{
			AddName: []common.SchemaTableName{
				{
					SchemaName: rawEvent.SchemaName,
					TableName:  rawEvent.TableName,
				},
			},
		}
	case model.ActionDropTable:
		ddlEvent.BlockedTables = &common.InfluencedTables{
			InfluenceType: common.InfluenceTypeNormal,
			TableIDs:      []int64{rawEvent.TableID, heartbeatpb.DDLSpan.TableID},
			SchemaID:      rawEvent.SchemaID,
		}
		ddlEvent.NeedDroppedTables = &common.InfluencedTables{
			InfluenceType: common.InfluenceTypeNormal,
			TableIDs:      []int64{rawEvent.TableID},
			SchemaID:      rawEvent.SchemaID,
		}
		ddlEvent.TableNameChange = &common.TableNameChange{
			DropName: []common.SchemaTableName{
				{
					SchemaName: rawEvent.SchemaName,
					TableName:  rawEvent.TableName,
				},
			},
		}
	case model.ActionTruncateTable:
		ddlEvent.NeedDroppedTables = &common.InfluencedTables{
			InfluenceType: common.InfluenceTypeNormal,
			TableIDs:      []int64{rawEvent.PrevTableID},
			SchemaID:      rawEvent.SchemaID,
		}
		ddlEvent.NeedAddedTables = []common.Table{
			{
				SchemaID: rawEvent.SchemaID,
				TableID:  rawEvent.TableID,
			},
		}
	case model.ActionRenameTable:
		ignorePrevTable := tableFilter != nil && tableFilter.ShouldIgnoreTable(rawEvent.PrevSchemaName, rawEvent.PrevTableName)
		ignoreCurrentTable := tableFilter != nil && tableFilter.ShouldIgnoreTable(rawEvent.SchemaName, rawEvent.TableName)
		var addName, dropName []common.SchemaTableName
		if !ignorePrevTable {
			ddlEvent.BlockedTables = &common.InfluencedTables{
				InfluenceType: common.InfluenceTypeNormal,
				TableIDs:      []int64{rawEvent.TableID, heartbeatpb.DDLSpan.TableID},
				SchemaID:      rawEvent.PrevSchemaID,
			}
			ddlEvent.NeedDroppedTables = &common.InfluencedTables{
				InfluenceType: common.InfluenceTypeNormal,
				TableIDs:      []int64{rawEvent.TableID},
				SchemaID:      rawEvent.PrevSchemaID,
			}
			dropName = append(dropName, common.SchemaTableName{
				SchemaName: rawEvent.PrevSchemaName,
				TableName:  rawEvent.PrevTableName,
			})
		}
		if !ignoreCurrentTable {
			ddlEvent.NeedAddedTables = []common.Table{
				{
					SchemaID: rawEvent.SchemaID,
					TableID:  rawEvent.TableID,
				},
			}
			addName = append(addName, common.SchemaTableName{
				SchemaName: rawEvent.SchemaName,
				TableName:  rawEvent.TableName,
			})
		}
		ddlEvent.TableNameChange = &common.TableNameChange{
			AddName:  addName,
			DropName: dropName,
		}
	case model.ActionCreateView:
		ddlEvent.BlockedTables = &common.InfluencedTables{
			InfluenceType: common.InfluenceTypeAll,
		}
	default:
		log.Panic("unknown ddl type",
			zap.Any("ddlType", rawEvent.Type),
			zap.String("DDL", rawEvent.Query))
	}

	return ddlEvent
}<|MERGE_RESOLUTION|>--- conflicted
+++ resolved
@@ -296,19 +296,8 @@
 		p.mu.RUnlock()
 		return nil, nil
 	}
-<<<<<<< HEAD
-	// no events to read, fast return
-	if start > history[len(history)-1] {
-		p.mu.RUnlock()
-		return nil, nil
-	}
-
-	index := sort.Search(len(history), func(i int) bool {
-		return history[i] > start
-=======
 	index := sort.Search(len(p.tablesDDLHistory[tableID]), func(i int) bool {
 		return p.tablesDDLHistory[tableID][i] > start
->>>>>>> cd874e8c
 	})
 	if index == len(p.tablesDDLHistory[tableID]) {
 		log.Panic("should not happen")
