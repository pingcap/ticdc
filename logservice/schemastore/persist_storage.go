--- conflicted
+++ resolved
@@ -720,48 +720,26 @@
 	//    is by verifying whether the table already exists.
 	case model.ActionCreateTable:
 		// Note: partition table's logical table id is also in tableMap
-<<<<<<< HEAD
-		if _, ok := tableMap[event.CurrentTableID]; ok {
+		if _, ok := tableMap[job.BinlogInfo.TableInfo.ID]; ok {
 			log.Warn("table already exists. ignore DDL",
-				zap.String("DDL", event.Query),
-				zap.Int64("jobID", event.ID),
-				zap.Int64("schemaID", event.CurrentSchemaID),
-				zap.Int64("tableID", event.CurrentTableID),
-				zap.Uint64("finishTs", event.FinishedTs),
-				zap.Int64("jobSchemaVersion", event.SchemaVersion))
-=======
-		if _, ok := tableMap[job.BinlogInfo.TableInfo.ID]; ok {
-			log.Warn("table already exists. ignore DDL ",
 				zap.String("DDL", job.Query),
 				zap.Int64("jobID", job.ID),
 				zap.Int64("schemaID", job.SchemaID),
 				zap.Int64("tableID", job.BinlogInfo.TableInfo.ID),
 				zap.Uint64("finishTs", job.BinlogInfo.FinishedTS),
 				zap.Int64("jobSchemaVersion", job.BinlogInfo.SchemaVersion))
->>>>>>> 15926d54
 			return true
 		}
 	case model.ActionCreateTables:
 		// For duplicate create tables ddl job, the tables in the job should be same, check the first table is enough
-<<<<<<< HEAD
-		if _, ok := tableMap[event.MultipleTableInfos[0].ID]; ok {
+		if _, ok := tableMap[job.BinlogInfo.MultipleTableInfos[0].ID]; ok {
 			log.Warn("table already exists. ignore DDL",
-				zap.String("DDL", event.Query),
-				zap.Int64("jobID", event.ID),
-				zap.Int64("schemaID", event.CurrentSchemaID),
-				zap.Int64("tableID", event.CurrentTableID),
-				zap.Uint64("finishTs", event.FinishedTs),
-				zap.Int64("jobSchemaVersion", event.SchemaVersion))
-=======
-		if _, ok := tableMap[job.BinlogInfo.MultipleTableInfos[0].ID]; ok {
-			log.Warn("table already exists. ignore DDL ",
 				zap.String("DDL", job.Query),
 				zap.Int64("jobID", job.ID),
 				zap.Int64("schemaID", job.SchemaID),
 				zap.Int64("tableID", job.BinlogInfo.MultipleTableInfos[0].ID),
 				zap.Uint64("finishTs", job.BinlogInfo.FinishedTS),
 				zap.Int64("jobSchemaVersion", job.BinlogInfo.SchemaVersion))
->>>>>>> 15926d54
 			return true
 		}
 	// DDLs ignored
