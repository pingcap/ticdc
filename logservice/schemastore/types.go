// Copyright 2025 PingCAP, Inc.
//
// Licensed under the Apache License, Version 2.0 (the "License");
// you may not use this file except in compliance with the License.
// You may obtain a copy of the License at
//
//     http://www.apache.org/licenses/LICENSE-2.0
//
// Unless required by applicable law or agreed to in writing, software
// distributed under the License is distributed on an "AS IS" BASIS,
// See the License for the specific language governing permissions and
// limitations under the License.

package schemastore

import (
	"github.com/pingcap/ticdc/pkg/common"
	"github.com/pingcap/tidb/pkg/meta/model"
)

//go:generate msgp

// TODO: use msgp.Raw to do version management
type PersistedDDLEvent struct {
	ID   int64 `msg:"id"`
	Type byte  `msg:"type"`

<<<<<<< HEAD
	// the tableID for the ddl job in the information_schema.ddl_jobs table(just ddl job.TableID)
	// for the partition table, the TableIDInDDLJob is always the logical table id
	// for truncate table, the TableIDInDDLJob is the table id of the old table
	TableIDInDDLJob int64 `msg:"table_id_in_ddl_job"`

	// for exchange partition, it is the info of the partition table
	CurrentSchemaID   int64  `msg:"current_schema_id"`
	CurrentTableID    int64  `msg:"current_table_id"`
	CurrentSchemaName string `msg:"current_schema_name"`
	CurrentTableName  string `msg:"current_table_name"`

	// The following fields are only set when the ddl job involves a prev table
	// for exchange partition, it is the info of the normal table before exchange
	PrevSchemaID   int64  `msg:"prev_schema_id"`
	PrevTableID    int64  `msg:"prev_table_id"`
	PrevSchemaName string `msg:"prev_schema_name"`
	PrevTableName  string `msg:"prev_table_name"`

	// only used for rename tables
	PrevSchemaIDs      []int64  `msg:"prev_schema_ids"`
	PrevSchemaNames    []string `msg:"prev_schema_names"`
	PrevTableNames     []string `msg:"prev_table_names"`
	CurrentSchemaIDs   []int64  `msg:"current_schema_ids"`
	CurrentSchemaNames []string `msg:"current_schema_names"`

	// The following fields are only set when the ddl job involves a partition table
=======
	// SchemaID is from upstream Job.SchemaID, it corresponds to TableID
	// it is the DB id of the table after the ddl
	SchemaID int64 `msg:"schema_id"`
	// TableID is from upstream Job.TableID
	// - for most ddl types which just involve a single table id, it is the table id of the table
	// - for ExchangeTablePartition, it is the table id of the normal table before exchange
	//   and it is one of of the partition ids after exchange
	// - for TruncateTable, it the table ID of the old table
	TableID int64 `msg:"table_id"`
	// SchemaName corresponds to SchemaID
	SchemaName string `msg:"schema_name"`
	// TableName corresponds to TableID
	TableName string `msg:"table_name"`

	// ExtraSchemaID corresponds to ExtraTableID
	ExtraSchemaID int64 `msg:"extra_schema_id"`
	// - for ExchangeTablePartition, it is the table id of the partition table
	// - for TruncateTable, it the table ID of the new table
	ExtraTableID int64 `msg:"extra_table_id"`
	// ExtraSchemaName corresponds to ExtraSchemaID
	ExtraSchemaName string `msg:"extra_schema_name"`
	// ExtraTableName corresponds to ExtraTableID
	ExtraTableName string `msg:"extra_table_name"`

	// the following fields are only used for RenameTables
	SchemaIDs        []int64  `msg:"schema_ids"`
	SchemaNames      []string `msg:"schema_names"`
	ExtraSchemaIDs   []int64  `msg:"extra_schema_ids"`
	ExtraSchemaNames []string `msg:"extra_schema_names"`
	ExtraTableNames  []string `msg:"extra_table_names"`

	// the following fields are only set when the ddl job involves a partition table
	// it is the partition info of the table before this ddl
>>>>>>> 02f02ae6
	PrevPartitions []int64 `msg:"prev_partitions"`

	Query         string `msg:"query"`
	SchemaVersion int64  `msg:"schema_version"`
	FinishedTs    uint64 `msg:"finished_ts"`

	DBInfo *model.DBInfo `msg:"-"`
	// it is from upstream job.TableInfo
	// - for most ddl types which just involve a single table id, it is the table info of the table after the ddl
	// - for ExchangeTablePartition, it is the table info of the partition table after exchange
	//   note: ExtraTableID is the partition table id. (it is a little tricky)
	TableInfo      *model.TableInfo `msg:"-"`
	TableInfoValue []byte           `msg:"table_info_value"`
	// - for ExchangeTablePartition, it is the the info of the normal table before exchange
	//   and we derive the normal table info after exchange from this field(by clone it with a different table id)
	ExtraTableInfo      *common.TableInfo `msg:"-"`
	ExtraTableInfoValue []byte            `msg:"extra_table_info_value"`
	// the following fields are just used for CreateTables and RenameTables
	MultipleTableInfos      []*model.TableInfo `msg:"-"`
	MultipleTableInfosValue [][]byte           `msg:"multi_table_info_value"`

	// TODO: do we need the following two fields?
	BDRRole        string `msg:"bdr_role"`
	CDCWriteSource uint64 `msg:"cdc_write_source"`
}

// TODO: use msgp.Raw to do version management
type PersistedTableInfoEntry struct {
	SchemaID       int64  `msg:"schema_id"`
	SchemaName     string `msg:"schema_name"`
	TableInfoValue []byte `msg:"table_info_value"`
}

type UpperBoundMeta struct {
	FinishedDDLTs uint64 `msg:"finished_ddl_ts"`
	SchemaVersion int64  `msg:"schema_version"`
	ResolvedTs    uint64 `msg:"resolved_ts"`
}

//msgp:ignore BasicDatabaseInfo
type BasicDatabaseInfo struct {
	Name   string
	Tables map[int64]bool
}

//msgp:ignore BasicTableInfo
type BasicTableInfo struct {
	SchemaID int64
	Name     string
}

type BasicPartitionInfo map[int64]interface{}

//msgp:ignore DDLJobWithCommitTs
type DDLJobWithCommitTs struct {
	Job *model.Job
	// the commitTs of the rawKVEntry which contains the DDL job, which euqals to Job.BinlogInfo.FinishedTS
	CommitTs uint64
}<|MERGE_RESOLUTION|>--- conflicted
+++ resolved
@@ -25,34 +25,6 @@
 	ID   int64 `msg:"id"`
 	Type byte  `msg:"type"`
 
-<<<<<<< HEAD
-	// the tableID for the ddl job in the information_schema.ddl_jobs table(just ddl job.TableID)
-	// for the partition table, the TableIDInDDLJob is always the logical table id
-	// for truncate table, the TableIDInDDLJob is the table id of the old table
-	TableIDInDDLJob int64 `msg:"table_id_in_ddl_job"`
-
-	// for exchange partition, it is the info of the partition table
-	CurrentSchemaID   int64  `msg:"current_schema_id"`
-	CurrentTableID    int64  `msg:"current_table_id"`
-	CurrentSchemaName string `msg:"current_schema_name"`
-	CurrentTableName  string `msg:"current_table_name"`
-
-	// The following fields are only set when the ddl job involves a prev table
-	// for exchange partition, it is the info of the normal table before exchange
-	PrevSchemaID   int64  `msg:"prev_schema_id"`
-	PrevTableID    int64  `msg:"prev_table_id"`
-	PrevSchemaName string `msg:"prev_schema_name"`
-	PrevTableName  string `msg:"prev_table_name"`
-
-	// only used for rename tables
-	PrevSchemaIDs      []int64  `msg:"prev_schema_ids"`
-	PrevSchemaNames    []string `msg:"prev_schema_names"`
-	PrevTableNames     []string `msg:"prev_table_names"`
-	CurrentSchemaIDs   []int64  `msg:"current_schema_ids"`
-	CurrentSchemaNames []string `msg:"current_schema_names"`
-
-	// The following fields are only set when the ddl job involves a partition table
-=======
 	// SchemaID is from upstream Job.SchemaID, it corresponds to TableID
 	// it is the DB id of the table after the ddl
 	SchemaID int64 `msg:"schema_id"`
@@ -86,7 +58,6 @@
 
 	// the following fields are only set when the ddl job involves a partition table
 	// it is the partition info of the table before this ddl
->>>>>>> 02f02ae6
 	PrevPartitions []int64 `msg:"prev_partitions"`
 
 	Query         string `msg:"query"`
