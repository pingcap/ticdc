package schemastore

import (
	"bytes"
	"context"
	"encoding/binary"
	"encoding/json"
	"fmt"
	"strings"
	"time"

	"github.com/cockroachdb/pebble"
	"github.com/flowbehappy/tigate/common"
	"github.com/pingcap/log"
	"github.com/pingcap/tidb/pkg/kv"
	"github.com/pingcap/tidb/pkg/meta"
	"github.com/pingcap/tidb/pkg/parser/model"
	"go.uber.org/zap"
)

// The parent folder to store schema store data
const dataDir = "schema_store"

type persistentStorage struct {
	ch chan interface{}

	db *pebble.DB
}

<<<<<<< HEAD
func newPersistentStorage(root string, storage kv.Storage, minRequiredTS Timestamp) (*persistentStorage, Timestamp, Timestamp) {
=======
func newPersistentStorage(root string, storage tidbkv.Storage, minRequiredTS common.Timestamp) (*persistentStorage, common.Timestamp, common.Timestamp) {
>>>>>>> da349343
	dbPath := fmt.Sprintf("%s/%s", root, dataDir)
	// TODO: update pebble options
	db, err := pebble.Open(dbPath, &pebble.Options{})
	if err != nil {
		log.Fatal("open db failed", zap.Error(err))
	}

	// TODO: cleanObseleteData?

	// check whether meta info exists
	gcTS, resolvedTS, err := loadDataTimeRange(db)
	if err != nil {
		log.Fatal("get meta failed", zap.Error(err))
	}

	if minRequiredTS < gcTS {
		log.Panic("shouldn't happend")
	}

	// Not enough data in schema store, rebuild it
	// FIXME: > or >=?
	if minRequiredTS > resolvedTS {
		// write a new snapshot at minRequiredTS
		err = writeSchemaSnapshotToDisk(db, storage, minRequiredTS)
		// TODO: write index
		if err != nil {
			log.Fatal("write schema snapshot failed", zap.Error(err))
		}

		// update meta in memory and disk
		gcTS = minRequiredTS
		// FIXME: minRequiredTS or minRequiredTS - 1
		resolvedTS = minRequiredTS
		// must update gcTS first
		err = writeTimestampToDisk(db, gcTSKey(), gcTS)
		if err != nil {
			log.Fatal("write gc ts failed", zap.Error(err))
		}
		err = writeTimestampToDisk(db, resolvedTSKey(), resolvedTS)
		if err != nil {
			log.Fatal("write resolved ts failed", zap.Error(err))
		}
	}

	return &persistentStorage{
		ch: make(chan interface{}, 1024),
		db: db,
	}, gcTS, resolvedTS
}

func (p *persistentStorage) run(ctx context.Context) error {
	for {
		select {
		case <-ctx.Done():
			return nil
		case data := <-p.ch:
			switch v := data.(type) {
			case common.DDLEvent:
				// TODO: batch ddl event
				// TODO: write index
				err := writeDDLEventToDisk(p.db, v.CommitTS, v)
				if err != nil {
					log.Fatal("write ddl event failed", zap.Error(err))
				}
			case common.Timestamp:
				err := writeTimestampToDisk(p.db, resolvedTSKey(), v)
				if err != nil {
					log.Fatal("write resolved ts failed", zap.Error(err))
				}
			default:
				log.Fatal("unknown data type")
			}
		}
	}
}

func (p *persistentStorage) writeDDLEvent(ddlEvent common.DDLEvent) {
	p.ch <- ddlEvent
}

func (p *persistentStorage) updateResolvedTS(resolvedTS common.Timestamp) {
	p.ch <- resolvedTS
}

func nextPrefix(prefix []byte) []byte {
	upperBound := make([]byte, len(prefix))
	copy(upperBound, prefix)
	for i := len(upperBound) - 1; i >= 0; i-- {
		upperBound[i]++
		if upperBound[i] != 0 {
			break
		}
	}
	return upperBound
}

// TODO: not sure the range is [startTS, endTS] or [startTS, endTS)
func (p *persistentStorage) buildVersionedTableInfoStore(tableID common.TableID, startTS common.Timestamp, endTS common.Timestamp, fillSchemaName func(job *model.Job) error) *versionedTableInfoStore {
	lowerBound, err := indexKey(tableID, startTS)
	if err != nil {
		log.Fatal("generate lower bound failed", zap.Error(err))
	}
	upperBound, err := indexKey(tableID, endTS) // endTS + 1?
	if err != nil {
		log.Fatal("generate upper bound failed", zap.Error(err))
	}
	iter, err := p.db.NewIter(&pebble.IterOptions{
		LowerBound: lowerBound,
		UpperBound: upperBound,
	})
	if err != nil {
		log.Fatal("new iterator failed", zap.Error(err))
	}
	defer iter.Close()

	// TODO: read from snapshot
	store := newEmptyVersionedTableInfoStore()

	for iter.First(); iter.Valid(); iter.Next() {
		// TODO: check whether the key is valid
		tableID, commitTS, err := parseIndexKey(iter.Key())
		if err != nil {
			log.Fatal("parse index key failed", zap.Error(err))
		}

		if commitTS < startTS || commitTS > endTS {
			continue
		}

		ddlKey, err := ddlJobKey(commitTS, tableID)
		if err != nil {
			log.Fatal("generate ddl key failed", zap.Error(err))
		}
		value, closer, err := p.db.Get(ddlKey)
		if err != nil {
			log.Fatal("get ddl job failed", zap.Error(err))
		}
		defer closer.Close()

		var ddlEvent common.DDLEvent
		err = json.Unmarshal(value, &ddlEvent)
		if err != nil {
			log.Fatal("unmarshal ddl job failed", zap.Error(err))
		}
		err = fillSchemaName(ddlEvent.Job)
		if err != nil {
			log.Fatal("fill schema name failed", zap.Error(err))
		}
		store.applyDDL(ddlEvent.Job)
	}
	if err := iter.Error(); err != nil {
		log.Fatal("iterator error", zap.Error(err))
	}
	return store
}

func (p *persistentStorage) gc(gcTS common.Timestamp) {
	// TODO
	// add a variable to make sure there is just one gc task
	// create a snapshot of db
	// read schema, for every table, read its incremental data, apply it, and get the final table info and write it.
}

func getSnapshotMeta(tiStore kv.Storage, ts uint64) *meta.Meta {
	snapshot := tiStore.GetSnapshot(kv.NewVersion(ts))
	return meta.NewSnapshotMeta(snapshot)
}

const mTablePrefix = "Table"

func isTableRawKey(key []byte) bool {
	return strings.HasPrefix(string(key), mTablePrefix)
}

const snapshotSchemaKeyPrefix = "ss_"
const snapshotTableKeyPrefix = "st_"
const ddlJobKeyPrefix = "d_"
const indexKeyPrefix = "i_"

func gcTSKey() []byte {
	return []byte("gc")
}

func resolvedTSKey() []byte {
	return []byte("re")
}

func writeTimestampToDisk(db *pebble.DB, key []byte, ts common.Timestamp) error {
	buf := new(bytes.Buffer)
	err := binary.Write(buf, binary.BigEndian, ts)
	if err != nil {
		return err
	}
	return db.Set(key, buf.Bytes(), pebble.NoSync)
}

func readTimestampFromDisk(db *pebble.DB, key []byte) (common.Timestamp, error) {
	value, closer, err := db.Get(key)
	if err != nil {
		return 0, err
	}
	defer closer.Close()

	buf := bytes.NewBuffer(value)
	var ts common.Timestamp
	err = binary.Read(buf, binary.BigEndian, &ts)
	if err != nil {
		return 0, err
	}
	return ts, nil
}

// load the time range for valid data in db.
// valid data includes
// 1. a schema snapshot at gcTS
// 2. incremental ddl change in the range [gcTS, resolvedTS]
func loadDataTimeRange(db *pebble.DB) (gcTS common.Timestamp, resolvedTS common.Timestamp, err error) {
	gcTS, err = readTimestampFromDisk(db, gcTSKey())
	if err != nil {
		return 0, 0, err
	}

	resolvedTS, err = readTimestampFromDisk(db, resolvedTSKey())
	if err != nil {
		return 0, 0, err
	}

	return gcTS, resolvedTS, nil
}

// key format: ss_<ts><schemaID>
func snapshotSchemaKey(ts common.Timestamp, schemaID common.SchemaID) ([]byte, error) {
	buf := new(bytes.Buffer)
	_, err := buf.WriteString(snapshotSchemaKeyPrefix)
	if err != nil {
		return nil, err
	}

	err = binary.Write(buf, binary.BigEndian, ts)
	if err != nil {
		return nil, err
	}

	err = binary.Write(buf, binary.BigEndian, schemaID)
	if err != nil {
		return nil, err
	}

	return buf.Bytes(), nil
}

// key format: st_<ts><tableID>
func snapshotTableKey(ts common.Timestamp, tableID common.TableID) ([]byte, error) {
	buf := new(bytes.Buffer)
	_, err := buf.WriteString(snapshotTableKeyPrefix)
	if err != nil {
		return nil, err
	}

	err = binary.Write(buf, binary.BigEndian, ts)
	if err != nil {
		return nil, err
	}

	err = binary.Write(buf, binary.BigEndian, tableID)
	if err != nil {
		return nil, err
	}

	return buf.Bytes(), nil
}

// key format: d_<ts><tableID>
// TODO: is commitTS + tableID a unique identifier?
func ddlJobKey(ts common.Timestamp, tableID common.TableID) ([]byte, error) {
	buf := new(bytes.Buffer)
	_, err := buf.WriteString(ddlJobKeyPrefix)
	if err != nil {
		return nil, err
	}

	err = binary.Write(buf, binary.BigEndian, ts)
	if err != nil {
		return nil, err
	}

	err = binary.Write(buf, binary.BigEndian, tableID)
	if err != nil {
		return nil, err
	}

	return buf.Bytes(), nil
}

// key format: i_<tableID><commitTS>
// TODO: is commitTS + tableID a unique identifier?
func indexKey(tableID common.TableID, commitTS common.Timestamp) ([]byte, error) {
	buf := new(bytes.Buffer)
	_, err := buf.WriteString(ddlJobKeyPrefix)
	if err != nil {
		return nil, err
	}

	err = binary.Write(buf, binary.BigEndian, tableID)
	if err != nil {
		return nil, err
	}

	err = binary.Write(buf, binary.BigEndian, commitTS)
	if err != nil {
		return nil, err
	}

	return buf.Bytes(), nil
}

func parseIndexKey(key []byte) (common.TableID, common.Timestamp, error) {
	buf := bytes.NewBuffer(key)
	var tableID common.TableID
	err := binary.Read(buf, binary.BigEndian, &tableID)
	if err != nil {
		return 0, 0, err
	}

	var commitTS common.Timestamp
	err = binary.Read(buf, binary.BigEndian, &commitTS)
	if err != nil {
		return 0, 0, err
	}

	return tableID, commitTS, nil
}

<<<<<<< HEAD
func writeSchemaSnapshotToDisk(db *pebble.DB, tiStore kv.Storage, ts Timestamp) error {
=======
func writeSchemaSnapshotToDisk(db *pebble.DB, tiStore tidbkv.Storage, ts common.Timestamp) error {
>>>>>>> da349343
	meta := getSnapshotMeta(tiStore, uint64(ts))
	start := time.Now()
	dbinfos, err := meta.ListDatabases()
	if err != nil {
		log.Fatal("list databases failed", zap.Error(err))
	}

	// TODO: split multiple batches
	batch := db.NewBatch()
	defer batch.Close()

	for _, dbinfo := range dbinfos {
		// TODO: schema name to id in memory
		schemaKey, err := snapshotSchemaKey(ts, common.SchemaID(dbinfo.ID))
		if err != nil {
			log.Fatal("generate schema key failed", zap.Error(err))
		}
		schemaValue, err := json.Marshal(dbinfo)
		if err != nil {
			log.Fatal("marshal schema failed", zap.Error(err))
		}
		batch.Set(schemaKey, schemaValue, pebble.NoSync)
		rawTables, err := meta.GetMetasByDBID(dbinfo.ID)
		if err != nil {
			log.Fatal("get tables failed", zap.Error(err))
		}
		for _, rawTable := range rawTables {
			if !isTableRawKey(rawTable.Field) {
				continue
			}
			// TODO: may be we need the whole table info and initialize some struct?
			// or we need more info for partition tables?
			tbName := &model.TableNameInfo{}
			err := json.Unmarshal(rawTable.Value, tbName)
			if err != nil {
				log.Fatal("get table info failed", zap.Error(err))
			}
			tableKey, err := snapshotTableKey(ts, common.TableID(tbName.ID))
			if err != nil {
				log.Fatal("generate table key failed", zap.Error(err))
			}
			batch.Set(tableKey, rawTable.Value, pebble.NoSync)
		}
	}

	if err := batch.Commit(pebble.NoSync); err != nil {
		return err
	}

	log.Info("finish write schema snapshot",
		zap.Any("duration", time.Since(start).Seconds()))
	return nil
}

func writeDDLEventToDisk(db *pebble.DB, ts common.Timestamp, ddlEvent common.DDLEvent) error {
	ddlKey, err := ddlJobKey(ts, common.TableID(ddlEvent.Job.TableID))
	if err != nil {
		return err
	}
	// commit ts is both encoded in key and value
	ddlValue, err := json.Marshal(ddlEvent)
	if err != nil {
		return err
	}
	return db.Set(ddlKey, ddlValue, pebble.NoSync)
}<|MERGE_RESOLUTION|>--- conflicted
+++ resolved
@@ -27,11 +27,9 @@
 	db *pebble.DB
 }
 
-<<<<<<< HEAD
-func newPersistentStorage(root string, storage kv.Storage, minRequiredTS Timestamp) (*persistentStorage, Timestamp, Timestamp) {
-=======
-func newPersistentStorage(root string, storage tidbkv.Storage, minRequiredTS common.Timestamp) (*persistentStorage, common.Timestamp, common.Timestamp) {
->>>>>>> da349343
+func newPersistentStorage(
+	root string, storage kv.Storage, minRequiredTS common.Timestamp,
+) (*persistentStorage, common.Timestamp, common.Timestamp) {
 	dbPath := fmt.Sprintf("%s/%s", root, dataDir)
 	// TODO: update pebble options
 	db, err := pebble.Open(dbPath, &pebble.Options{})
@@ -365,11 +363,7 @@
 	return tableID, commitTS, nil
 }
 
-<<<<<<< HEAD
-func writeSchemaSnapshotToDisk(db *pebble.DB, tiStore kv.Storage, ts Timestamp) error {
-=======
-func writeSchemaSnapshotToDisk(db *pebble.DB, tiStore tidbkv.Storage, ts common.Timestamp) error {
->>>>>>> da349343
+func writeSchemaSnapshotToDisk(db *pebble.DB, tiStore kv.Storage, ts common.Timestamp) error {
 	meta := getSnapshotMeta(tiStore, uint64(ts))
 	start := time.Now()
 	dbinfos, err := meta.ListDatabases()
