// Copyright 2024 PingCAP, Inc.
//
// Licensed under the Apache License, Version 2.0 (the "License");
// you may not use this file except in compliance with the License.
// You may obtain a copy of the License at
//
//     http://www.apache.org/licenses/LICENSE-2.0
//
// Unless required by applicable law or agreed to in writing, software
// distributed under the License is distributed on an "AS IS" BASIS,
// See the License for the specific language governing permissions and
// limitations under the License.

package logpuller

import (
	"time"
	"unsafe"

	"github.com/pingcap/errors"
	"github.com/pingcap/kvproto/pkg/cdcpb"
	"github.com/pingcap/log"
	"github.com/pingcap/ticdc/pkg/common"
	"github.com/pingcap/ticdc/pkg/config/kerneltype"
	"github.com/pingcap/ticdc/pkg/metrics"
	"github.com/pingcap/ticdc/pkg/spanz"
	"github.com/pingcap/ticdc/utils/dynstream"
	"github.com/tikv/client-go/v2/oracle"
	"go.uber.org/zap"
)

var (
	metricsResolvedTsCount = metrics.PullerEventCounter.WithLabelValues("resolved_ts")
	metricsEventCount      = metrics.PullerEventCounter.WithLabelValues("event")
)

const (
	DataGroupEntriesOrResolvedTs = 1
	DataGroupError               = 2
)

type regionEvent struct {
	state  *regionFeedState
	worker *regionRequestWorker // TODO: remove the field

	// only one of the following fields will be set
	entries    *cdcpb.Event_Entries_
	resolvedTs uint64
}

func (event *regionEvent) getSize() int {
	if event == nil {
		return 0
	}
	size := int(unsafe.Sizeof(*event))
	if event.entries != nil {
		size += int(unsafe.Sizeof(*event.entries))
		size += int(unsafe.Sizeof(*event.entries.Entries))
		for _, row := range event.entries.Entries.GetEntries() {
			size += int(unsafe.Sizeof(*row))
			size += len(row.Key)
			size += len(row.Value)
			size += len(row.OldValue)
		}
	}
	return size
}

type regionEventHandler struct {
	subClient *subscriptionClient
}

func (h *regionEventHandler) Path(event regionEvent) SubscriptionID {
	return SubscriptionID(event.state.requestID)
}

func (h *regionEventHandler) Handle(span *subscribedSpan, events ...regionEvent) bool {
	if len(span.kvEventsCache) != 0 {
		log.Panic("kvEventsCache is not empty",
			zap.Int("kvEventsCacheLen", len(span.kvEventsCache)),
			zap.Uint64("subscriptionID", uint64(span.subID)))
	}

	newResolvedTs := uint64(0)
	for _, event := range events {
		if event.state.isStale() {
			h.handleRegionError(event.state, event.worker)
			continue
		}
		if event.entries != nil {
			err := handleEventEntries(span, event.state, event.entries)
			if err != nil {
				event.state.markStopped(err)
				h.handleRegionError(event.state, event.worker)
			}
		} else if event.resolvedTs != 0 {
			resolvedTs := handleResolvedTs(span, event.state, event.resolvedTs)
			if resolvedTs > newResolvedTs {
				newResolvedTs = resolvedTs
			}
		} else {
			log.Panic("should not reach", zap.Any("event", event), zap.Any("events", events))
		}
	}
	tryAdvanceResolvedTs := func() {
		if newResolvedTs != 0 {
			span.advanceResolvedTs(newResolvedTs)
		}
	}
	if len(span.kvEventsCache) > 0 {
		metricsEventCount.Add(float64(len(span.kvEventsCache)))
		await := span.consumeKVEvents(span.kvEventsCache, func() {
			span.clearKVEventsCache()
			tryAdvanceResolvedTs()
			h.subClient.wakeSubscription(span.subID)
		})
		// if not await, the wake callback will not be called, we need clear the cache manually.
		if !await {
			span.clearKVEventsCache()
			tryAdvanceResolvedTs()
		}
		return await
	} else {
		tryAdvanceResolvedTs()
	}
	return false
}

func (h *regionEventHandler) GetSize(event regionEvent) int {
	return event.getSize()
}

func (h *regionEventHandler) GetArea(path SubscriptionID, dest *subscribedSpan) int {
	return 0
}

func (h *regionEventHandler) GetTimestamp(event regionEvent) dynstream.Timestamp {
	if event.entries != nil && event.entries.Entries != nil {
		for _, entry := range event.entries.Entries.GetEntries() {
			switch entry.Type {
			case cdcpb.Event_INITIALIZED:
				return dynstream.Timestamp(event.state.region.resolvedTs())
			case cdcpb.Event_COMMITTED,
				cdcpb.Event_PREWRITE,
				cdcpb.Event_COMMIT,
				cdcpb.Event_ROLLBACK:
				return dynstream.Timestamp(entry.CommitTs)
			default:
				// ignore other event types
			}
		}
		return 0
	} else {
		return dynstream.Timestamp(event.resolvedTs)
	}
}
func (h *regionEventHandler) IsPaused(event regionEvent) bool { return false }

func (h *regionEventHandler) GetType(event regionEvent) dynstream.EventType {
	if event.entries != nil || event.resolvedTs != 0 {
		// Note: resolved ts may be from different regions, so they are not periodic signal
		return dynstream.EventType{DataGroup: DataGroupEntriesOrResolvedTs, Property: dynstream.BatchableData}
	} else if event.state.isStale() {
		return dynstream.EventType{DataGroup: DataGroupError, Property: dynstream.BatchableData}
	} else {
		log.Panic("unknown event type",
			zap.Uint64("regionID", event.state.getRegionID()),
			zap.Uint64("requestID", event.state.requestID),
			zap.Uint64("workerID", event.worker.workerID))
	}
	return dynstream.DefaultEventType
}

func (h *regionEventHandler) OnDrop(event regionEvent) interface{} {
	// TODO: Distinguish between drop events caused by "path not found" errors and memory control.
	log.Warn("drop region event",
		zap.Uint64("regionID", event.state.getRegionID()),
		zap.Uint64("requestID", event.state.requestID),
		zap.Uint64("workerID", event.worker.workerID),
		zap.Bool("hasEntries", event.entries != nil),
		zap.Bool("stateIsStale", event.state.isStale()))
	return nil
}

func (h *regionEventHandler) handleRegionError(state *regionFeedState, worker *regionRequestWorker) {
	stepsToRemoved := state.markRemoved()
	err := state.takeError()
	if err != nil {
		log.Debug("region event handler get a region error",
			zap.Uint64("workerID", worker.workerID),
			zap.Uint64("subscriptionID", uint64(state.region.subscribedSpan.subID)),
			zap.Uint64("regionID", state.region.verID.GetID()),
			zap.Bool("reschedule", stepsToRemoved),
			zap.Error(err))
	}
	if stepsToRemoved {
		worker.takeRegionState(SubscriptionID(state.requestID), state.getRegionID())
		h.subClient.onRegionFail(newRegionErrorInfo(state.getRegionInfo(), err))
	}
}

func handleEventEntries(span *subscribedSpan, state *regionFeedState, entries *cdcpb.Event_Entries_) error {
	regionID, _, _ := state.getRegionMeta()
	assembleRowEvent := func(regionID uint64, entry *cdcpb.Event_Row) common.RawKVEntry {
		var opType common.OpType
		switch entry.GetOpType() {
		case cdcpb.Event_Row_DELETE:
			opType = common.OpTypeDelete
		case cdcpb.Event_Row_PUT:
			opType = common.OpTypePut
		default:
			log.Panic("meet unknown op type", zap.Any("entry", entry))
		}
		return common.RawKVEntry{
			OpType:   opType,
			Key:      entry.Key,
			Value:    entry.GetValue(),
			StartTs:  entry.StartTs,
			CRTs:     entry.CommitTs,
			RegionID: regionID,
			OldValue: entry.GetOldValue(),
		}
	}

	for _, entry := range entries.Entries.GetEntries() {
		switch entry.Type {
		case cdcpb.Event_INITIALIZED:
			state.setInitialized()
<<<<<<< HEAD
			log.Info("region is initialized",
				zap.Int64("tableID", span.span.TableID),
				zap.Uint64("regionID", regionID),
				zap.Uint64("requestID", state.requestID),
				zap.String("startKey", spanz.HexKey(span.span.StartKey)),
				zap.String("endKey", spanz.HexKey(span.span.EndKey)))
=======
			// todo: remove this log after the next-gen is stable
			if kerneltype.IsNextGen() {
				log.Info("region is initialized",
					zap.Int64("tableID", span.span.TableID),
					zap.Uint64("regionID", regionID),
					zap.Uint64("requestID", state.requestID),
					zap.String("startKey", spanz.HexKey(span.span.StartKey)),
					zap.String("endKey", spanz.HexKey(span.span.EndKey)))
			} else {
				log.Debug("region is initialized",
					zap.Int64("tableID", span.span.TableID),
					zap.Uint64("regionID", regionID),
					zap.Uint64("requestID", state.requestID),
					zap.String("startKey", spanz.HexKey(span.span.StartKey)),
					zap.String("endKey", spanz.HexKey(span.span.EndKey)))
			}
>>>>>>> d5e18fc4
			for _, cachedEvent := range state.matcher.matchCachedRow(true) {
				span.kvEventsCache = append(span.kvEventsCache, assembleRowEvent(regionID, cachedEvent))
			}
			state.matcher.matchCachedRollbackRow(true)
		case cdcpb.Event_COMMITTED:
			resolvedTs := state.getLastResolvedTs()
			if entry.CommitTs <= resolvedTs {
				log.Fatal("The CommitTs must be greater than the resolvedTs",
					zap.Int64("tableID", span.span.TableID),
					zap.Uint64("regionID", regionID),
					zap.Uint64("requestID", state.requestID),
					zap.String("EventType", "COMMITTED"),
					zap.Uint64("CommitTs", entry.CommitTs),
					zap.Uint64("resolvedTs", resolvedTs),
					zap.String("key", spanz.HexKey(entry.GetKey())))
			}
			span.kvEventsCache = append(span.kvEventsCache, assembleRowEvent(regionID, entry))
		case cdcpb.Event_PREWRITE:
			state.matcher.putPrewriteRow(entry)
		case cdcpb.Event_COMMIT:
			// NOTE: matchRow should always be called even if the event is stale.
			if !state.matcher.matchRow(entry, state.isInitialized()) {
				if !state.isInitialized() {
					state.matcher.cacheCommitRow(entry)
					continue
				}
				if kerneltype.IsNextGen() {
					// this is a temporary workaround for the case that:
					// Next-Gen may cannot found prewrite entry during the incremental scan phase
					// due to it is by design. By report error, trigger the region reconnection, so that
					// the commit entry convert to the committed entry automatically.
					// After the Next-Gen fix this issue, this workaround can be removed.
					return errors.New("prewrite not found")
				}
				log.Fatal("prewrite not match",
					zap.Int64("tableID", span.span.TableID),
					zap.Uint64("regionID", state.getRegionID()),
					zap.Uint64("requestID", state.requestID),
					zap.Uint64("startTs", entry.GetStartTs()),
					zap.Uint64("commitTs", entry.GetCommitTs()),
					zap.String("key", spanz.HexKey(entry.GetKey())))
<<<<<<< HEAD
				return
=======
				return nil
>>>>>>> d5e18fc4
			}

			// TiKV can send events with StartTs/CommitTs less than startTs.
			isStaleEvent := entry.CommitTs <= span.startTs
			if isStaleEvent {
				continue
			}

			// NOTE: state.getLastResolvedTs() will never less than startTs.
			resolvedTs := state.getLastResolvedTs()
			if entry.CommitTs <= resolvedTs {
				log.Fatal("The CommitTs must be greater than the resolvedTs",
					zap.Int64("tableID", span.span.TableID),
					zap.Uint64("regionID", regionID),
					zap.Uint64("requestID", state.requestID),
					zap.String("EventType", "COMMIT"),
					zap.Uint64("CommitTs", entry.CommitTs),
					zap.Uint64("resolvedTs", resolvedTs),
					zap.String("key", spanz.HexKey(entry.GetKey())))
<<<<<<< HEAD
				return
=======
				return nil
>>>>>>> d5e18fc4
			}
			span.kvEventsCache = append(span.kvEventsCache, assembleRowEvent(regionID, entry))
		case cdcpb.Event_ROLLBACK:
			if !state.isInitialized() {
				state.matcher.cacheRollbackRow(entry)
				continue
			}
			state.matcher.rollbackRow(entry)
		}
	}
	return nil
}

func handleResolvedTs(span *subscribedSpan, state *regionFeedState, resolvedTs uint64) uint64 {
	if state.isStale() || !state.isInitialized() {
		return 0
	}
	state.matcher.tryCleanUnmatchedValue()
	regionID := state.getRegionID()
	lastResolvedTs := state.getLastResolvedTs()
	if resolvedTs < lastResolvedTs {
		log.Info("The resolvedTs is fallen back in subscription client",
			zap.Uint64("subscriptionID", uint64(state.region.subscribedSpan.subID)),
			zap.Uint64("regionID", regionID),
			zap.Uint64("resolvedTs", resolvedTs),
			zap.Uint64("lastResolvedTs", lastResolvedTs))
		return 0
	}
	state.updateResolvedTs(resolvedTs)
	span.rangeLock.UpdateLockedRangeStateHeap(state.region.lockedRangeState)

	now := time.Now().UnixMilli()
	lastAdvance := span.lastAdvanceTime.Load()
	if now-lastAdvance >= span.advanceInterval && span.lastAdvanceTime.CompareAndSwap(lastAdvance, now) {
		ts := span.rangeLock.GetHeapMinTs()
		if ts > 0 && span.initialized.CompareAndSwap(false, true) {
			log.Info("subscription client is initialized",
				zap.Uint64("subscriptionID", uint64(span.subID)),
				zap.Uint64("regionID", regionID),
				zap.Uint64("resolvedTs", ts))
		}
		lastResolvedTs := span.resolvedTs.Load()
		nextResolvedPhyTs := oracle.ExtractPhysical(ts)
		// Generally, we don't want to send duplicate resolved ts,
		// so we check whether `ts` is larger than `lastResolvedTs` before send it.
		// but when `ts` == `lastResolvedTs` == `span.startTs`,
		// the span may just be initialized and have not receive any resolved ts before,
		// so we also send ts in this case for quick notification to downstream.
		if ts > lastResolvedTs || (ts == lastResolvedTs && lastResolvedTs == span.startTs) {
			resolvedPhyTs := oracle.ExtractPhysical(lastResolvedTs)
			decreaseLag := float64(nextResolvedPhyTs-resolvedPhyTs) / 1e3
			const largeResolvedTsAdvanceStepInSecs = 30
			if decreaseLag > largeResolvedTsAdvanceStepInSecs {
				log.Warn("resolved ts advance step is too large",
					zap.Uint64("subID", uint64(span.subID)),
					zap.Int64("tableID", span.span.TableID),
					zap.Uint64("regionID", regionID),
					zap.Uint64("resolvedTs", ts),
					zap.Uint64("lastResolvedTs", lastResolvedTs),
					zap.Float64("decreaseLag(s)", decreaseLag))
			}
			span.resolvedTs.Store(ts)
			span.resolvedTsUpdated.Store(time.Now().Unix())
			return ts
		}
	}
	return 0
}<|MERGE_RESOLUTION|>--- conflicted
+++ resolved
@@ -226,14 +226,6 @@
 		switch entry.Type {
 		case cdcpb.Event_INITIALIZED:
 			state.setInitialized()
-<<<<<<< HEAD
-			log.Info("region is initialized",
-				zap.Int64("tableID", span.span.TableID),
-				zap.Uint64("regionID", regionID),
-				zap.Uint64("requestID", state.requestID),
-				zap.String("startKey", spanz.HexKey(span.span.StartKey)),
-				zap.String("endKey", spanz.HexKey(span.span.EndKey)))
-=======
 			// todo: remove this log after the next-gen is stable
 			if kerneltype.IsNextGen() {
 				log.Info("region is initialized",
@@ -250,7 +242,6 @@
 					zap.String("startKey", spanz.HexKey(span.span.StartKey)),
 					zap.String("endKey", spanz.HexKey(span.span.EndKey)))
 			}
->>>>>>> d5e18fc4
 			for _, cachedEvent := range state.matcher.matchCachedRow(true) {
 				span.kvEventsCache = append(span.kvEventsCache, assembleRowEvent(regionID, cachedEvent))
 			}
@@ -292,11 +283,7 @@
 					zap.Uint64("startTs", entry.GetStartTs()),
 					zap.Uint64("commitTs", entry.GetCommitTs()),
 					zap.String("key", spanz.HexKey(entry.GetKey())))
-<<<<<<< HEAD
-				return
-=======
 				return nil
->>>>>>> d5e18fc4
 			}
 
 			// TiKV can send events with StartTs/CommitTs less than startTs.
@@ -316,11 +303,7 @@
 					zap.Uint64("CommitTs", entry.CommitTs),
 					zap.Uint64("resolvedTs", resolvedTs),
 					zap.String("key", spanz.HexKey(entry.GetKey())))
-<<<<<<< HEAD
-				return
-=======
 				return nil
->>>>>>> d5e18fc4
 			}
 			span.kvEventsCache = append(span.kvEventsCache, assembleRowEvent(regionID, entry))
 		case cdcpb.Event_ROLLBACK:
