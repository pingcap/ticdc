// Copyright 2023 PingCAP, Inc.
//
// Licensed under the Apache License, Version 2.0 (the "License");
// you may not use this file except in compliance with the License.
// You may obtain a copy of the License at
//
//     http://www.apache.org/licenses/LICENSE-2.0
//
// Unless required by applicable law or agreed to in writing, software
// distributed under the License is distributed on an "AS IS" BASIS,
// See the License for the specific language governing permissions and
// limitations under the License.

package logpuller

import (
	"context"
	"sync"
	"sync/atomic"
	"time"

	"github.com/pingcap/errors"
	"github.com/pingcap/kvproto/pkg/metapb"
	"github.com/pingcap/log"
	"github.com/pingcap/ticdc/heartbeatpb"
	"github.com/pingcap/ticdc/logservice/logpuller/regionlock"
	"github.com/pingcap/ticdc/logservice/txnutil"
	"github.com/pingcap/ticdc/pkg/common"
	appcontext "github.com/pingcap/ticdc/pkg/common/context"
	"github.com/pingcap/ticdc/pkg/config"
	cerror "github.com/pingcap/ticdc/pkg/errors"
	"github.com/pingcap/ticdc/pkg/metrics"
	"github.com/pingcap/ticdc/pkg/pdutil"
	"github.com/pingcap/ticdc/pkg/security"
	"github.com/pingcap/ticdc/pkg/spanz"
	"github.com/pingcap/ticdc/pkg/util"
	"github.com/pingcap/ticdc/utils/dynstream"
	"github.com/prometheus/client_golang/prometheus"
	kvclientv2 "github.com/tikv/client-go/v2/kv"
	"github.com/tikv/client-go/v2/oracle"
	"github.com/tikv/client-go/v2/tikv"
	pd "github.com/tikv/pd/client"
	"go.uber.org/zap"
	"golang.org/x/sync/errgroup"
)

const (
	// Maximum total sleep time(in ms), 20 seconds.
	tikvRequestMaxBackoff = 20000

	// TiCDC always interacts with region leader, every time something goes wrong,
	// failed region will be reloaded via `BatchLoadRegionsWithKeyRange` API. So we
	// don't need to force reload region anymore.
	regionScheduleReload = false

	loadRegionRetryInterval time.Duration = 100 * time.Millisecond
	resolveLockMinInterval  time.Duration = 10 * time.Second
	resolveLockTickInterval time.Duration = 2 * time.Second
	resolveLockFence        time.Duration = 4 * time.Second
)

var (
	metricFeedNotLeaderCounter        = metrics.EventFeedErrorCounter.WithLabelValues("NotLeader")
	metricFeedEpochNotMatchCounter    = metrics.EventFeedErrorCounter.WithLabelValues("EpochNotMatch")
	metricFeedRegionNotFoundCounter   = metrics.EventFeedErrorCounter.WithLabelValues("RegionNotFound")
	metricFeedDuplicateRequestCounter = metrics.EventFeedErrorCounter.WithLabelValues("DuplicateRequest")
	metricFeedUnknownErrorCounter     = metrics.EventFeedErrorCounter.WithLabelValues("Unknown")
	metricFeedRPCCtxUnavailable       = metrics.EventFeedErrorCounter.WithLabelValues("RPCCtxUnavailable")
	metricGetStoreErr                 = metrics.EventFeedErrorCounter.WithLabelValues("GetStoreErr")
	metricStoreSendRequestErr         = metrics.EventFeedErrorCounter.WithLabelValues("SendRequestToStore")
	metricKvIsBusyCounter             = metrics.EventFeedErrorCounter.WithLabelValues("KvIsBusy")
	metricKvCongestedCounter          = metrics.EventFeedErrorCounter.WithLabelValues("KvCongested")

	metricSubscriptionClientDSChannelSize     = metrics.DynamicStreamEventChanSize.WithLabelValues("event-store")
	metricSubscriptionClientDSPendingQueueLen = metrics.DynamicStreamPendingQueueLen.WithLabelValues("event-store")
)

// To generate an ID for a new subscription.
var subscriptionIDGen atomic.Uint64

// subscriptionID is a unique identifier for a subscription.
// It is used as `RequestId` in region requests to remote store.
type SubscriptionID uint64

const InvalidSubscriptionID SubscriptionID = 0

type resolveLockTask struct {
	keyspaceID uint32
	regionID   uint64
	targetTs   uint64
	state      *regionlock.LockedRangeState
	create     time.Time
}

// rangeTask represents a task to subscribe a range span of a table.
// It can be a part of a table or a whole table, it also can be a part of a region.
type rangeTask struct {
	span           heartbeatpb.TableSpan
	subscribedSpan *subscribedSpan
	filterLoop     bool
	priority       TaskType
}

const kvEventsCacheMaxSize = 32

// subscribedSpan represents a span to subscribe.
// It contains a sub span of a table(or the total span of a table),
// the startTs of the table, and the output event channel.
type subscribedSpan struct {
	subID   SubscriptionID
	startTs uint64

	// The target span
	span heartbeatpb.TableSpan
	// The range lock of the span,
	// it is used to prevent duplicate requests to the same region range,
	// and it also used to calculate this table's resolvedTs.
	rangeLock *regionlock.RangeLock

	consumeKVEvents func(events []common.RawKVEntry, wakeCallback func()) bool

	advanceResolvedTs func(ts uint64)

	advanceInterval int64

	kvEventsCache []common.RawKVEntry

	// To handle span removing.
	stopped atomic.Bool

	// To handle stale lock resolvings.
	tryResolveLock     func(regionID uint64, state *regionlock.LockedRangeState)
	staleLocksTargetTs atomic.Uint64

	lastAdvanceTime atomic.Int64

	initialized       atomic.Bool
	resolvedTsUpdated atomic.Int64
	resolvedTs        atomic.Uint64
}

func (span *subscribedSpan) clearKVEventsCache() {
	if cap(span.kvEventsCache) > kvEventsCacheMaxSize {
		span.kvEventsCache = nil
	} else {
		span.kvEventsCache = span.kvEventsCache[:0]
	}
}

type SubscriptionClientConfig struct {
	// The number of region request workers to send region task for every tikv store
	RegionRequestWorkerPerStore uint
}

type sharedClientMetrics struct {
	batchResolvedSize prometheus.Observer
}

// subscriptionClient is used to subscribe events of table ranges from TiKV.
// All exported Methods are thread-safe.
type SubscriptionClient interface {
	common.SubModule
	// allocate a unique id for the subscription
	AllocSubscriptionID() SubscriptionID
	// subscribe a table span
	Subscribe(
		subID SubscriptionID,
		span heartbeatpb.TableSpan,
		startTs uint64,
		consumeKVEvents func(raw []common.RawKVEntry, wakeCallback func()) bool,
		advanceResolvedTs func(ts uint64),
		advanceInterval int64,
		bdrMode bool,
	)
	// unsubscribe a table span
	Unsubscribe(subID SubscriptionID)
}

type subscriptionClient struct {
	ctx       context.Context
	cancel    context.CancelFunc
	config    *SubscriptionClientConfig
	metrics   sharedClientMetrics
	clusterID uint64

	pd           pd.Client
	regionCache  *tikv.RegionCache
	pdClock      pdutil.Clock
	lockResolver txnutil.LockResolver

	stores sync.Map

	ds dynstream.DynamicStream[int, SubscriptionID, regionEvent, *subscribedSpan, *regionEventHandler]
	// the following three fields are used to manage feedback from ds and notify other goroutines
	mu     sync.Mutex
	cond   *sync.Cond
	paused atomic.Bool

	// the credential to connect tikv
	credential *security.Credential

	totalSpans struct {
		sync.RWMutex
		spanMap map[SubscriptionID]*subscribedSpan
	}

	// rangeTaskCh is used to receive range tasks.
	// The tasks will be handled in `handleRangeTask` goroutine.
	rangeTaskCh chan rangeTask
	// regionTaskQueue is used to receive region tasks with priority.
	// The region will be handled in `handleRegions` goroutine.
	regionTaskQueue *PriorityQueue
	// resolveLockTaskCh is used to receive resolve lock tasks.
	// The tasks will be handled in `handleResolveLockTasks` goroutine.
	resolveLockTaskCh chan resolveLockTask
	// errCh is used to receive region errors.
	// The errors will be handled in `handleErrors` goroutine.
	errCache *errCache
}

// NewSubscriptionClient creates a client.
func NewSubscriptionClient(
	config *SubscriptionClientConfig,
	pd pd.Client,
	lockResolver txnutil.LockResolver,
	credential *security.Credential,
) SubscriptionClient {
	subClient := &subscriptionClient{
		config: config,

		stores:       sync.Map{},
		pd:           pd,
		regionCache:  appcontext.GetService[*tikv.RegionCache](appcontext.RegionCache),
		pdClock:      appcontext.GetService[pdutil.Clock](appcontext.DefaultPDClock),
		lockResolver: lockResolver,

		credential: credential,

		rangeTaskCh:       make(chan rangeTask, 1024),
		regionTaskQueue:   NewPriorityQueue(),
		resolveLockTaskCh: make(chan resolveLockTask, 1024),
		errCache:          newErrCache(),
	}
	subClient.ctx, subClient.cancel = context.WithCancel(context.Background())
	subClient.totalSpans.spanMap = make(map[SubscriptionID]*subscribedSpan)

	option := dynstream.NewOption()
	// Note: it is max batch size of the kv sent from tikv(not committed rows)
	option.BatchCount = 1024
	// TODO: Set `UseBuffer` to true until we refactor the `regionEventHandler.Handle` method so that it doesn't call any method of the dynamic stream. Currently, if `UseBuffer` is set to false, there will be a deadlock:
	// 	ds.handleLoop fetch events from `ch` -> regionEventHandler.Handle -> ds.RemovePath -> send event to `ch`
	option.UseBuffer = true
	option.EnableMemoryControl = true
	ds := dynstream.NewParallelDynamicStream(
		&regionEventHandler{subClient: subClient},
		option,
	)
	ds.Start()
	subClient.ds = ds
	subClient.cond = sync.NewCond(&subClient.mu)

	subClient.initMetrics()
	return subClient
}

func (s *subscriptionClient) Name() string {
	return appcontext.SubscriptionClient
}

// AllocsubscriptionID gets an ID can be used in `Subscribe`.
func (s *subscriptionClient) AllocSubscriptionID() SubscriptionID {
	return SubscriptionID(subscriptionIDGen.Add(1))
}

func (s *subscriptionClient) initMetrics() {
	// TODO: fix metrics
	s.metrics.batchResolvedSize = metrics.BatchResolvedEventSize.WithLabelValues("event-store")
}

func (s *subscriptionClient) updateMetrics(ctx context.Context) error {
	ticker := time.NewTicker(10 * time.Second)
	defer ticker.Stop()
	for {
		select {
		case <-ctx.Done():
			return ctx.Err()
		case <-ticker.C:
			resolvedTsLag := s.GetResolvedTsLag()
			if resolvedTsLag > 0 {
				metrics.LogPullerResolvedTsLag.Set(resolvedTsLag)
			}
			dsMetrics := s.ds.GetMetrics()
			metricSubscriptionClientDSChannelSize.Set(float64(dsMetrics.EventChanSize))
			metricSubscriptionClientDSPendingQueueLen.Set(float64(dsMetrics.PendingQueueLen))
			if len(dsMetrics.MemoryControl.AreaMemoryMetrics) > 1 {
				log.Panic("subscription client should have only one area")
			}
			if len(dsMetrics.MemoryControl.AreaMemoryMetrics) > 0 {
				areaMetric := dsMetrics.MemoryControl.AreaMemoryMetrics[0]
				metrics.DynamicStreamMemoryUsage.WithLabelValues(
					"log-puller",
					"max",
					"default",
					"default",
				).Set(float64(areaMetric.MaxMemory()))
				metrics.DynamicStreamMemoryUsage.WithLabelValues(
					"log-puller",
					"used",
					"default",
					"default",
				).Set(float64(areaMetric.MemoryUsage()))
			}

			pendingRegionReqCount := 0
			s.stores.Range(func(key, value any) bool {
				store := value.(*requestedStore)
				store.requestWorkers.RLock()
				for _, worker := range store.requestWorkers.s {
					worker.requestCache.clearStaleRequest()
					pendingRegionReqCount += worker.requestCache.getPendingCount()
				}
				store.requestWorkers.RUnlock()
				return true
			})

			metrics.SubscriptionClientRequestedRegionCount.WithLabelValues("pending").Set(float64(pendingRegionReqCount))

			count := 0
			s.totalSpans.RLock()
			for _, rt := range s.totalSpans.spanMap {
				count += rt.rangeLock.Len()
			}
			s.totalSpans.RUnlock()
			metrics.SubscriptionClientSubscribedRegionCount.Set(float64(count))
		}
	}
}

// Subscribe the given table span.
// NOTE: `span.TableID` must be set correctly.
// It new a subscribedSpan and store it in `s.totalSpans`,
// and send a rangeTask to `s.rangeTaskCh`.
// The rangeTask will be handled in `handleRangeTasks` goroutine.
func (s *subscriptionClient) Subscribe(
	subID SubscriptionID,
	span heartbeatpb.TableSpan,
	startTs uint64,
	consumeKVEvents func(raw []common.RawKVEntry, wakeCallback func()) bool,
	advanceResolvedTs func(ts uint64),
	advanceInterval int64,
	bdrMode bool,
) {
	if span.TableID == 0 {
		log.Panic("subscription client subscribe with zero TableID")
		return
	}

	rt := s.newSubscribedSpan(subID, span, startTs, consumeKVEvents, advanceResolvedTs, advanceInterval)
	s.totalSpans.Lock()
	s.totalSpans.spanMap[subID] = rt
	s.totalSpans.Unlock()

	areaSetting := dynstream.NewAreaSettingsWithMaxPendingSize(1*1024*1024*1024, dynstream.MemoryControlForPuller, "logPuller") // 1GB
	s.ds.AddPath(rt.subID, rt, areaSetting)

	select {
	case <-s.ctx.Done():
<<<<<<< HEAD
		log.Error("subscribes span failed, the subscription client has closed")
=======
		log.Warn("subscribes span failed, the subscription client has closed")
>>>>>>> 3762eba2
	case s.rangeTaskCh <- rangeTask{span: span, subscribedSpan: rt, filterLoop: bdrMode, priority: TaskLowPrior}:
		log.Info("subscribes span done", zap.Uint64("subscriptionID", uint64(subID)),
			zap.Int64("tableID", span.TableID), zap.Uint64("startTs", startTs),
			zap.String("startKey", spanz.HexKey(span.StartKey)), zap.String("endKey", spanz.HexKey(span.EndKey)))
	}
}

// Unsubscribe the given table span. All covered regions will be deregistered asynchronously.
// NOTE: `span.TableID` must be set correctly.
func (s *subscriptionClient) Unsubscribe(subID SubscriptionID) {
	// NOTE: `subID` is cleared from `s.totalSpans` in `onTableDrained`.
	s.totalSpans.Lock()
	rt := s.totalSpans.spanMap[subID]
	s.totalSpans.Unlock()
	if rt == nil {
		log.Warn("unknown subscription", zap.Uint64("subscriptionID", uint64(subID)))
		return
	}
	s.setTableStopped(rt)

	log.Info("unsubscribe span success",
		zap.Uint64("subscriptionID", uint64(rt.subID)),
		zap.Bool("exists", rt != nil))
}

func (s *subscriptionClient) wakeSubscription(subID SubscriptionID) {
	s.ds.Wake(subID)
}

func (s *subscriptionClient) pushRegionEventToDS(subID SubscriptionID, event regionEvent) {
	// fast path
	if !s.paused.Load() {
		s.ds.Push(subID, event)
		return
	}
	// slow path: wait until paused is false
	s.mu.Lock()
	for s.paused.Load() {
		s.cond.Wait()
	}
	s.mu.Unlock()
	s.ds.Push(subID, event)
}

func (s *subscriptionClient) handleDSFeedBack(ctx context.Context) error {
	for {
		select {
		case <-ctx.Done():
			return nil
		case feedback := <-s.ds.Feedback():
			switch feedback.FeedbackType {
			case dynstream.PauseArea:
				s.paused.Store(true)
				log.Info("subscription client pause push region event")
			case dynstream.ResumeArea:
				s.paused.Store(false)
				s.cond.Broadcast()
				log.Info("subscription client resume push region event")
			case dynstream.ReleasePath, dynstream.ResumePath:
				// Ignore it, because it is no need to pause and resume a path in puller.
			}
		}
	}
}

func (s *subscriptionClient) Run(ctx context.Context) error {
	// s.consume = consume
	if s.pd == nil {
		log.Warn("subsription client should be in test mode, skip run")
		return nil
	}
	s.clusterID = s.pd.GetClusterID(ctx)

	g, ctx := errgroup.WithContext(ctx)

	g.Go(func() error { return s.updateMetrics(ctx) })
	g.Go(func() error { return s.handleDSFeedBack(ctx) })
	g.Go(func() error { return s.handleRangeTasks(ctx) })
	g.Go(func() error { return s.handleRegions(ctx, g) })
	g.Go(func() error { return s.handleErrors(ctx) })
	g.Go(func() error { return s.runResolveLockChecker(ctx) })
	g.Go(func() error { return s.handleResolveLockTasks(ctx) })
	g.Go(func() error { return s.logSlowRegions(ctx) })
	g.Go(func() error { return s.errCache.dispatch(ctx) })

	log.Info("subscription client starts")
	defer log.Info("subscription client exits")
	return g.Wait()
}

// Close closes the client. Must be called after `Run` returns.
func (s *subscriptionClient) Close(ctx context.Context) error {
	s.cancel()
	s.ds.Close()
	s.regionTaskQueue.Close()
	return nil
}

func (s *subscriptionClient) setTableStopped(rt *subscribedSpan) {
	log.Info("subscription client starts to stop table",
		zap.Uint64("subscriptionID", uint64(rt.subID)))

	// Set stopped to true so we can stop handling region events from the table.
	// Then send a special singleRegionInfo to regionRouter to deregister the table
	// from all TiKV instances.
	if rt.stopped.CompareAndSwap(false, true) {
		s.regionTaskQueue.Push(NewRegionPriorityTask(TaskHighPrior, regionInfo{subscribedSpan: rt}, s.pdClock.CurrentTS()))
		if rt.rangeLock.Stop() {
			s.onTableDrained(rt)
		}
	}
}

func (s *subscriptionClient) onTableDrained(rt *subscribedSpan) {
	log.Info("subscription client stop span is finished",
		zap.Uint64("subscriptionID", uint64(rt.subID)))

	err := s.ds.RemovePath(rt.subID)
	if err != nil {
		log.Warn("subscription client remove path failed",
			zap.Uint64("subscriptionID", uint64(rt.subID)),
			zap.Error(err))
	}
	s.totalSpans.Lock()
	defer s.totalSpans.Unlock()
	delete(s.totalSpans.spanMap, rt.subID)
}

// Note: don't block the caller, otherwise there may be deadlock
func (s *subscriptionClient) onRegionFail(errInfo regionErrorInfo) {
	// unlock the range early to prevent blocking the range.
	if errInfo.subscribedSpan.rangeLock.UnlockRange(
		errInfo.span.StartKey, errInfo.span.EndKey,
		errInfo.verID.GetID(), errInfo.verID.GetVer(), errInfo.resolvedTs()) {
		s.onTableDrained(errInfo.subscribedSpan)
		return
	}
	s.errCache.add(errInfo)
}

// requestedStore represents a store that has been connected.
type requestedStore struct {
	storeAddr string
	// Use to select a worker to send request.
	nextWorker atomic.Uint32

	requestWorkers struct {
		sync.RWMutex
		s []*regionRequestWorker
	}
}

func (rs *requestedStore) getRequestWorker() *regionRequestWorker {
	rs.requestWorkers.RLock()
	defer rs.requestWorkers.RUnlock()

	index := rs.nextWorker.Add(1) % uint32(len(rs.requestWorkers.s))
	return rs.requestWorkers.s[index]
}

// handleRegions receives regionInfo from regionTaskQueue and attach rpcCtx to them,
// then send them to corresponding requestedStore.
func (s *subscriptionClient) handleRegions(ctx context.Context, eg *errgroup.Group) error {
	getStore := func(storeAddr string) *requestedStore {
		var rs *requestedStore
		if v, ok := s.stores.Load(storeAddr); ok {
			rs = v.(*requestedStore)
			return rs
		}

		rs = &requestedStore{storeAddr: storeAddr}
		s.stores.Store(storeAddr, rs)

		config := config.GetGlobalServerConfig()
		perWorkerQueueSize := config.Debug.Puller.PendingRegionRequestQueueSize / int(s.config.RegionRequestWorkerPerStore)
		if perWorkerQueueSize <= 0 {
			log.Warn("pending region request queue size is smaller than the number of workers, adjust per worker queue size to 1", zap.Int("pendingRegionRequestQueueSize", config.Debug.Puller.PendingRegionRequestQueueSize), zap.Uint("regionRequestWorkerPerStore", s.config.RegionRequestWorkerPerStore))
			perWorkerQueueSize = 1
		}

		for i := uint(0); i < s.config.RegionRequestWorkerPerStore; i++ {
			requestWorker := newRegionRequestWorker(ctx, s, s.credential, eg, rs, perWorkerQueueSize)
			rs.requestWorkers.Lock()
			rs.requestWorkers.s = append(rs.requestWorkers.s, requestWorker)
			rs.requestWorkers.Unlock()
		}
		return rs
	}

	defer func() {
		s.stores.Range(func(key, value any) bool {
			rs := value.(*requestedStore)

			rs.requestWorkers.RLock()
			for _, w := range rs.requestWorkers.s {
				w.requestCache.clear()
			}
			rs.requestWorkers.RUnlock()

			return true
		})
	}()

	for {
		select {
		case <-ctx.Done():
			return ctx.Err()
		default:
		}
		// Use blocking Pop to wait for tasks
		regionTask, err := s.regionTaskQueue.Pop(ctx)
		if err != nil {
			return err
		}

		region := regionTask.GetRegionInfo()
		if region.isStopped() {
			s.stores.Range(func(key, value any) bool {
				rs := value.(*requestedStore)
				rs.requestWorkers.RLock()
				for _, worker := range rs.requestWorkers.s {
					worker.add(ctx, region, true)
				}
				rs.requestWorkers.RUnlock()
				return true
			})
			continue
		}

		region, ok := s.attachRPCContextForRegion(ctx, region)
		// If attachRPCContextForRegion fails, the region will be re-scheduled.
		if !ok {
			continue
		}

		store := getStore(region.rpcCtx.Addr)
		worker := store.getRequestWorker()
		force := regionTask.Priority() <= forcedPriorityBase

		ok, err = worker.add(ctx, region, force)
		if err != nil {
			log.Warn("subscription client add region request failed",
				zap.Uint64("subscriptionID", uint64(region.subscribedSpan.subID)),
				zap.Uint64("regionID", region.verID.GetID()),
				zap.Error(err))
			return err
		}

		if !ok {
			s.regionTaskQueue.Push(regionTask)
			continue
		}

		log.Debug("subscription client will request a region",
			zap.Uint64("workID", worker.workerID),
			zap.Uint64("subscriptionID", uint64(region.subscribedSpan.subID)),
			zap.Uint64("regionID", region.verID.GetID()),
			zap.String("addr", store.storeAddr))
	}
}

func (s *subscriptionClient) attachRPCContextForRegion(ctx context.Context, region regionInfo) (regionInfo, bool) {
	bo := tikv.NewBackoffer(ctx, tikvRequestMaxBackoff)
	rpcCtx, err := s.regionCache.GetTiKVRPCContext(bo, region.verID, kvclientv2.ReplicaReadLeader, 0)
	if rpcCtx != nil {
		region.rpcCtx = rpcCtx
		return region, true
	}
	if err != nil {
		log.Debug("subscription client get rpc context fail",
			zap.Uint64("subscriptionID", uint64(region.subscribedSpan.subID)),
			zap.Uint64("regionID", region.verID.GetID()),
			zap.Error(err))
	}
	s.onRegionFail(newRegionErrorInfo(region, &rpcCtxUnavailableErr{verID: region.verID}))
	return region, false
}

func (s *subscriptionClient) handleRangeTasks(ctx context.Context) error {
	g, ctx := errgroup.WithContext(ctx)
	// Limit the concurrent number of goroutines to convert range tasks to region tasks.
	g.SetLimit(1024)
	for {
		select {
		case <-ctx.Done():
			return ctx.Err()
		case task := <-s.rangeTaskCh:
			g.Go(func() error {
				return s.divideSpanAndScheduleRegionRequests(ctx, task.span, task.subscribedSpan, task.filterLoop, task.priority)
			})
		}
	}
}

// divideSpanAndScheduleRegionRequests processes the specified span by dividing it into
// manageable regions and schedules requests to subscribe to these regions.
// 1. Load regions from PD.
// 2. Find the intersection of each region.span and the subscribedSpan.span.
// 3. Schedule a region request to subscribe the region.
func (s *subscriptionClient) divideSpanAndScheduleRegionRequests(
	ctx context.Context,
	span heartbeatpb.TableSpan,
	subscribedSpan *subscribedSpan,
	filterLoop bool,
	taskType TaskType,
) error {
	// Limit the number of regions loaded at a time to make the load more stable.
	limit := 1024
	nextSpan := span
	backoffBeforeLoad := false
	for {
		if backoffBeforeLoad {
			if err := util.Hang(ctx, loadRegionRetryInterval); err != nil {
				return err
			}
			backoffBeforeLoad = false
		}
		log.Debug("subscription client is going to load regions",
			zap.Uint64("subscriptionID", uint64(subscribedSpan.subID)),
			zap.Any("span", nextSpan))

		backoff := tikv.NewBackoffer(ctx, tikvRequestMaxBackoff)
		regions, err := s.regionCache.BatchLoadRegionsWithKeyRange(backoff, nextSpan.StartKey, nextSpan.EndKey, limit)
		if err != nil {
			log.Warn("subscription client load regions failed",
				zap.Uint64("subscriptionID", uint64(subscribedSpan.subID)),
				zap.Any("span", nextSpan),
				zap.Error(err))
			backoffBeforeLoad = true
			continue
		}
		regionMetas := make([]*metapb.Region, 0, len(regions))
		for _, region := range regions {
			if meta := region.GetMeta(); meta != nil {
				regionMetas = append(regionMetas, meta)
			}
		}
		regionMetas = regionlock.CutRegionsLeftCoverSpan(regionMetas, nextSpan)
		if len(regionMetas) == 0 {
			log.Warn("subscription client load regions with holes",
				zap.Uint64("subscriptionID", uint64(subscribedSpan.subID)),
				zap.Any("span", nextSpan))
			backoffBeforeLoad = true
			continue
		}

		for _, regionMeta := range regionMetas {
			regionSpan := heartbeatpb.TableSpan{
				StartKey:   regionMeta.StartKey,
				EndKey:     regionMeta.EndKey,
				KeyspaceID: subscribedSpan.span.KeyspaceID,
			}
			// NOTE: the End key return by the PD API will be nil to represent the biggest key.
			// So we need to fix it by calling spanz.HackSpan.
			regionSpan = common.HackTableSpan(regionSpan)

			// Find the intersection of the regionSpan returned by PD and the subscribedSpan.span.
			// The intersection is the span that needs to be subscribed.
			intersectSpan := common.GetIntersectSpan(subscribedSpan.span, regionSpan)
			if common.IsEmptySpan(intersectSpan) {
				log.Panic("subscription client check spans intersect shouldn't fail",
					zap.Uint64("subscriptionID", uint64(subscribedSpan.subID)))
			}

			verID := tikv.NewRegionVerID(regionMeta.Id, regionMeta.RegionEpoch.ConfVer, regionMeta.RegionEpoch.Version)
			regionInfo := newRegionInfo(verID, intersectSpan, nil, subscribedSpan, filterLoop)

			// Schedule a region request to subscribe the region.
			s.scheduleRegionRequest(ctx, regionInfo, taskType)

			nextSpan.StartKey = regionMeta.EndKey
			// If the nextSpan.StartKey is larger than the subscribedSpan.span.EndKey,
			// it means all span of the subscribedSpan have been requested. So we return.
			if common.EndCompare(nextSpan.StartKey, span.EndKey) >= 0 {
				return nil
			}
		}
	}
}

// scheduleRegionRequest locks the region's range and send the region to regionTaskQueue,
// which will be handled by handleRegions.
func (s *subscriptionClient) scheduleRegionRequest(ctx context.Context, region regionInfo, priority TaskType) {
	lockRangeResult := region.subscribedSpan.rangeLock.LockRange(
		ctx, region.span.StartKey, region.span.EndKey, region.verID.GetID(), region.verID.GetVer())

	if lockRangeResult.Status == regionlock.LockRangeStatusWait {
		lockRangeResult = lockRangeResult.WaitFn()
	}

	switch lockRangeResult.Status {
	case regionlock.LockRangeStatusSuccess:
		region.lockedRangeState = lockRangeResult.LockedRangeState
		s.regionTaskQueue.Push(NewRegionPriorityTask(priority, region, s.pdClock.CurrentTS()))
	case regionlock.LockRangeStatusStale:
		for _, r := range lockRangeResult.RetryRanges {
			s.scheduleRangeRequest(ctx, r, region.subscribedSpan, region.filterLoop, priority)
		}
	default:
		return
	}
}

func (s *subscriptionClient) scheduleRangeRequest(
	ctx context.Context, span heartbeatpb.TableSpan,
	subscribedSpan *subscribedSpan,
	filterLoop bool,
	priority TaskType,
) {
	select {
	case <-ctx.Done():
	case s.rangeTaskCh <- rangeTask{span: span, subscribedSpan: subscribedSpan, filterLoop: filterLoop, priority: priority}:
	}
}

func (s *subscriptionClient) handleErrors(ctx context.Context) error {
	for {
		select {
		case <-ctx.Done():
			log.Info("subscription client handle errors and exit")
			return ctx.Err()
		case errInfo := <-s.errCache.errCh:
			if err := s.doHandleError(ctx, errInfo); err != nil {
				return err
			}
		}
	}
}

func (s *subscriptionClient) doHandleError(ctx context.Context, errInfo regionErrorInfo) error {
	err := errors.Cause(errInfo.err)
	log.Debug("cdc region error",
		zap.Uint64("subscriptionID", uint64(errInfo.subscribedSpan.subID)),
		zap.Uint64("regionID", errInfo.verID.GetID()),
		zap.Error(err))

	switch eerr := err.(type) {
	case *eventError:
		innerErr := eerr.err
		if notLeader := innerErr.GetNotLeader(); notLeader != nil {
			metricFeedNotLeaderCounter.Inc()
			s.regionCache.UpdateLeader(errInfo.verID, notLeader.GetLeader(), errInfo.rpcCtx.AccessIdx)
			s.scheduleRegionRequest(ctx, errInfo.regionInfo, TaskHighPrior)
			return nil
		}
		if innerErr.GetEpochNotMatch() != nil {
			metricFeedEpochNotMatchCounter.Inc()
			s.scheduleRangeRequest(ctx, errInfo.span, errInfo.subscribedSpan, errInfo.filterLoop, TaskHighPrior)
			return nil
		}
		if innerErr.GetRegionNotFound() != nil {
			metricFeedRegionNotFoundCounter.Inc()
			s.scheduleRangeRequest(ctx, errInfo.span, errInfo.subscribedSpan, errInfo.filterLoop, TaskHighPrior)
			return nil
		}
		if innerErr.GetCongested() != nil {
			metricKvCongestedCounter.Inc()
			s.scheduleRegionRequest(ctx, errInfo.regionInfo, TaskLowPrior)
			return nil
		}
		if innerErr.GetServerIsBusy() != nil {
			metricKvIsBusyCounter.Inc()
			s.scheduleRegionRequest(ctx, errInfo.regionInfo, TaskLowPrior)
			return nil
		}
		if duplicated := innerErr.GetDuplicateRequest(); duplicated != nil {
			// TODO(qupeng): It's better to add a new machanism to deregister one region.
			metricFeedDuplicateRequestCounter.Inc()
			return errors.New("duplicate request")
		}
		if compatibility := innerErr.GetCompatibility(); compatibility != nil {
			return cerror.ErrVersionIncompatible.GenWithStackByArgs(compatibility)
		}
		if mismatch := innerErr.GetClusterIdMismatch(); mismatch != nil {
			return cerror.ErrClusterIDMismatch.GenWithStackByArgs(mismatch.Current, mismatch.Request)
		}

		log.Warn("empty or unknown cdc error",
			zap.Uint64("subscriptionID", uint64(errInfo.subscribedSpan.subID)),
			zap.Stringer("error", innerErr))
		metricFeedUnknownErrorCounter.Inc()
		s.scheduleRegionRequest(ctx, errInfo.regionInfo, TaskHighPrior)
		return nil
	case *rpcCtxUnavailableErr:
		metricFeedRPCCtxUnavailable.Inc()
		s.scheduleRangeRequest(ctx, errInfo.span, errInfo.subscribedSpan, errInfo.filterLoop, TaskHighPrior)
		return nil
	case *getStoreErr:
		metricGetStoreErr.Inc()
		bo := tikv.NewBackoffer(ctx, tikvRequestMaxBackoff)
		// cannot get the store the region belongs to, so we need to reload the region.
		s.regionCache.OnSendFail(bo, errInfo.rpcCtx, true, err)
		s.scheduleRangeRequest(ctx, errInfo.span, errInfo.subscribedSpan, errInfo.filterLoop, TaskHighPrior)
		return nil
	case *sendRequestToStoreErr:
		metricStoreSendRequestErr.Inc()
		bo := tikv.NewBackoffer(ctx, tikvRequestMaxBackoff)
		s.regionCache.OnSendFail(bo, errInfo.rpcCtx, regionScheduleReload, err)
		s.scheduleRegionRequest(ctx, errInfo.regionInfo, TaskHighPrior)
		return nil
	case *requestCancelledErr:
		// the corresponding subscription has been unsubscribed, just ignore.
		return nil
	default:
		// TODO(qupeng): for some errors it's better to just deregister the region from TiKVs.
		log.Warn("subscription client meets an internal error, fail the changefeed",
			zap.Uint64("subscriptionID", uint64(errInfo.subscribedSpan.subID)),
			zap.Error(err))
		return err
	}
}

type subscriptionAndTargetTs struct {
	subSpan  *subscribedSpan
	targetTs uint64
}

func (s *subscriptionClient) runResolveLockChecker(ctx context.Context) error {
	resolveLockTicker := time.NewTicker(resolveLockTickInterval)
	defer resolveLockTicker.Stop()
	maxCacheSize := 1024
	subSpanAndTsCache := make([]subscriptionAndTargetTs, 0, maxCacheSize)
	// getResolvedTargetTs returns the targetTs to resolve stale locks. 0 means no need to resolve.
	getResolvedTargetTs := func(subSpan *subscribedSpan, currentTime time.Time) uint64 {
		resolvedTsUpdated := time.Unix(subSpan.resolvedTsUpdated.Load(), 0)
		if !subSpan.initialized.Load() || time.Since(resolvedTsUpdated) < resolveLockFence {
			return 0
		}
		resolvedTs := subSpan.resolvedTs.Load()
		resolvedTime := oracle.GetTimeFromTS(resolvedTs)
		if currentTime.Sub(resolvedTime) < resolveLockFence {
			return 0
		}
		return oracle.GoTimeToTS(resolvedTime.Add(resolveLockFence))
	}

	for {
		select {
		case <-ctx.Done():
			return ctx.Err()
		case <-resolveLockTicker.C:
		}
		currentTime := s.pdClock.CurrentTime()
		s.totalSpans.Lock()
		for _, subSpan := range s.totalSpans.spanMap {
			if subSpan != nil {
				targetTs := getResolvedTargetTs(subSpan, currentTime)
				if targetTs > 0 {
					subSpanAndTsCache = append(subSpanAndTsCache, subscriptionAndTargetTs{
						subSpan:  subSpan,
						targetTs: targetTs,
					})
				}
			}
		}
		s.totalSpans.Unlock()
		for _, subSpanAndTs := range subSpanAndTsCache {
			subSpanAndTs.subSpan.resolveStaleLocks(subSpanAndTs.targetTs)
		}
		subSpanAndTsCache = subSpanAndTsCache[:0]
		if cap(subSpanAndTsCache) > maxCacheSize {
			subSpanAndTsCache = make([]subscriptionAndTargetTs, 0, maxCacheSize)
		}
	}
}

func (s *subscriptionClient) handleResolveLockTasks(ctx context.Context) error {
	resolveLastRun := make(map[uint64]time.Time)

	gcResolveLastRun := func() {
		if len(resolveLastRun) > 1024 {
			copied := make(map[uint64]time.Time)
			now := time.Now()
			for regionID, lastRun := range resolveLastRun {
				if now.Sub(lastRun) < resolveLockMinInterval {
					resolveLastRun[regionID] = lastRun
				}
			}
			resolveLastRun = copied
		}
	}

	doResolve := func(keyspaceID uint32, regionID uint64, state *regionlock.LockedRangeState, targetTs uint64) {
		if state.ResolvedTs.Load() > targetTs || !state.Initialized.Load() {
			return
		}
		if lastRun, ok := resolveLastRun[regionID]; ok {
			if time.Since(lastRun) < resolveLockMinInterval {
				return
			}
		}

		if err := s.lockResolver.Resolve(ctx, keyspaceID, regionID, targetTs); err != nil {
			log.Warn("subscription client resolve lock fail",
				zap.Uint32("keyspaceID", keyspaceID),
				zap.Uint64("regionID", regionID),
				zap.Error(err))
		}
		resolveLastRun[regionID] = time.Now()
	}

	gcTicker := time.NewTicker(resolveLockMinInterval * 3 / 2)
	defer gcTicker.Stop()
	for {
		select {
		case <-ctx.Done():
			return ctx.Err()
		case <-gcTicker.C:
			gcResolveLastRun()
		case task := <-s.resolveLockTaskCh:
			doResolve(task.keyspaceID, task.regionID, task.state, task.targetTs)
		}
	}
}

func (s *subscriptionClient) logSlowRegions(ctx context.Context) error {
	ticker := time.NewTicker(30 * time.Second)
	defer ticker.Stop()
	for {
		select {
		case <-ctx.Done():
			return ctx.Err()
		case <-ticker.C:
		}

		currTime := s.pdClock.CurrentTime()
		s.totalSpans.RLock()
		slowInitializeRegion := 0
		for subscriptionID, rt := range s.totalSpans.spanMap {
			attr := rt.rangeLock.IterAll(nil)
			ckptTime := oracle.GetTimeFromTS(attr.SlowestRegion.ResolvedTs)
			if attr.SlowestRegion.Initialized {
				if currTime.Sub(ckptTime) > 2*resolveLockMinInterval {
					log.Info("subscription client finds a initialized slow region",
						zap.Uint64("subscriptionID", uint64(subscriptionID)),
						zap.Any("slowRegion", attr.SlowestRegion))
				}
			} else if currTime.Sub(attr.SlowestRegion.Created) > 10*time.Minute {
				slowInitializeRegion += 1
				log.Info("subscription client initializes a region too slow",
					zap.Uint64("subscriptionID", uint64(subscriptionID)),
					zap.Any("slowRegion", attr.SlowestRegion))
			} else if currTime.Sub(ckptTime) > 10*time.Minute {
				log.Info("subscription client finds a uninitialized slow region",
					zap.Uint64("subscriptionID", uint64(subscriptionID)),
					zap.Any("slowRegion", attr.SlowestRegion))
			}
			if len(attr.UnLockedRanges) > 0 {
				log.Info("subscription client holes exist",
					zap.Uint64("subscriptionID", uint64(subscriptionID)),
					zap.Any("holes", attr.UnLockedRanges))
			}
		}
		s.totalSpans.RUnlock()
	}
}

func (s *subscriptionClient) newSubscribedSpan(
	subID SubscriptionID,
	span heartbeatpb.TableSpan,
	startTs uint64,
	consumeKVEvents func(raw []common.RawKVEntry, wakeCallback func()) bool,
	advanceResolvedTs func(ts uint64),
	advanceInterval int64,
) *subscribedSpan {
	rangeLock := regionlock.NewRangeLock(uint64(subID), span.StartKey, span.EndKey, startTs)

	rt := &subscribedSpan{
		subID:     subID,
		span:      span,
		startTs:   startTs,
		rangeLock: rangeLock,

		consumeKVEvents:   consumeKVEvents,
		advanceResolvedTs: advanceResolvedTs,
		advanceInterval:   advanceInterval,
	}
	rt.initialized.Store(false)
	rt.resolvedTsUpdated.Store(time.Now().Unix())
	rt.resolvedTs.Store(startTs)

	rt.tryResolveLock = func(regionID uint64, state *regionlock.LockedRangeState) {
		targetTs := rt.staleLocksTargetTs.Load()
		if state.ResolvedTs.Load() < targetTs && state.Initialized.Load() {
			select {
			case <-s.ctx.Done():
			case s.resolveLockTaskCh <- resolveLockTask{
				keyspaceID: span.KeyspaceID,
				regionID:   regionID,
				targetTs:   targetTs,
				state:      state,
				create:     time.Now(),
			}:
			}
		}
	}
	return rt
}

func (s *subscriptionClient) GetResolvedTsLag() float64 {
	pullerMinResolvedTs := uint64(0)
	s.totalSpans.RLock()
	for _, rt := range s.totalSpans.spanMap {
		resolvedTs := rt.resolvedTs.Load()
		if pullerMinResolvedTs == 0 || resolvedTs < pullerMinResolvedTs {
			pullerMinResolvedTs = resolvedTs
		}
	}
	s.totalSpans.RUnlock()
	if pullerMinResolvedTs == 0 {
		return 0
	}
	pdTime := s.pdClock.CurrentTime()
	phyResolvedTs := oracle.ExtractPhysical(pullerMinResolvedTs)
	lag := float64(oracle.GetPhysical(pdTime)-phyResolvedTs) / 1e3
	return lag
}

func (r *subscribedSpan) resolveStaleLocks(targetTs uint64) {
	util.MustCompareAndMonotonicIncrease(&r.staleLocksTargetTs, targetTs)
	res := r.rangeLock.IterAll(r.tryResolveLock)
	log.Debug("subscription client finds slow locked ranges",
		zap.Uint64("subscriptionID", uint64(r.subID)),
		zap.Any("ranges", res))
}

type errCache struct {
	sync.Mutex
	cache  []regionErrorInfo
	errCh  chan regionErrorInfo
	notify chan struct{}
}

func newErrCache() *errCache {
	return &errCache{
		cache:  make([]regionErrorInfo, 0, 1024),
		errCh:  make(chan regionErrorInfo, 1024),
		notify: make(chan struct{}, 1024),
	}
}

func (e *errCache) add(errInfo regionErrorInfo) {
	e.Lock()
	defer e.Unlock()
	e.cache = append(e.cache, errInfo)
	select {
	case e.notify <- struct{}{}:
	default:
	}
}

func (e *errCache) dispatch(ctx context.Context) error {
	ticker := time.NewTicker(10 * time.Millisecond)
	sendToErrCh := func() {
		e.Lock()
		if len(e.cache) == 0 {
			e.Unlock()
			return
		}
		errInfo := e.cache[0]
		e.cache = e.cache[1:]
		e.Unlock()
		select {
		case <-ctx.Done():
			log.Info("subscription client dispatch err cache done")
		case e.errCh <- errInfo:
		}
	}
	for {
		select {
		case <-ctx.Done():
			return ctx.Err()
		case <-ticker.C:
			sendToErrCh()
		case <-e.notify:
			sendToErrCh()
		}
	}
}<|MERGE_RESOLUTION|>--- conflicted
+++ resolved
@@ -365,11 +365,7 @@
 
 	select {
 	case <-s.ctx.Done():
-<<<<<<< HEAD
-		log.Error("subscribes span failed, the subscription client has closed")
-=======
 		log.Warn("subscribes span failed, the subscription client has closed")
->>>>>>> 3762eba2
 	case s.rangeTaskCh <- rangeTask{span: span, subscribedSpan: rt, filterLoop: bdrMode, priority: TaskLowPrior}:
 		log.Info("subscribes span done", zap.Uint64("subscriptionID", uint64(subID)),
 			zap.Int64("tableID", span.TableID), zap.Uint64("startTs", startTs),
