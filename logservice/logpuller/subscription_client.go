// Copyright 2023 PingCAP, Inc.
//
// Licensed under the Apache License, Version 2.0 (the "License");
// you may not use this file except in compliance with the License.
// You may obtain a copy of the License at
//
//     http://www.apache.org/licenses/LICENSE-2.0
//
// Unless required by applicable law or agreed to in writing, software
// distributed under the License is distributed on an "AS IS" BASIS,
// See the License for the specific language governing permissions and
// limitations under the License.

package logpuller

import (
	"context"
	"sync"
	"sync/atomic"
	"time"

	"github.com/pingcap/errors"
	"github.com/pingcap/kvproto/pkg/metapb"
	"github.com/pingcap/log"
	"github.com/pingcap/ticdc/heartbeatpb"
	"github.com/pingcap/ticdc/logservice/logpuller/regionlock"
	"github.com/pingcap/ticdc/logservice/txnutil"
	"github.com/pingcap/ticdc/pkg/common"
	appcontext "github.com/pingcap/ticdc/pkg/common/context"
	cerror "github.com/pingcap/ticdc/pkg/errors"
	cerrors "github.com/pingcap/ticdc/pkg/errors"
	"github.com/pingcap/ticdc/pkg/metrics"
	"github.com/pingcap/ticdc/pkg/pdutil"
	"github.com/pingcap/ticdc/pkg/security"
	"github.com/pingcap/ticdc/pkg/util"
	"github.com/pingcap/ticdc/utils/dynstream"
	"github.com/prometheus/client_golang/prometheus"
	kvclientv2 "github.com/tikv/client-go/v2/kv"
	"github.com/tikv/client-go/v2/oracle"
	"github.com/tikv/client-go/v2/tikv"
	pd "github.com/tikv/pd/client"
	"go.uber.org/zap"
	"golang.org/x/sync/errgroup"
)

const (
	// Maximum total sleep time(in ms), 20 seconds.
	tikvRequestMaxBackoff = 20000

	// TiCDC always interacts with region leader, every time something goes wrong,
	// failed region will be reloaded via `BatchLoadRegionsWithKeyRange` API. So we
	// don't need to force reload region anymore.
	regionScheduleReload = false

	loadRegionRetryInterval time.Duration = 100 * time.Millisecond
	resolveLockMinInterval  time.Duration = 10 * time.Second
	resolveLockTickInterval time.Duration = 2 * time.Second
	resolveLockFence        time.Duration = 4 * time.Second
)

var (
	metricFeedNotLeaderCounter        = metrics.EventFeedErrorCounter.WithLabelValues("NotLeader")
	metricFeedEpochNotMatchCounter    = metrics.EventFeedErrorCounter.WithLabelValues("EpochNotMatch")
	metricFeedRegionNotFoundCounter   = metrics.EventFeedErrorCounter.WithLabelValues("RegionNotFound")
	metricFeedDuplicateRequestCounter = metrics.EventFeedErrorCounter.WithLabelValues("DuplicateRequest")
	metricFeedUnknownErrorCounter     = metrics.EventFeedErrorCounter.WithLabelValues("Unknown")
	metricFeedRPCCtxUnavailable       = metrics.EventFeedErrorCounter.WithLabelValues("RPCCtxUnavailable")
	metricGetStoreErr                 = metrics.EventFeedErrorCounter.WithLabelValues("GetStoreErr")
	metricStoreSendRequestErr         = metrics.EventFeedErrorCounter.WithLabelValues("SendRequestToStore")
	metricKvIsBusyCounter             = metrics.EventFeedErrorCounter.WithLabelValues("KvIsBusy")
	metricKvCongestedCounter          = metrics.EventFeedErrorCounter.WithLabelValues("KvCongested")

	metricSubscriptionClientDSChannelSize     = metrics.DynamicStreamEventChanSize.WithLabelValues("event-store")
	metricSubscriptionClientDSPendingQueueLen = metrics.DynamicStreamPendingQueueLen.WithLabelValues("event-store")
)

// To generate an ID for a new subscription.
var subscriptionIDGen atomic.Uint64

// subscriptionID is a unique identifier for a subscription.
// It is used as `RequestId` in region requests to remote store.
type SubscriptionID uint64

const InvalidSubscriptionID SubscriptionID = 0

type resolveLockTask struct {
	regionID uint64
	targetTs uint64
	state    *regionlock.LockedRangeState
	create   time.Time
}

// rangeTask represents a task to subscribe a range span of a table.
// It can be a part of a table or a whole table, it also can be a part of a region.
type rangeTask struct {
	span           heartbeatpb.TableSpan
	subscribedSpan *subscribedSpan
	filterLoop     bool
	priority       TaskType
}

const kvEventsCacheMaxSize = 32

// subscribedSpan represents a span to subscribe.
// It contains a sub span of a table(or the total span of a table),
// the startTs of the table, and the output event channel.
type subscribedSpan struct {
	subID   SubscriptionID
	startTs uint64

	// The target span
	span heartbeatpb.TableSpan
	// The range lock of the span,
	// it is used to prevent duplicate requests to the same region range,
	// and it also used to calculate this table's resolvedTs.
	rangeLock *regionlock.RangeLock

	consumeKVEvents func(events []common.RawKVEntry, wakeCallback func()) bool

	advanceResolvedTs func(ts uint64)

	advanceInterval int64

	kvEventsCache []common.RawKVEntry

	// To handle span removing.
	stopped atomic.Bool

	// To handle stale lock resolvings.
	tryResolveLock     func(regionID uint64, state *regionlock.LockedRangeState)
	staleLocksTargetTs atomic.Uint64

	lastAdvanceTime atomic.Int64

	initialized       atomic.Bool
	resolvedTsUpdated atomic.Int64
	resolvedTs        atomic.Uint64
}

func (span *subscribedSpan) clearKVEventsCache() {
	if cap(span.kvEventsCache) > kvEventsCacheMaxSize {
		span.kvEventsCache = nil
	} else {
		span.kvEventsCache = span.kvEventsCache[:0]
	}
}

type SubscriptionClientConfig struct {
	// The number of region request workers to send region task for every tikv store
	RegionRequestWorkerPerStore uint
}

type sharedClientMetrics struct {
	batchResolvedSize prometheus.Observer
}

// subscriptionClient is used to subscribe events of table ranges from TiKV.
// All exported Methods are thread-safe.
type SubscriptionClient interface {
	common.SubModule
	// allocate a unique id for the subscription
	AllocSubscriptionID() SubscriptionID
	// subscribe a table span
	Subscribe(
		subID SubscriptionID,
		span heartbeatpb.TableSpan,
		startTs uint64,
		consumeKVEvents func(raw []common.RawKVEntry, wakeCallback func()) bool,
		advanceResolvedTs func(ts uint64),
		advanceInterval int64,
		bdrMode bool,
	)
	// unsubscribe a table span
	Unsubscribe(subID SubscriptionID)
}

type subscriptionClient struct {
	config    *SubscriptionClientConfig
	metrics   sharedClientMetrics
	clusterID uint64

	pd           pd.Client
	regionCache  *tikv.RegionCache
	pdClock      pdutil.Clock
	lockResolver txnutil.LockResolver

	stores sync.Map

	ds dynstream.DynamicStream[int, SubscriptionID, regionEvent, *subscribedSpan, *regionEventHandler]
	// the following three fields are used to manage feedback from ds and notify other goroutines
	mu     sync.Mutex
	cond   *sync.Cond
	paused atomic.Bool

	// the credential to connect tikv
	credential *security.Credential

	totalSpans struct {
		sync.RWMutex
		spanMap map[SubscriptionID]*subscribedSpan
	}

	// rangeTaskCh is used to receive range tasks.
	// The tasks will be handled in `handleRangeTask` goroutine.
	rangeTaskCh chan rangeTask
	// regionTaskQueue is used to receive region tasks with priority.
	// The region will be handled in `handleRegions` goroutine.
	regionTaskQueue *PriorityQueue
	// resolveLockTaskCh is used to receive resolve lock tasks.
	// The tasks will be handled in `handleResolveLockTasks` goroutine.
	resolveLockTaskCh chan resolveLockTask
	// errCh is used to receive region errors.
	// The errors will be handled in `handleErrors` goroutine.
	errCache *errCache
}

// NewSubscriptionClient creates a client.
func NewSubscriptionClient(
	config *SubscriptionClientConfig,
	pd pd.Client,
	lockResolver txnutil.LockResolver,
	credential *security.Credential,
) SubscriptionClient {
	subClient := &subscriptionClient{
		config: config,

		stores:       sync.Map{},
		pd:           pd,
		regionCache:  appcontext.GetService[*tikv.RegionCache](appcontext.RegionCache),
		pdClock:      appcontext.GetService[pdutil.Clock](appcontext.DefaultPDClock),
		lockResolver: lockResolver,

		credential: credential,

		rangeTaskCh:       make(chan rangeTask, 1024),
		regionTaskQueue:   NewPriorityQueue(),
		resolveLockTaskCh: make(chan resolveLockTask, 1024),
		errCache:          newErrCache(),
	}
	subClient.totalSpans.spanMap = make(map[SubscriptionID]*subscribedSpan)

	option := dynstream.NewOption()
	// Note: it is max batch size of the kv sent from tikv(not committed rows)
	option.BatchCount = 1024
	// TODO: Set `UseBuffer` to true until we refactor the `regionEventHandler.Handle` method so that it doesn't call any method of the dynamic stream. Currently, if `UseBuffer` is set to false, there will be a deadlock:
	// 	ds.handleLoop fetch events from `ch` -> regionEventHandler.Handle -> ds.RemovePath -> send event to `ch`
	option.UseBuffer = true
	option.EnableMemoryControl = true
	ds := dynstream.NewParallelDynamicStream(
		func(subID SubscriptionID) uint64 { return uint64(subID) },
		&regionEventHandler{subClient: subClient},
		option,
	)
	ds.Start()
	subClient.ds = ds
	subClient.cond = sync.NewCond(&subClient.mu)

	subClient.initMetrics()
	return subClient
}

func (s *subscriptionClient) Name() string {
	return appcontext.SubscriptionClient
}

// AllocsubscriptionID gets an ID can be used in `Subscribe`.
func (s *subscriptionClient) AllocSubscriptionID() SubscriptionID {
	return SubscriptionID(subscriptionIDGen.Add(1))
}

func (s *subscriptionClient) initMetrics() {
	// TODO: fix metrics
	s.metrics.batchResolvedSize = metrics.BatchResolvedEventSize.WithLabelValues("event-store")
}

func (s *subscriptionClient) updateMetrics(ctx context.Context) error {
	ticker := time.NewTicker(10 * time.Second)
	defer ticker.Stop()
	for {
		select {
		case <-ctx.Done():
			return ctx.Err()
		case <-ticker.C:
			resolvedTsLag := s.GetResolvedTsLag()
			if resolvedTsLag > 0 {
				metrics.LogPullerResolvedTsLag.Set(resolvedTsLag)
			}
			dsMetrics := s.ds.GetMetrics()
			metricSubscriptionClientDSChannelSize.Set(float64(dsMetrics.EventChanSize))
			metricSubscriptionClientDSPendingQueueLen.Set(float64(dsMetrics.PendingQueueLen))
			if len(dsMetrics.MemoryControl.AreaMemoryMetrics) > 1 {
				log.Panic("subscription client should have only one area")
			}
			if len(dsMetrics.MemoryControl.AreaMemoryMetrics) > 0 {
				areaMetric := dsMetrics.MemoryControl.AreaMemoryMetrics[0]
				metrics.DynamicStreamMemoryUsage.WithLabelValues(
					"log-puller",
					"max",
					"default",
				).Set(float64(areaMetric.MaxMemory()))
				metrics.DynamicStreamMemoryUsage.WithLabelValues(
					"log-puller",
					"used",
					"default",
				).Set(float64(areaMetric.MemoryUsage()))
			}

			pendingRegionReqCount := 0
			s.stores.Range(func(key, value any) bool {
				store := value.(*requestedStore)
				for _, worker := range store.requestWorkers {
					pendingRegionReqCount += worker.requestCache.getPendingCount()
				}
				return true
			})

			metrics.SubscriptionClientRequestedRegionCount.WithLabelValues("pending").Set(float64(pendingRegionReqCount))

			count := 0
			s.totalSpans.RLock()
			for _, rt := range s.totalSpans.spanMap {
				count += rt.rangeLock.Len()
			}
			s.totalSpans.RUnlock()
			metrics.SubscriptionClientSubscribedRegionCount.Set(float64(count))
		}
	}
}

// Subscribe the given table span.
// NOTE: `span.TableID` must be set correctly.
// It new a subscribedSpan and store it in `s.totalSpans`,
// and send a rangeTask to `s.rangeTaskCh`.
// The rangeTask will be handled in `handleRangeTasks` goroutine.
func (s *subscriptionClient) Subscribe(
	subID SubscriptionID,
	span heartbeatpb.TableSpan,
	startTs uint64,
	consumeKVEvents func(raw []common.RawKVEntry, wakeCallback func()) bool,
	advanceResolvedTs func(ts uint64),
	advanceInterval int64,
	bdrMode bool,
) {
	if span.TableID == 0 {
		log.Panic("subscription client subscribe with zero TableID")
		return
	}
	log.Info("subscribes span",
		zap.Uint64("subscriptionID", uint64(subID)),
		zap.String("span", span.String()))
	defer func() {
		log.Info("subscribes span done",
			zap.Uint64("subscriptionID", uint64(subID)),
			zap.Uint64("startTs", startTs))
	}()

	rt := s.newSubscribedSpan(subID, span, startTs, consumeKVEvents, advanceResolvedTs, advanceInterval)
	s.totalSpans.Lock()
	s.totalSpans.spanMap[subID] = rt
	s.totalSpans.Unlock()

	areaSetting := dynstream.NewAreaSettingsWithMaxPendingSize(1*1024*1024*1024, dynstream.MemoryControlForPuller, "logPuller") // 1GB
	s.ds.AddPath(rt.subID, rt, areaSetting)

	s.rangeTaskCh <- rangeTask{span: span, subscribedSpan: rt, filterLoop: bdrMode, priority: TaskLowPrior}
}

// Unsubscribe the given table span. All covered regions will be deregistered asynchronously.
// NOTE: `span.TableID` must be set correctly.
func (s *subscriptionClient) Unsubscribe(subID SubscriptionID) {
	// NOTE: `subID` is cleared from `s.totalSpans` in `onTableDrained`.
	s.totalSpans.Lock()
	rt := s.totalSpans.spanMap[subID]
	s.totalSpans.Unlock()
	if rt == nil {
		log.Warn("unknown subscription", zap.Uint64("subscriptionID", uint64(subID)))
		return
	}
	s.setTableStopped(rt)

	log.Info("unsubscribe span success",
		zap.Uint64("subscriptionID", uint64(rt.subID)),
		zap.Bool("exists", rt != nil))
}

func (s *subscriptionClient) wakeSubscription(subID SubscriptionID) {
	s.ds.Wake(subID)
}

func (s *subscriptionClient) pushRegionEventToDS(subID SubscriptionID, event regionEvent) {
	// fast path
	if !s.paused.Load() {
		s.ds.Push(subID, event)
		return
	}
	// slow path: wait until paused is false
	s.mu.Lock()
	for s.paused.Load() {
		s.cond.Wait()
	}
	s.mu.Unlock()
	s.ds.Push(subID, event)
}

func (s *subscriptionClient) handleDSFeedBack(ctx context.Context) error {
	for {
		select {
		case <-ctx.Done():
			return nil
		case feedback := <-s.ds.Feedback():
			switch feedback.FeedbackType {
			case dynstream.PauseArea:
				s.paused.Store(true)
				log.Info("subscription client pause push region event")
			case dynstream.ResumeArea:
				s.paused.Store(false)
				s.cond.Broadcast()
				log.Info("subscription client resume push region event")
			case dynstream.PausePath, dynstream.ResumePath:
				// Ignore it, because it is no need to pause and resume a path in puller.
			}
		}
	}
}

func (s *subscriptionClient) Run(ctx context.Context) error {
	// s.consume = consume
	if s.pd == nil {
		log.Warn("subsription client should be in test mode, skip run")
		return nil
	}
	s.clusterID = s.pd.GetClusterID(ctx)

	g, ctx := errgroup.WithContext(ctx)

	g.Go(func() error { return s.updateMetrics(ctx) })
	g.Go(func() error { return s.handleDSFeedBack(ctx) })
	g.Go(func() error { return s.handleRangeTasks(ctx) })
	g.Go(func() error { return s.handleRegions(ctx, g) })
	g.Go(func() error { return s.handleErrors(ctx) })
	g.Go(func() error { return s.runResolveLockChecker(ctx) })
	g.Go(func() error { return s.handleResolveLockTasks(ctx) })
	g.Go(func() error { return s.logSlowRegions(ctx) })
	g.Go(func() error { return s.errCache.dispatch(ctx) })

	log.Info("subscription client starts")
	defer log.Info("subscription client exits")
	return g.Wait()
}

// Close closes the client. Must be called after `Run` returns.
func (s *subscriptionClient) Close(ctx context.Context) error {
	// FIXME: close and drain all channels
	s.ds.Close()
	s.regionTaskQueue.Close()
	return nil
}

func (s *subscriptionClient) setTableStopped(rt *subscribedSpan) {
	log.Info("subscription client starts to stop table",
		zap.Uint64("subscriptionID", uint64(rt.subID)))

	// Set stopped to true so we can stop handling region events from the table.
	// Then send a special singleRegionInfo to regionRouter to deregister the table
	// from all TiKV instances.
	if rt.stopped.CompareAndSwap(false, true) {
		s.regionTaskQueue.Push(NewRegionPriorityTask(TaskHighPrior, regionInfo{subscribedSpan: rt}, s.pdClock.CurrentTS()))
		if rt.rangeLock.Stop() {
			s.onTableDrained(rt)
		}
	}
}

func (s *subscriptionClient) onTableDrained(rt *subscribedSpan) {
	log.Info("subscription client stop span is finished",
		zap.Uint64("subscriptionID", uint64(rt.subID)))

	err := s.ds.RemovePath(rt.subID)
	if err != nil {
		log.Warn("subscription client remove path failed",
			zap.Uint64("subscriptionID", uint64(rt.subID)),
			zap.Error(err))
	}
	s.totalSpans.Lock()
	defer s.totalSpans.Unlock()
	delete(s.totalSpans.spanMap, rt.subID)
}

// Note: don't block the caller, otherwise there may be deadlock
func (s *subscriptionClient) onRegionFail(errInfo regionErrorInfo) {
	// unlock the range early to prevent blocking the range.
	if errInfo.subscribedSpan.rangeLock.UnlockRange(
		errInfo.span.StartKey, errInfo.span.EndKey,
		errInfo.verID.GetID(), errInfo.verID.GetVer(), errInfo.resolvedTs()) {
		s.onTableDrained(errInfo.subscribedSpan)
		return
	}
	s.errCache.add(errInfo)
}

// requestedStore represents a store that has been connected.
type requestedStore struct {
	storeAddr string
	// Use to select a worker to send request.
	nextWorker     atomic.Uint32
	requestWorkers []*regionRequestWorker
}

func (rs *requestedStore) getRequestWorker() *regionRequestWorker {
	index := rs.nextWorker.Add(1) % uint32(len(rs.requestWorkers))
	return rs.requestWorkers[index]
}

// handleRegions receives regionInfo from regionTaskQueue and attach rpcCtx to them,
// then send them to corresponding requestedStore.
func (s *subscriptionClient) handleRegions(ctx context.Context, eg *errgroup.Group) error {
	getStore := func(storeAddr string) *requestedStore {
		var rs *requestedStore
		if v, ok := s.stores.Load(storeAddr); ok {
			rs = v.(*requestedStore)
			return rs
		}

		rs = &requestedStore{storeAddr: storeAddr}
		s.stores.Store(storeAddr, rs)
		for i := uint(0); i < s.config.RegionRequestWorkerPerStore; i++ {
			requestWorker := newRegionRequestWorker(ctx, s, s.credential, eg, rs)
			rs.requestWorkers = append(rs.requestWorkers, requestWorker)
		}
		return rs
	}

	defer func() {
		s.stores.Range(func(key, value any) bool {
			rs := value.(*requestedStore)
			for _, w := range rs.requestWorkers {
				w.requestCache.clear()
			}
			return true
		})
	}()

	for {
		// Use blocking Pop to wait for tasks
		regionTask := s.regionTaskQueue.Pop(ctx)
		if regionTask == nil {
			// Means Context cancelled
			return errors.Trace(ctx.Err())
		}

		region := regionTask.GetRegionInfo()
		if region.isStopped() {
			s.stores.Range(func(key, value any) bool {
				rs := value.(*requestedStore)
				for _, worker := range rs.requestWorkers {
					worker.add(ctx, region, true)
				}
				return true
			})
			continue
		}

		region, ok := s.attachRPCContextForRegion(ctx, region)
		// If attachRPCContextForRegion fails, the region will be re-scheduled.
		if !ok {
			continue
		}

		store := getStore(region.rpcCtx.Addr)
		worker := store.getRequestWorker()
		force := regionTask.Priority() <= forcedPriorityBase

		err := worker.add(ctx, region, force)
		if err != nil {
			if errors.Cause(err) == cerrors.ErrAddRegionRequestRetryLimitExceeded {
				s.regionTaskQueue.Push(regionTask)
				continue
			} else {
				log.Warn("subscription client add region request failed",
					zap.Uint64("subscriptionID", uint64(region.subscribedSpan.subID)),
					zap.Uint64("regionID", region.verID.GetID()),
					zap.Error(err))
				return err
			}
		}

		log.Debug("subscription client will request a region",
			zap.Uint64("workID", worker.workerID),
			zap.Uint64("subscriptionID", uint64(region.subscribedSpan.subID)),
			zap.Uint64("regionID", region.verID.GetID()),
			zap.String("addr", store.storeAddr))
	}
}

func (s *subscriptionClient) attachRPCContextForRegion(ctx context.Context, region regionInfo) (regionInfo, bool) {
	bo := tikv.NewBackoffer(ctx, tikvRequestMaxBackoff)
	rpcCtx, err := s.regionCache.GetTiKVRPCContext(bo, region.verID, kvclientv2.ReplicaReadLeader, 0)
	if rpcCtx != nil {
		region.rpcCtx = rpcCtx
		return region, true
	}
	if err != nil {
		log.Debug("subscription client get rpc context fail",
			zap.Uint64("subscriptionID", uint64(region.subscribedSpan.subID)),
			zap.Uint64("regionID", region.verID.GetID()),
			zap.Error(err))
	}
	s.onRegionFail(newRegionErrorInfo(region, &rpcCtxUnavailableErr{verID: region.verID}))
	return region, false
}

func (s *subscriptionClient) handleRangeTasks(ctx context.Context) error {
	g, ctx := errgroup.WithContext(ctx)
	// Limit the concurrent number of goroutines to convert range tasks to region tasks.
	g.SetLimit(1024)
	for {
		select {
		case <-ctx.Done():
			return ctx.Err()
		case task := <-s.rangeTaskCh:
			g.Go(func() error {
				return s.divideSpanAndScheduleRegionRequests(ctx, task.span, task.subscribedSpan, task.filterLoop, task.priority)
			})
		}
	}
}

// divideSpanAndScheduleRegionRequests processes the specified span by dividing it into
// manageable regions and schedules requests to subscribe to these regions.
// 1. Load regions from PD.
// 2. Find the intersection of each region.span and the subscribedSpan.span.
// 3. Schedule a region request to subscribe the region.
func (s *subscriptionClient) divideSpanAndScheduleRegionRequests(
	ctx context.Context,
	span heartbeatpb.TableSpan,
	subscribedSpan *subscribedSpan,
	filterLoop bool,
	taskType TaskType,
) error {
	// Limit the number of regions loaded at a time to make the load more stable.
	limit := 1024
	nextSpan := span
	backoffBeforeLoad := false
	for {
		if backoffBeforeLoad {
			if err := util.Hang(ctx, loadRegionRetryInterval); err != nil {
				return err
			}
			backoffBeforeLoad = false
		}
		log.Debug("subscription client is going to load regions",
			zap.Uint64("subscriptionID", uint64(subscribedSpan.subID)),
			zap.Any("span", nextSpan))

		backoff := tikv.NewBackoffer(ctx, tikvRequestMaxBackoff)
		regions, err := s.regionCache.BatchLoadRegionsWithKeyRange(backoff, nextSpan.StartKey, nextSpan.EndKey, limit)
		if err != nil {
			log.Warn("subscription client load regions failed",
				zap.Uint64("subscriptionID", uint64(subscribedSpan.subID)),
				zap.Any("span", nextSpan),
				zap.Error(err))
			backoffBeforeLoad = true
			continue
		}
		regionMetas := make([]*metapb.Region, 0, len(regions))
		for _, region := range regions {
			if meta := region.GetMeta(); meta != nil {
				regionMetas = append(regionMetas, meta)
			}
		}
		regionMetas = regionlock.CutRegionsLeftCoverSpan(regionMetas, nextSpan)
		if len(regionMetas) == 0 {
			log.Warn("subscription client load regions with holes",
				zap.Uint64("subscriptionID", uint64(subscribedSpan.subID)),
				zap.Any("span", nextSpan))
			backoffBeforeLoad = true
			continue
		}

		for _, regionMeta := range regionMetas {
			regionSpan := heartbeatpb.TableSpan{
				StartKey: regionMeta.StartKey,
				EndKey:   regionMeta.EndKey,
			}
			// NOTE: the End key return by the PD API will be nil to represent the biggest key.
			// So we need to fix it by calling spanz.HackSpan.
			regionSpan = common.HackTableSpan(regionSpan)

			// Find the intersection of the regionSpan returned by PD and the subscribedSpan.span.
			// The intersection is the span that needs to be subscribed.
			intersectSpan := common.GetIntersectSpan(subscribedSpan.span, regionSpan)
			if common.IsEmptySpan(intersectSpan) {
				log.Panic("subscription client check spans intersect shouldn't fail",
					zap.Uint64("subscriptionID", uint64(subscribedSpan.subID)))
			}

			verID := tikv.NewRegionVerID(regionMeta.Id, regionMeta.RegionEpoch.ConfVer, regionMeta.RegionEpoch.Version)
			regionInfo := newRegionInfo(verID, intersectSpan, nil, subscribedSpan, filterLoop)

			// Schedule a region request to subscribe the region.
			s.scheduleRegionRequest(ctx, regionInfo, taskType)

			nextSpan.StartKey = regionMeta.EndKey
			// If the nextSpan.StartKey is larger than the subscribedSpan.span.EndKey,
			// it means all span of the subscribedSpan have been requested. So we return.
			if common.EndCompare(nextSpan.StartKey, span.EndKey) >= 0 {
				return nil
			}
		}
	}
}

// scheduleRegionRequest locks the region's range and send the region to regionTaskQueue,
// which will be handled by handleRegions.
func (s *subscriptionClient) scheduleRegionRequest(ctx context.Context, region regionInfo, priority TaskType) {
	lockRangeResult := region.subscribedSpan.rangeLock.LockRange(
		ctx, region.span.StartKey, region.span.EndKey, region.verID.GetID(), region.verID.GetVer())

	if lockRangeResult.Status == regionlock.LockRangeStatusWait {
		lockRangeResult = lockRangeResult.WaitFn()
	}

	switch lockRangeResult.Status {
	case regionlock.LockRangeStatusSuccess:
		region.lockedRangeState = lockRangeResult.LockedRangeState
		s.regionTaskQueue.Push(NewRegionPriorityTask(priority, region, s.pdClock.CurrentTS()))
	case regionlock.LockRangeStatusStale:
		for _, r := range lockRangeResult.RetryRanges {
			s.scheduleRangeRequest(ctx, r, region.subscribedSpan, region.filterLoop, priority)
		}
	default:
		return
	}
}

func (s *subscriptionClient) scheduleRangeRequest(
	ctx context.Context, span heartbeatpb.TableSpan,
	subscribedSpan *subscribedSpan,
	filterLoop bool,
	priority TaskType,
) {
	select {
	case <-ctx.Done():
	case s.rangeTaskCh <- rangeTask{span: span, subscribedSpan: subscribedSpan, filterLoop: filterLoop, priority: priority}:
	}
}

func (s *subscriptionClient) handleErrors(ctx context.Context) error {
	for {
		select {
		case <-ctx.Done():
			log.Info("subscription client handle errors exit")
			return ctx.Err()
		case errInfo := <-s.errCache.errCh:
			if err := s.doHandleError(ctx, errInfo); err != nil {
				return err
			}
		}
	}
}

func (s *subscriptionClient) doHandleError(ctx context.Context, errInfo regionErrorInfo) error {
	err := errors.Cause(errInfo.err)
	log.Debug("cdc region error",
		zap.Uint64("subscriptionID", uint64(errInfo.subscribedSpan.subID)),
		zap.Uint64("regionID", errInfo.verID.GetID()),
		zap.Error(err))

	switch eerr := err.(type) {
	case *eventError:
		innerErr := eerr.err
<<<<<<< HEAD
=======
		log.Debug("cdc region error",
			zap.Uint64("subscriptionID", uint64(errInfo.subscribedSpan.subID)),
			zap.Uint64("regionID", errInfo.verID.GetID()),
			zap.Stringer("error", innerErr))

>>>>>>> 09deea45
		if notLeader := innerErr.GetNotLeader(); notLeader != nil {
			metricFeedNotLeaderCounter.Inc()
			s.regionCache.UpdateLeader(errInfo.verID, notLeader.GetLeader(), errInfo.rpcCtx.AccessIdx)
			s.scheduleRegionRequest(ctx, errInfo.regionInfo, TaskRegionError)
			return nil
		}
		if innerErr.GetEpochNotMatch() != nil {
			metricFeedEpochNotMatchCounter.Inc()
			s.scheduleRangeRequest(ctx, errInfo.span, errInfo.subscribedSpan, errInfo.filterLoop, TaskRegionError)
			return nil
		}
		if innerErr.GetRegionNotFound() != nil {
			metricFeedRegionNotFoundCounter.Inc()
			s.scheduleRangeRequest(ctx, errInfo.span, errInfo.subscribedSpan, errInfo.filterLoop, TaskRegionError)
			return nil
		}
		if innerErr.GetCongested() != nil {
			metricKvCongestedCounter.Inc()
			s.scheduleRegionRequest(ctx, errInfo.regionInfo, TaskLowPrior)
			return nil
		}
		if innerErr.GetServerIsBusy() != nil {
			metricKvIsBusyCounter.Inc()
			s.scheduleRegionRequest(ctx, errInfo.regionInfo, TaskLowPrior)
			return nil
		}
		if duplicated := innerErr.GetDuplicateRequest(); duplicated != nil {
			// TODO(qupeng): It's better to add a new machanism to deregister one region.
			metricFeedDuplicateRequestCounter.Inc()
			return errors.New("duplicate request")
		}
		if compatibility := innerErr.GetCompatibility(); compatibility != nil {
			return cerror.ErrVersionIncompatible.GenWithStackByArgs(compatibility)
		}
		if mismatch := innerErr.GetClusterIdMismatch(); mismatch != nil {
			return cerror.ErrClusterIDMismatch.GenWithStackByArgs(mismatch.Current, mismatch.Request)
		}

		log.Warn("empty or unknown cdc error",
			zap.Uint64("subscriptionID", uint64(errInfo.subscribedSpan.subID)),
			zap.Stringer("error", innerErr))
		metricFeedUnknownErrorCounter.Inc()
		s.scheduleRegionRequest(ctx, errInfo.regionInfo, TaskHighPrior)
		return nil
	case *rpcCtxUnavailableErr:
		metricFeedRPCCtxUnavailable.Inc()
		s.scheduleRangeRequest(ctx, errInfo.span, errInfo.subscribedSpan, errInfo.filterLoop, TaskHighPrior)
		return nil
	case *getStoreErr:
		metricGetStoreErr.Inc()
		bo := tikv.NewBackoffer(ctx, tikvRequestMaxBackoff)
		// cannot get the store the region belongs to, so we need to reload the region.
		s.regionCache.OnSendFail(bo, errInfo.rpcCtx, true, err)
		s.scheduleRangeRequest(ctx, errInfo.span, errInfo.subscribedSpan, errInfo.filterLoop, TaskHighPrior)
		return nil
	case *sendRequestToStoreErr:
		metricStoreSendRequestErr.Inc()
		bo := tikv.NewBackoffer(ctx, tikvRequestMaxBackoff)
		s.regionCache.OnSendFail(bo, errInfo.rpcCtx, regionScheduleReload, err)
		s.scheduleRegionRequest(ctx, errInfo.regionInfo, TaskHighPrior)
		return nil
	case *requestCancelledErr:
		// the corresponding subscription has been unsubscribed, just ignore.
		return nil
	default:
		// TODO(qupeng): for some errors it's better to just deregister the region from TiKVs.
		log.Warn("subscription client meets an internal error, fail the changefeed",
			zap.Uint64("subscriptionID", uint64(errInfo.subscribedSpan.subID)),
			zap.Error(err))
		return err
	}
}

type subscriptionAndTargetTs struct {
	subSpan  *subscribedSpan
	targetTs uint64
}

func (s *subscriptionClient) runResolveLockChecker(ctx context.Context) error {
	resolveLockTicker := time.NewTicker(resolveLockTickInterval)
	defer resolveLockTicker.Stop()
	maxCacheSize := 1024
	subSpanAndTsCache := make([]subscriptionAndTargetTs, 0, maxCacheSize)
	// getResolvedTargetTs returns the targetTs to resolve stale locks. 0 means no need to resolve.
	getResolvedTargetTs := func(subSpan *subscribedSpan, currentTime time.Time) uint64 {
		resolvedTsUpdated := time.Unix(subSpan.resolvedTsUpdated.Load(), 0)
		if !subSpan.initialized.Load() || time.Since(resolvedTsUpdated) < resolveLockFence {
			return 0
		}
		resolvedTs := subSpan.resolvedTs.Load()
		resolvedTime := oracle.GetTimeFromTS(resolvedTs)
		if currentTime.Sub(resolvedTime) < resolveLockFence {
			return 0
		}
		return oracle.GoTimeToTS(resolvedTime.Add(resolveLockFence))
	}

	for {
		select {
		case <-ctx.Done():
			return ctx.Err()
		case <-resolveLockTicker.C:
		}
		currentTime := s.pdClock.CurrentTime()
		s.totalSpans.Lock()
		for _, subSpan := range s.totalSpans.spanMap {
			if subSpan != nil {
				targetTs := getResolvedTargetTs(subSpan, currentTime)
				if targetTs > 0 {
					subSpanAndTsCache = append(subSpanAndTsCache, subscriptionAndTargetTs{
						subSpan:  subSpan,
						targetTs: targetTs,
					})
				}
			}
		}
		s.totalSpans.Unlock()
		for _, subSpanAndTs := range subSpanAndTsCache {
			subSpanAndTs.subSpan.resolveStaleLocks(subSpanAndTs.targetTs)
		}
		subSpanAndTsCache = subSpanAndTsCache[:0]
		if cap(subSpanAndTsCache) > maxCacheSize {
			subSpanAndTsCache = make([]subscriptionAndTargetTs, 0, maxCacheSize)
		}
	}
}

func (s *subscriptionClient) handleResolveLockTasks(ctx context.Context) error {
	resolveLastRun := make(map[uint64]time.Time)

	gcResolveLastRun := func() {
		if len(resolveLastRun) > 1024 {
			copied := make(map[uint64]time.Time)
			now := time.Now()
			for regionID, lastRun := range resolveLastRun {
				if now.Sub(lastRun) < resolveLockMinInterval {
					resolveLastRun[regionID] = lastRun
				}
			}
			resolveLastRun = copied
		}
	}

	doResolve := func(regionID uint64, state *regionlock.LockedRangeState, targetTs uint64) {
		if state.ResolvedTs.Load() > targetTs || !state.Initialized.Load() {
			return
		}
		if lastRun, ok := resolveLastRun[regionID]; ok {
			if time.Since(lastRun) < resolveLockMinInterval {
				return
			}
		}

		if err := s.lockResolver.Resolve(ctx, regionID, targetTs); err != nil {
			log.Warn("subscription client resolve lock fail",
				zap.Uint64("regionID", regionID),
				zap.Error(err))
		}
		resolveLastRun[regionID] = time.Now()
	}

	gcTicker := time.NewTicker(resolveLockMinInterval * 3 / 2)
	defer gcTicker.Stop()
	for {
		select {
		case <-ctx.Done():
			return ctx.Err()
		case <-gcTicker.C:
			gcResolveLastRun()
		case task := <-s.resolveLockTaskCh:
			doResolve(task.regionID, task.state, task.targetTs)
		}
	}
}

func (s *subscriptionClient) logSlowRegions(ctx context.Context) error {
	ticker := time.NewTicker(30 * time.Second)
	defer ticker.Stop()
	for {
		select {
		case <-ctx.Done():
			return ctx.Err()
		case <-ticker.C:
		}

		currTime := s.pdClock.CurrentTime()
		s.totalSpans.RLock()
		slowInitializeRegion := 0
		for subscriptionID, rt := range s.totalSpans.spanMap {
			attr := rt.rangeLock.IterAll(nil)
			ckptTime := oracle.GetTimeFromTS(attr.SlowestRegion.ResolvedTs)
			if attr.SlowestRegion.Initialized {
				if currTime.Sub(ckptTime) > 2*resolveLockMinInterval {
					log.Info("subscription client finds a initialized slow region",
						zap.Uint64("subscriptionID", uint64(subscriptionID)),
						zap.Any("slowRegion", attr.SlowestRegion))
				}
			} else if currTime.Sub(attr.SlowestRegion.Created) > 10*time.Minute {
				slowInitializeRegion += 1
				log.Info("subscription client initializes a region too slow",
					zap.Uint64("subscriptionID", uint64(subscriptionID)),
					zap.Any("slowRegion", attr.SlowestRegion))
			} else if currTime.Sub(ckptTime) > 10*time.Minute {
				log.Info("subscription client finds a uninitialized slow region",
					zap.Uint64("subscriptionID", uint64(subscriptionID)),
					zap.Any("slowRegion", attr.SlowestRegion))
			}
			if len(attr.UnLockedRanges) > 0 {
				log.Info("subscription client holes exist",
					zap.Uint64("subscriptionID", uint64(subscriptionID)),
					zap.Any("holes", attr.UnLockedRanges))
			}
		}
		s.totalSpans.RUnlock()
	}
}

func (s *subscriptionClient) newSubscribedSpan(
	subID SubscriptionID,
	span heartbeatpb.TableSpan,
	startTs uint64,
	consumeKVEvents func(raw []common.RawKVEntry, wakeCallback func()) bool,
	advanceResolvedTs func(ts uint64),
	advanceInterval int64,
) *subscribedSpan {
	rangeLock := regionlock.NewRangeLock(uint64(subID), span.StartKey, span.EndKey, startTs)

	rt := &subscribedSpan{
		subID:     subID,
		span:      span,
		startTs:   startTs,
		rangeLock: rangeLock,

		consumeKVEvents:   consumeKVEvents,
		advanceResolvedTs: advanceResolvedTs,
		advanceInterval:   advanceInterval,
	}
	rt.initialized.Store(false)
	rt.resolvedTsUpdated.Store(time.Now().Unix())
	rt.resolvedTs.Store(startTs)

	rt.tryResolveLock = func(regionID uint64, state *regionlock.LockedRangeState) {
		targetTs := rt.staleLocksTargetTs.Load()
		if state.ResolvedTs.Load() < targetTs && state.Initialized.Load() {
			s.resolveLockTaskCh <- resolveLockTask{
				regionID: regionID,
				targetTs: targetTs,
				state:    state,
				create:   time.Now(),
			}
		}
	}
	return rt
}

func (s *subscriptionClient) GetResolvedTsLag() float64 {
	pullerMinResolvedTs := uint64(0)
	s.totalSpans.RLock()
	for _, rt := range s.totalSpans.spanMap {
		resolvedTs := rt.resolvedTs.Load()
		if pullerMinResolvedTs == 0 || resolvedTs < pullerMinResolvedTs {
			pullerMinResolvedTs = resolvedTs
		}
	}
	s.totalSpans.RUnlock()
	if pullerMinResolvedTs == 0 {
		return 0
	}
	pdTime := s.pdClock.CurrentTime()
	phyResolvedTs := oracle.ExtractPhysical(pullerMinResolvedTs)
	lag := float64(oracle.GetPhysical(pdTime)-phyResolvedTs) / 1e3
	return lag
}

func (r *subscribedSpan) resolveStaleLocks(targetTs uint64) {
	util.MustCompareAndMonotonicIncrease(&r.staleLocksTargetTs, targetTs)
	res := r.rangeLock.IterAll(r.tryResolveLock)
	log.Debug("subscription client finds slow locked ranges",
		zap.Uint64("subscriptionID", uint64(r.subID)),
		zap.Any("ranges", res))
}

type errCache struct {
	sync.Mutex
	cache  []regionErrorInfo
	errCh  chan regionErrorInfo
	notify chan struct{}
}

func newErrCache() *errCache {
	return &errCache{
		cache:  make([]regionErrorInfo, 0, 1024),
		errCh:  make(chan regionErrorInfo, 1024),
		notify: make(chan struct{}, 1024),
	}
}

func (e *errCache) add(errInfo regionErrorInfo) {
	e.Lock()
	defer e.Unlock()
	e.cache = append(e.cache, errInfo)
	select {
	case e.notify <- struct{}{}:
	default:
	}
}

func (e *errCache) dispatch(ctx context.Context) error {
	ticker := time.NewTicker(10 * time.Millisecond)
	sendToErrCh := func() {
		e.Lock()
		if len(e.cache) == 0 {
			e.Unlock()
			return
		}
		errInfo := e.cache[0]
		e.cache = e.cache[1:]
		e.Unlock()
		select {
		case <-ctx.Done():
			log.Info("subscription client dispatch err cache done")
		case e.errCh <- errInfo:
		}
	}
	for {
		select {
		case <-ctx.Done():
			return ctx.Err()
		case <-ticker.C:
			sendToErrCh()
		case <-e.notify:
			sendToErrCh()
		}
	}
}<|MERGE_RESOLUTION|>--- conflicted
+++ resolved
@@ -769,14 +769,6 @@
 	switch eerr := err.(type) {
 	case *eventError:
 		innerErr := eerr.err
-<<<<<<< HEAD
-=======
-		log.Debug("cdc region error",
-			zap.Uint64("subscriptionID", uint64(errInfo.subscribedSpan.subID)),
-			zap.Uint64("regionID", errInfo.verID.GetID()),
-			zap.Stringer("error", innerErr))
-
->>>>>>> 09deea45
 		if notLeader := innerErr.GetNotLeader(); notLeader != nil {
 			metricFeedNotLeaderCounter.Inc()
 			s.regionCache.UpdateLeader(errInfo.verID, notLeader.GetLeader(), errInfo.rpcCtx.AccessIdx)
