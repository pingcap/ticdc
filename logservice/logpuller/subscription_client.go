// Copyright 2023 PingCAP, Inc.
//
// Licensed under the Apache License, Version 2.0 (the "License");
// you may not use this file except in compliance with the License.
// You may obtain a copy of the License at
//
//     http://www.apache.org/licenses/LICENSE-2.0
//
// Unless required by applicable law or agreed to in writing, software
// distributed under the License is distributed on an "AS IS" BASIS,
// See the License for the specific language governing permissions and
// limitations under the License.

package logpuller

import (
	"context"
	"sync"
	"sync/atomic"
	"time"

	"github.com/pingcap/errors"
	"github.com/pingcap/kvproto/pkg/metapb"
	"github.com/pingcap/log"
	"github.com/pingcap/ticdc/heartbeatpb"
	"github.com/pingcap/ticdc/logservice/logpuller/regionlock"
	"github.com/pingcap/ticdc/logservice/txnutil"
	"github.com/pingcap/ticdc/pkg/common"
	appcontext "github.com/pingcap/ticdc/pkg/common/context"
	cerror "github.com/pingcap/ticdc/pkg/errors"
	"github.com/pingcap/ticdc/pkg/metrics"
	"github.com/pingcap/ticdc/pkg/pdutil"
	"github.com/pingcap/ticdc/pkg/spanz"
	"github.com/pingcap/ticdc/pkg/util"
	"github.com/pingcap/ticdc/utils/dynstream"
	"github.com/pingcap/tiflow/pkg/security"
	"github.com/prometheus/client_golang/prometheus"
	kvclientv2 "github.com/tikv/client-go/v2/kv"
	"github.com/tikv/client-go/v2/oracle"
	"github.com/tikv/client-go/v2/tikv"
	pd "github.com/tikv/pd/client"
	"go.uber.org/zap"
	"golang.org/x/sync/errgroup"
)

const (
	// Maximum total sleep time(in ms), 20 seconds.
	tikvRequestMaxBackoff = 20000

	// TiCDC always interacts with region leader, every time something goes wrong,
	// failed region will be reloaded via `BatchLoadRegionsWithKeyRange` API. So we
	// don't need to force reload region anymore.
	regionScheduleReload = false

	loadRegionRetryInterval time.Duration = 100 * time.Millisecond
	resolveLockMinInterval  time.Duration = 10 * time.Second
	resolveLockTickInterval time.Duration = 2 * time.Second
	resolveLockFence        time.Duration = 4 * time.Second
)

var (
	metricFeedNotLeaderCounter        = metrics.EventFeedErrorCounter.WithLabelValues("NotLeader")
	metricFeedEpochNotMatchCounter    = metrics.EventFeedErrorCounter.WithLabelValues("EpochNotMatch")
	metricFeedRegionNotFoundCounter   = metrics.EventFeedErrorCounter.WithLabelValues("RegionNotFound")
	metricFeedDuplicateRequestCounter = metrics.EventFeedErrorCounter.WithLabelValues("DuplicateRequest")
	metricFeedUnknownErrorCounter     = metrics.EventFeedErrorCounter.WithLabelValues("Unknown")
	metricFeedRPCCtxUnavailable       = metrics.EventFeedErrorCounter.WithLabelValues("RPCCtxUnavailable")
	metricStoreSendRequestErr         = metrics.EventFeedErrorCounter.WithLabelValues("SendRequestToStore")
	metricKvIsBusyCounter             = metrics.EventFeedErrorCounter.WithLabelValues("KvIsBusy")

	metricSubscriptionClientDSChannelSize     = metrics.DynamicStreamEventChanSize.WithLabelValues("event-store")
	metricSubscriptionClientDSPendingQueueLen = metrics.DynamicStreamPendingQueueLen.WithLabelValues("event-store")
	metricEventStoreDSAddPathNum              = metrics.DynamicStreamAddPathNum.WithLabelValues("event-store")
	metricEventStoreDSRemovePathNum           = metrics.DynamicStreamRemovePathNum.WithLabelValues("event-store")
	// metricEventStoreDSArrageStreamNum         = metrics.DynamicStreamArrangeStreamNum.WithLabelValues("event-store")
)

// To generate an ID for a new subscription.
var subscriptionIDGen atomic.Uint64

// subscriptionID is a unique identifier for a subscription.
// It is used as `RequestId` in region requests to remote store.
type SubscriptionID uint64

const InvalidSubscriptionID SubscriptionID = 0

type resolveLockTask struct {
	regionID uint64
	targetTs uint64
	state    *regionlock.LockedRangeState
	create   time.Time
}

// rangeTask represents a task to subscribe a range span of a table.
// It can be a part of a table or a whole table, it also can be a part of a region.
type rangeTask struct {
	span           heartbeatpb.TableSpan
	subscribedSpan *subscribedSpan
}

const kvEventsCacheMaxSize = 32

// subscribedSpan represents a span to subscribe.
// It contains a sub span of a table(or the total span of a table),
// the startTs of the table, and the output event channel.
type subscribedSpan struct {
	subID   SubscriptionID
	startTs uint64

	// The target span
	span heartbeatpb.TableSpan
	// The range lock of the span,
	// it is used to prevent duplicate requests to the same region range,
	// and it also used to calculate this table's resolvedTs.
	rangeLock *regionlock.RangeLock

	consumeKVEvents func(events []common.RawKVEntry, wakeCallback func()) bool

	advanceResolvedTs func(ts uint64)

	advanceInterval int64

	kvEventsCache []common.RawKVEntry

	// To handle span removing.
	stopped atomic.Bool

	// To handle stale lock resolvings.
	tryResolveLock     func(regionID uint64, state *regionlock.LockedRangeState)
	staleLocksTargetTs atomic.Uint64

	lastAdvanceTime atomic.Int64

	initialized       atomic.Bool
	resolvedTsUpdated atomic.Int64
	resolvedTs        atomic.Uint64
}

func (span *subscribedSpan) clearKVEventsCache() {
	if cap(span.kvEventsCache) > kvEventsCacheMaxSize {
		span.kvEventsCache = nil
	} else {
		span.kvEventsCache = span.kvEventsCache[:0]
	}
}

type SubscriptionClientConfig struct {
	// The number of region request workers to send region task for every tikv store
	RegionRequestWorkerPerStore uint
}

type sharedClientMetrics struct {
	// regionLockDuration    prometheus.Observer
	// regionLocateDuration  prometheus.Observer
	// regionConnectDuration prometheus.Observer
	batchResolvedSize prometheus.Observer
	kvCounter         prometheus.Counter
	resolvedTsCounter prometheus.Counter
	// lockResolveWaitDuration prometheus.Observer
	// lockResolveRunDuration  prometheus.Observer
	// slowInitializeRegion prometheus.Gauge
}

// SubscriptionClient is used to subscribe events of table ranges from TiKV.
// All exported Methods are thread-safe.
type SubscriptionClient struct {
	config     *SubscriptionClientConfig
	metrics    sharedClientMetrics
	clusterID  uint64
	filterLoop bool

	pd           pd.Client
	regionCache  *tikv.RegionCache
	pdClock      pdutil.Clock
	lockResolver txnutil.LockResolver

	ds dynstream.DynamicStream[int, SubscriptionID, regionEvent, *subscribedSpan, *regionEventHandler]
	// the following three fields are used to manage feedback from ds and notify other goroutines
	mu     sync.Mutex
	cond   *sync.Cond
	paused atomic.Bool

	// the credential to connect tikv
	credential *security.Credential

	totalSpans struct {
		sync.RWMutex
		spanMap map[SubscriptionID]*subscribedSpan
	}

	// rangeTaskCh is used to receive range tasks.
	// The tasks will be handled in `handleRangeTask` goroutine.
	rangeTaskCh chan rangeTask
	// regionCh is used to receive region tasks have been locked in rangeLock.
	// The region will be handled in `handleRegions` goroutine.
	regionCh chan regionInfo
	// resolveLockTaskCh is used to receive resolve lock tasks.
	// The tasks will be handled in `handleResolveLockTasks` goroutine.
	resolveLockTaskCh chan resolveLockTask
	// errCh is used to receive region errors.
	// The errors will be handled in `handleErrors` goroutine.
	errCache *errCache
}

// NewSubscriptionClient creates a client.
func NewSubscriptionClient(
	config *SubscriptionClientConfig,
	pd pd.Client,
	regionCache *tikv.RegionCache,
	pdClock pdutil.Clock,
	lockResolver txnutil.LockResolver,
	credential *security.Credential,
) *SubscriptionClient {
	subClient := &SubscriptionClient{
		config:     config,
		filterLoop: false, // FIXME

		pd:           pd,
		regionCache:  regionCache,
		pdClock:      pdClock,
		lockResolver: lockResolver,

		credential: credential,

		rangeTaskCh:       make(chan rangeTask, 1024),
		regionCh:          make(chan regionInfo, 1024),
		resolveLockTaskCh: make(chan resolveLockTask, 1024),
		errCache:          newErrCache(),
	}
	subClient.totalSpans.spanMap = make(map[SubscriptionID]*subscribedSpan)

	option := dynstream.NewOption()
	// Note: it is max batch size of the kv sent from tikv(not committed rows)
	option.BatchCount = 1024
	option.UseBuffer = false
	option.EnableMemoryControl = true
	ds := dynstream.NewParallelDynamicStream(
		func(subID SubscriptionID) uint64 { return uint64(subID) },
		&regionEventHandler{subClient: subClient},
		option,
	)
	ds.Start()
	subClient.ds = ds
	subClient.cond = sync.NewCond(&subClient.mu)

	subClient.initMetrics()
	return subClient
}

func (s *SubscriptionClient) Name() string {
	return appcontext.SubscriptionClient
}

// AllocsubscriptionID gets an ID can be used in `Subscribe`.
func (s *SubscriptionClient) AllocSubscriptionID() SubscriptionID {
	return SubscriptionID(subscriptionIDGen.Add(1))
}

func (s *SubscriptionClient) initMetrics() {
	// TODO: fix metrics
	s.metrics.batchResolvedSize = metrics.BatchResolvedEventSize.WithLabelValues("event-store")
}

func (s *SubscriptionClient) updateMetrics(ctx context.Context) error {
	ticker := time.NewTicker(10 * time.Second)
	defer ticker.Stop()
	for {
		select {
		case <-ctx.Done():
			return ctx.Err()
		case <-ticker.C:
			resolvedTsLag := s.GetResolvedTsLag()
			if resolvedTsLag > 0 {
				metrics.LogPullerResolvedTsLag.Set(resolvedTsLag)
			}
			dsMetrics := s.ds.GetMetrics()
			metricSubscriptionClientDSChannelSize.Set(float64(dsMetrics.EventChanSize))
			metricSubscriptionClientDSPendingQueueLen.Set(float64(dsMetrics.PendingQueueLen))
			if len(dsMetrics.MemoryControl.AreaMemoryMetrics) > 1 {
				log.Panic("subscription client should have only one area")
			}
			if len(dsMetrics.MemoryControl.AreaMemoryMetrics) > 0 {
				areaMetric := dsMetrics.MemoryControl.AreaMemoryMetrics[0]
				metrics.DynamicStreamMemoryUsage.WithLabelValues(
					"log-puller",
					"max",
					"default",
				).Set(float64(areaMetric.MaxMemory()))
				metrics.DynamicStreamMemoryUsage.WithLabelValues(
					"log-puller",
					"used",
					"default",
				).Set(float64(areaMetric.MemoryUsage()))
			}
		}
	}
}

// Subscribe the given table span.
// NOTE: `span.TableID` must be set correctly.
// It new a subscribedSpan and store it in `s.totalSpans`,
// and send a rangeTask to `s.rangeTaskCh`.
// The rangeTask will be handled in `handleRangeTasks` goroutine.
func (s *SubscriptionClient) Subscribe(
	subID SubscriptionID,
	span heartbeatpb.TableSpan,
	startTs uint64,
	consumeKVEvents func(raw []common.RawKVEntry, wakeCallback func()) bool,
	advanceResolvedTs func(ts uint64),
	advanceInterval int64,
) {
	if span.TableID == 0 {
		log.Panic("subscription client subscribe with zero TableID")
		return
	}
	log.Info("subscribes span",
		zap.Uint64("subscriptionID", uint64(subID)),
		zap.String("span", span.String()))
	defer func() {
		log.Info("subscribes span done",
			zap.Uint64("subscriptionID", uint64(subID)),
			zap.String("span", span.String()))
	}()

	rt := s.newSubscribedSpan(subID, span, startTs, consumeKVEvents, advanceResolvedTs, advanceInterval)
	s.totalSpans.Lock()
	s.totalSpans.spanMap[subID] = rt
	s.totalSpans.Unlock()

<<<<<<< HEAD
	s.ds.AddPath(rt.subID, rt, dynstream.AreaSettings{
		MaxPendingSize: 4 * 1024 * 1024 * 1024, // 4GB
	})
=======
	areaSetting := dynstream.NewAreaSettingsWithMaxPendingSize(2*1024*1024*1024, dynstream.MemoryControlAlgorithmV1) // 2GB
	s.ds.AddPath(rt.subID, rt, areaSetting)
>>>>>>> 43b6156d

	s.rangeTaskCh <- rangeTask{span: span, subscribedSpan: rt}
}

// Unsubscribe the given table span. All covered regions will be deregistered asynchronously.
// NOTE: `span.TableID` must be set correctly.
func (s *SubscriptionClient) Unsubscribe(subID SubscriptionID) {
	// NOTE: `subID` is cleared from `s.totalSpans` in `onTableDrained`.
	s.totalSpans.Lock()
	rt := s.totalSpans.spanMap[subID]
	s.totalSpans.Unlock()
	if rt == nil {
		log.Warn("unknown subscription", zap.Uint64("subscriptionID", uint64(subID)))
		return
	}
	s.setTableStopped(rt)

	log.Info("unsubscribe span success",
		zap.Uint64("subscriptionID", uint64(rt.subID)),
		zap.Bool("exists", rt != nil))
}

func (s *SubscriptionClient) wakeSubscription(subID SubscriptionID) {
	s.ds.Wake(subID)
}

func (s *SubscriptionClient) pushRegionEventToDS(subID SubscriptionID, event regionEvent) {
	// fast path
	if !s.paused.Load() {
		s.ds.Push(subID, event)
		return
	}
	// slow path: wait until paused is false
	s.mu.Lock()
	for s.paused.Load() {
		s.cond.Wait()
	}
	s.mu.Unlock()
	s.ds.Push(subID, event)
}

func (s *SubscriptionClient) handleDSFeedBack(ctx context.Context) error {
	for {
		select {
		case <-ctx.Done():
			return nil
		case feedback := <-s.ds.Feedback():
			switch feedback.FeedbackType {
			case dynstream.PauseArea:
				s.paused.Store(true)
				log.Info("subscription client pause push region event")
			case dynstream.ResumeArea:
				s.paused.Store(false)
				s.cond.Broadcast()
				log.Info("subscription client resume push region event")
			case dynstream.PausePath, dynstream.ResumePath:
				// Ignore it, because it is no need to pause and resume a path in puller.
			}
		}
	}
}

// RegionCount returns subscribed region count for the span.
func (s *SubscriptionClient) RegionCount(subID SubscriptionID) uint64 {
	s.totalSpans.RLock()
	defer s.totalSpans.RUnlock()
	if rt := s.totalSpans.spanMap[subID]; rt != nil {
		return uint64(rt.rangeLock.Len())
	}
	return 0
}

func (s *SubscriptionClient) Run(ctx context.Context) error {
	// s.consume = consume
	if s.pd == nil {
		log.Warn("subsription client should be in test mode, skip run")
		return nil
	}
	s.clusterID = s.pd.GetClusterID(ctx)

	g, ctx := errgroup.WithContext(ctx)

	g.Go(func() error { return s.updateMetrics(ctx) })
	g.Go(func() error { return s.handleDSFeedBack(ctx) })
	g.Go(func() error { return s.handleRangeTasks(ctx) })
	g.Go(func() error { return s.handleRegions(ctx, g) })
	g.Go(func() error { return s.handleErrors(ctx) })
	g.Go(func() error { return s.runResolveLockChecker(ctx) })
	g.Go(func() error { return s.handleResolveLockTasks(ctx) })
	g.Go(func() error { return s.logSlowRegions(ctx) })
	g.Go(func() error { return s.errCache.dispatch(ctx) })

	log.Info("subscription client starts")
	defer log.Info("subscription client exits")
	return g.Wait()
}

// Close closes the client. Must be called after `Run` returns.
func (s *SubscriptionClient) Close(ctx context.Context) error {
	// FIXME: close and drain all channels
	s.ds.Close()
	return nil
}

func (s *SubscriptionClient) setTableStopped(rt *subscribedSpan) {
	log.Info("subscription client starts to stop table",
		zap.Uint64("subscriptionID", uint64(rt.subID)))

	// Set stopped to true so we can stop handling region events from the table.
	// Then send a special singleRegionInfo to regionRouter to deregister the table
	// from all TiKV instances.
	if rt.stopped.CompareAndSwap(false, true) {
		s.regionCh <- regionInfo{subscribedSpan: rt}
		if rt.rangeLock.Stop() {
			s.onTableDrained(rt)
		}
	}
}

func (s *SubscriptionClient) onTableDrained(rt *subscribedSpan) {
	log.Info("subscription client stop span is finished",
		zap.Uint64("subscriptionID", uint64(rt.subID)))

	s.totalSpans.Lock()
	defer s.totalSpans.Unlock()
	s.ds.RemovePath(rt.subID)
	delete(s.totalSpans.spanMap, rt.subID)
}

// Note: don't block the caller, otherwise there may be deadlock
func (s *SubscriptionClient) onRegionFail(errInfo regionErrorInfo) {
	s.errCache.add(errInfo)
}

// requestedStore represents a store that has been connected.
type requestedStore struct {
	storeID   uint64
	storeAddr string
	// Use to select a worker to send request.
	nextWorker     atomic.Uint32
	requestWorkers []*regionRequestWorker
}

func (rs *requestedStore) getRequestWorker() *regionRequestWorker {
	index := rs.nextWorker.Add(1) % uint32(len(rs.requestWorkers))
	return rs.requestWorkers[index]
}

// handleRegions receives regionInfo from regionCh and attch rpcCtx to them,
// then send them to corresponding requestedStore.
func (s *SubscriptionClient) handleRegions(ctx context.Context, eg *errgroup.Group) error {
	stores := make(map[uint64]*requestedStore) // storeId -> requestedStore
	getStore := func(storeID uint64, storeAddr string) *requestedStore {
		var rs *requestedStore
		if rs = stores[storeID]; rs != nil {
			return rs
		}
		rs = &requestedStore{storeID: storeID, storeAddr: storeAddr}
		stores[storeID] = rs
		for i := uint(0); i < s.config.RegionRequestWorkerPerStore; i++ {
			requestWorker := newRegionRequestWorker(ctx, s, s.credential, eg, rs)
			rs.requestWorkers = append(rs.requestWorkers, requestWorker)
		}

		return rs
	}

	defer func() {
		for _, rs := range stores {
			for _, w := range rs.requestWorkers {
				close(w.requestsCh)
				for range w.requestsCh {
					// TODO: do we need handle it?
				}
			}
		}
	}()

	for {
		select {
		case <-ctx.Done():
			return errors.Trace(ctx.Err())
		case region := <-s.regionCh:
			if region.isStopped() {
				for _, rs := range stores {
					for _, worker := range rs.requestWorkers {
						worker.requestsCh <- region
					}
				}
				continue
			}

			region, ok := s.attachRPCContextForRegion(ctx, region)
			// If attachRPCContextForRegion fails, the region will be re-scheduled.
			if !ok {
				continue
			}

			store := getStore(region.rpcCtx.Peer.StoreId, region.rpcCtx.Addr)
			worker := store.getRequestWorker()
			worker.requestsCh <- region

			log.Debug("subscription client will request a region",
				zap.Uint64("workID", worker.workerID),
				zap.Uint64("subscriptionID", uint64(region.subscribedSpan.subID)),
				zap.Uint64("regionID", region.verID.GetID()),
				zap.Uint64("storeID", store.storeID),
				zap.String("addr", store.storeAddr))
		}
	}
}

func (s *SubscriptionClient) attachRPCContextForRegion(ctx context.Context, region regionInfo) (regionInfo, bool) {
	bo := tikv.NewBackoffer(ctx, tikvRequestMaxBackoff)
	rpcCtx, err := s.regionCache.GetTiKVRPCContext(bo, region.verID, kvclientv2.ReplicaReadLeader, 0)
	if rpcCtx != nil {
		region.rpcCtx = rpcCtx
		return region, true
	}
	if err != nil {
		log.Debug("subscription client get rpc context fail",
			zap.Uint64("subscriptionID", uint64(region.subscribedSpan.subID)),
			zap.Uint64("regionID", region.verID.GetID()),
			zap.Error(err))
	}
	s.onRegionFail(newRegionErrorInfo(region, &rpcCtxUnavailableErr{verID: region.verID}))
	return region, false
}

func (s *SubscriptionClient) handleRangeTasks(ctx context.Context) error {
	g, ctx := errgroup.WithContext(ctx)
	// Limit the concurrent number of goroutines to convert range tasks to region tasks.
	g.SetLimit(1024)
	for {
		select {
		case <-ctx.Done():
			return ctx.Err()
		case task := <-s.rangeTaskCh:
			g.Go(func() error { return s.divideSpanAndScheduleRegionRequests(ctx, task.span, task.subscribedSpan) })
		}
	}
}

// divideSpanAndScheduleRegionRequests processes the specified span by dividing it into
// manageable regions and schedules requests to subscribe to these regions.
// 1. Load regions from PD.
// 2. Find the intersection of each region.span and the subscribedSpan.span.
// 3. Schedule a region request to subscribe the region.
func (s *SubscriptionClient) divideSpanAndScheduleRegionRequests(
	ctx context.Context,
	span heartbeatpb.TableSpan,
	subscribedSpan *subscribedSpan,
) error {
	// Limit the number of regions loaded at a time to make the load more stable.
	limit := 1024
	nextSpan := span
	backoffBeforeLoad := false
	for {
		if backoffBeforeLoad {
			if err := util.Hang(ctx, loadRegionRetryInterval); err != nil {
				return err
			}
			backoffBeforeLoad = false
		}
		log.Debug("subscription client is going to load regions",
			zap.Uint64("subscriptionID", uint64(subscribedSpan.subID)),
			zap.Any("span", nextSpan))

		backoff := tikv.NewBackoffer(ctx, tikvRequestMaxBackoff)
		regions, err := s.regionCache.BatchLoadRegionsWithKeyRange(backoff, nextSpan.StartKey, nextSpan.EndKey, limit)
		if err != nil {
			log.Warn("subscription client load regions failed",
				zap.Uint64("subscriptionID", uint64(subscribedSpan.subID)),
				zap.Any("span", nextSpan),
				zap.Error(err))
			backoffBeforeLoad = true
			continue
		}

		regionMetas := make([]*metapb.Region, 0, len(regions))
		for _, region := range regions {
			if meta := region.GetMeta(); meta != nil {
				regionMetas = append(regionMetas, meta)
			}
		}
		regionMetas = regionlock.CutRegionsLeftCoverSpan(regionMetas, nextSpan)
		if len(regionMetas) == 0 {
			log.Warn("subscription client load regions with holes",
				zap.Uint64("subscriptionID", uint64(subscribedSpan.subID)),
				zap.Any("span", nextSpan))
			backoffBeforeLoad = true
			continue
		}

		for _, regionMeta := range regionMetas {
			regionSpan := heartbeatpb.TableSpan{
				StartKey: regionMeta.StartKey,
				EndKey:   regionMeta.EndKey,
			}
			// NOTE: the End key return by the PD API will be nil to represent the biggest key.
			// So we need to fix it by calling spanz.HackSpan.
			regionSpan = common.HackTableSpan(regionSpan)

			// Find the intersection of the regionSpan returned by PD and the subscribedSpan.span.
			// The intersection is the span that needs to be subscribed.
			intersectSpan := common.GetIntersectSpan(subscribedSpan.span, regionSpan)
			if common.IsEmptySpan(intersectSpan) {
				log.Panic("subscription client check spans intersect shouldn't fail",
					zap.Uint64("subscriptionID", uint64(subscribedSpan.subID)))
			}

			verID := tikv.NewRegionVerID(regionMeta.Id, regionMeta.RegionEpoch.ConfVer, regionMeta.RegionEpoch.Version)
			regionInfo := newRegionInfo(verID, intersectSpan, nil, subscribedSpan)

			// Schedule a region request to subscribe the region.
			s.scheduleRegionRequest(ctx, regionInfo)

			nextSpan.StartKey = regionMeta.EndKey
			// If the nextSpan.StartKey is larger than the subscribedSpan.span.EndKey,
			// it means all span of the subscribedSpan have been requested. So we return.
			if spanz.EndCompare(nextSpan.StartKey, span.EndKey) >= 0 {
				return nil
			}
		}
	}
}

// scheduleRegionRequest locks the region's range and send the region to regionCh,
// which will be handled by handleRegions.
func (s *SubscriptionClient) scheduleRegionRequest(ctx context.Context, region regionInfo) {
	lockRangeResult := region.subscribedSpan.rangeLock.LockRange(
		ctx, region.span.StartKey, region.span.EndKey, region.verID.GetID(), region.verID.GetVer())

	if lockRangeResult.Status == regionlock.LockRangeStatusWait {
		lockRangeResult = lockRangeResult.WaitFn()
	}

	switch lockRangeResult.Status {
	case regionlock.LockRangeStatusSuccess:
		region.lockedRangeState = lockRangeResult.LockedRangeState
		select {
		case s.regionCh <- region:
		case <-ctx.Done():
		}
	case regionlock.LockRangeStatusStale:
		for _, r := range lockRangeResult.RetryRanges {
			s.scheduleRangeRequest(ctx, r, region.subscribedSpan)
		}
	default:
		return
	}
}

func (s *SubscriptionClient) scheduleRangeRequest(
	ctx context.Context, span heartbeatpb.TableSpan,
	subscribedSpan *subscribedSpan,
) {
	select {
	case <-ctx.Done():
	case s.rangeTaskCh <- rangeTask{span: span, subscribedSpan: subscribedSpan}:
	}
}

func (s *SubscriptionClient) handleErrors(ctx context.Context) error {
	for {
		select {
		case <-ctx.Done():
			return ctx.Err()
		case errInfo := <-s.errCache.errCh:
			if err := s.doHandleError(ctx, errInfo); err != nil {
				return err
			}
		}
	}
}

func (s *SubscriptionClient) doHandleError(ctx context.Context, errInfo regionErrorInfo) error {
	if errInfo.subscribedSpan.rangeLock.UnlockRange(
		errInfo.span.StartKey, errInfo.span.EndKey,
		errInfo.verID.GetID(), errInfo.verID.GetVer(), errInfo.resolvedTs()) {
		s.onTableDrained(errInfo.subscribedSpan)
		return nil
	}

	err := errors.Cause(errInfo.err)
	switch eerr := err.(type) {
	case *eventError:
		innerErr := eerr.err
		log.Debug("cdc region error",
			zap.Uint64("subscriptionID", uint64(errInfo.subscribedSpan.subID)),
			zap.Stringer("error", innerErr))

		if notLeader := innerErr.GetNotLeader(); notLeader != nil {
			metricFeedNotLeaderCounter.Inc()
			s.regionCache.UpdateLeader(errInfo.verID, notLeader.GetLeader(), errInfo.rpcCtx.AccessIdx)
			s.scheduleRegionRequest(ctx, errInfo.regionInfo)
			return nil
		}
		if innerErr.GetEpochNotMatch() != nil {
			metricFeedEpochNotMatchCounter.Inc()
			s.scheduleRangeRequest(ctx, errInfo.span, errInfo.subscribedSpan)
			return nil
		}
		if innerErr.GetRegionNotFound() != nil {
			metricFeedRegionNotFoundCounter.Inc()
			s.scheduleRangeRequest(ctx, errInfo.span, errInfo.subscribedSpan)
			return nil
		}
		if innerErr.GetServerIsBusy() != nil {
			metricKvIsBusyCounter.Inc()
			s.scheduleRegionRequest(ctx, errInfo.regionInfo)
			return nil
		}
		if duplicated := innerErr.GetDuplicateRequest(); duplicated != nil {
			// TODO(qupeng): It's better to add a new machanism to deregister one region.
			metricFeedDuplicateRequestCounter.Inc()
			return errors.New("duplicate request")
		}
		if compatibility := innerErr.GetCompatibility(); compatibility != nil {
			return cerror.ErrVersionIncompatible.GenWithStackByArgs(compatibility)
		}
		if mismatch := innerErr.GetClusterIdMismatch(); mismatch != nil {
			return cerror.ErrClusterIDMismatch.GenWithStackByArgs(mismatch.Current, mismatch.Request)
		}

		log.Warn("empty or unknown cdc error",
			zap.Uint64("subscriptionID", uint64(errInfo.subscribedSpan.subID)),
			zap.Stringer("error", innerErr))
		metricFeedUnknownErrorCounter.Inc()
		s.scheduleRegionRequest(ctx, errInfo.regionInfo)
		return nil
	case *rpcCtxUnavailableErr:
		metricFeedRPCCtxUnavailable.Inc()
		s.scheduleRangeRequest(ctx, errInfo.span, errInfo.subscribedSpan)
		return nil
	case *sendRequestToStoreErr:
		metricStoreSendRequestErr.Inc()
		bo := tikv.NewBackoffer(ctx, tikvRequestMaxBackoff)
		s.regionCache.OnSendFail(bo, errInfo.rpcCtx, regionScheduleReload, err)
		s.scheduleRegionRequest(ctx, errInfo.regionInfo)
		return nil
	case *requestCancelledErr:
		// the corresponding subscription has been unsubscribed, just ignore.
		return nil
	default:
		// TODO(qupeng): for some errors it's better to just deregister the region from TiKVs.
		log.Warn("subscription client meets an internal error, fail the changefeed",
			zap.Uint64("subscriptionID", uint64(errInfo.subscribedSpan.subID)),
			zap.Error(err))
		return err
	}
}

type subscriptionAndTargetTs struct {
	subSpan  *subscribedSpan
	targetTs uint64
}

func (s *SubscriptionClient) runResolveLockChecker(ctx context.Context) error {
	resolveLockTicker := time.NewTicker(resolveLockTickInterval)
	defer resolveLockTicker.Stop()
	maxCacheSize := 1024
	subSpanAndTsCache := make([]subscriptionAndTargetTs, 0, maxCacheSize)
	// getResolvedTargetTs returns the targetTs to resolve stale locks. 0 means no need to resolve.
	getResolvedTargetTs := func(subSpan *subscribedSpan, currentTime time.Time) uint64 {
		resolvedTsUpdated := time.Unix(subSpan.resolvedTsUpdated.Load(), 0)
		if !subSpan.initialized.Load() || time.Since(resolvedTsUpdated) < resolveLockFence {
			return 0
		}
		resolvedTs := subSpan.resolvedTs.Load()
		resolvedTime := oracle.GetTimeFromTS(resolvedTs)
		if currentTime.Sub(resolvedTime) < resolveLockFence {
			return 0
		}
		return oracle.GoTimeToTS(resolvedTime.Add(resolveLockFence))
	}

	for {
		select {
		case <-ctx.Done():
			return ctx.Err()
		case <-resolveLockTicker.C:
		}
		currentTime := s.pdClock.CurrentTime()
		s.totalSpans.Lock()
		for _, subSpan := range s.totalSpans.spanMap {
			if subSpan != nil {
				targetTs := getResolvedTargetTs(subSpan, currentTime)
				if targetTs > 0 {
					subSpanAndTsCache = append(subSpanAndTsCache, subscriptionAndTargetTs{
						subSpan:  subSpan,
						targetTs: targetTs,
					})
				}
			}
		}
		s.totalSpans.Unlock()
		for _, subSpanAndTs := range subSpanAndTsCache {
			subSpanAndTs.subSpan.resolveStaleLocks(subSpanAndTs.targetTs)
		}
		subSpanAndTsCache = subSpanAndTsCache[:0]
		if cap(subSpanAndTsCache) > maxCacheSize {
			subSpanAndTsCache = make([]subscriptionAndTargetTs, 0, maxCacheSize)
		}
	}
}

func (s *SubscriptionClient) handleResolveLockTasks(ctx context.Context) error {
	resolveLastRun := make(map[uint64]time.Time)

	gcResolveLastRun := func() {
		if len(resolveLastRun) > 1024 {
			copied := make(map[uint64]time.Time)
			now := time.Now()
			for regionID, lastRun := range resolveLastRun {
				if now.Sub(lastRun) < resolveLockMinInterval {
					resolveLastRun[regionID] = lastRun
				}
			}
			resolveLastRun = copied
		}
	}

	doResolve := func(regionID uint64, state *regionlock.LockedRangeState, targetTs uint64) {
		if state.ResolvedTs.Load() > targetTs || !state.Initialized.Load() {
			return
		}
		if lastRun, ok := resolveLastRun[regionID]; ok {
			if time.Since(lastRun) < resolveLockMinInterval {
				return
			}
		}

		if err := s.lockResolver.Resolve(ctx, regionID, targetTs); err != nil {
			log.Warn("subscription client resolve lock fail",
				zap.Uint64("regionID", regionID),
				zap.Error(err))
		}
		resolveLastRun[regionID] = time.Now()
	}

	gcTicker := time.NewTicker(resolveLockMinInterval * 3 / 2)
	defer gcTicker.Stop()
	for {
		select {
		case <-ctx.Done():
			return ctx.Err()
		case <-gcTicker.C:
			gcResolveLastRun()
		case task := <-s.resolveLockTaskCh:
			doResolve(task.regionID, task.state, task.targetTs)
		}
	}
}

func (s *SubscriptionClient) logSlowRegions(ctx context.Context) error {
	ticker := time.NewTicker(30 * time.Second)
	defer ticker.Stop()
	for {
		select {
		case <-ctx.Done():
			return ctx.Err()
		case <-ticker.C:
		}

		currTime := s.pdClock.CurrentTime()
		s.totalSpans.RLock()
		slowInitializeRegion := 0
		for subscriptionID, rt := range s.totalSpans.spanMap {
			attr := rt.rangeLock.IterAll(nil)
			ckptTime := oracle.GetTimeFromTS(attr.SlowestRegion.ResolvedTs)
			if attr.SlowestRegion.Initialized {
				if currTime.Sub(ckptTime) > 2*resolveLockMinInterval {
					log.Info("subscription client finds a initialized slow region",
						zap.Uint64("subscriptionID", uint64(subscriptionID)),
						zap.Any("slowRegion", attr.SlowestRegion))
				}
			} else if currTime.Sub(attr.SlowestRegion.Created) > 10*time.Minute {
				slowInitializeRegion += 1
				log.Info("subscription client initializes a region too slow",
					zap.Uint64("subscriptionID", uint64(subscriptionID)),
					zap.Any("slowRegion", attr.SlowestRegion))
			} else if currTime.Sub(ckptTime) > 10*time.Minute {
				log.Info("subscription client finds a uninitialized slow region",
					zap.Uint64("subscriptionID", uint64(subscriptionID)),
					zap.Any("slowRegion", attr.SlowestRegion))
			}
			if len(attr.UnLockedRanges) > 0 {
				log.Info("subscription client holes exist",
					zap.Uint64("subscriptionID", uint64(subscriptionID)),
					zap.Any("holes", attr.UnLockedRanges))
			}
		}
		s.totalSpans.RUnlock()
	}
}

func (s *SubscriptionClient) newSubscribedSpan(
	subID SubscriptionID,
	span heartbeatpb.TableSpan,
	startTs uint64,
	consumeKVEvents func(raw []common.RawKVEntry, wakeCallback func()) bool,
	advanceResolvedTs func(ts uint64),
	advanceInterval int64,
) *subscribedSpan {
	rangeLock := regionlock.NewRangeLock(uint64(subID), span.StartKey, span.EndKey, startTs)

	rt := &subscribedSpan{
		subID:     subID,
		span:      span,
		startTs:   startTs,
		rangeLock: rangeLock,

		consumeKVEvents:   consumeKVEvents,
		advanceResolvedTs: advanceResolvedTs,
		advanceInterval:   advanceInterval,
	}
	rt.initialized.Store(false)
	rt.resolvedTsUpdated.Store(time.Now().Unix())
	rt.resolvedTs.Store(startTs)

	rt.tryResolveLock = func(regionID uint64, state *regionlock.LockedRangeState) {
		targetTs := rt.staleLocksTargetTs.Load()
		if state.ResolvedTs.Load() < targetTs && state.Initialized.Load() {
			s.resolveLockTaskCh <- resolveLockTask{
				regionID: regionID,
				targetTs: targetTs,
				state:    state,
				create:   time.Now(),
			}
		}
	}
	return rt
}

func (s *SubscriptionClient) GetResolvedTsLag() float64 {
	pullerMinResolvedTs := uint64(0)
	s.totalSpans.RLock()
	for _, rt := range s.totalSpans.spanMap {
		resolvedTs := rt.resolvedTs.Load()
		if pullerMinResolvedTs == 0 || resolvedTs < pullerMinResolvedTs {
			pullerMinResolvedTs = resolvedTs
		}
	}
	s.totalSpans.RUnlock()
	if pullerMinResolvedTs == 0 {
		return 0
	}
	pdTime := s.pdClock.CurrentTime()
	phyResolvedTs := oracle.ExtractPhysical(pullerMinResolvedTs)
	lag := float64(oracle.GetPhysical(pdTime)-phyResolvedTs) / 1e3
	return lag
}

func (r *subscribedSpan) resolveStaleLocks(targetTs uint64) {
	util.MustCompareAndMonotonicIncrease(&r.staleLocksTargetTs, targetTs)
	res := r.rangeLock.IterAll(r.tryResolveLock)
	log.Debug("subscription client finds slow locked ranges",
		zap.Uint64("subscriptionID", uint64(r.subID)),
		zap.Any("ranges", res))
}

type errCache struct {
	sync.Mutex
	cache  []regionErrorInfo
	errCh  chan regionErrorInfo
	notify chan struct{}
}

func newErrCache() *errCache {
	return &errCache{
		cache:  make([]regionErrorInfo, 0, 1024),
		errCh:  make(chan regionErrorInfo, 1024),
		notify: make(chan struct{}, 1024),
	}
}

func (e *errCache) add(errInfo regionErrorInfo) {
	e.Lock()
	defer e.Unlock()
	e.cache = append(e.cache, errInfo)
	select {
	case e.notify <- struct{}{}:
	default:
	}
}

func (e *errCache) dispatch(ctx context.Context) error {
	ticker := time.NewTicker(10 * time.Millisecond)
	sendToErrCh := func() {
		e.Lock()
		if len(e.cache) == 0 {
			e.Unlock()
			return
		}
		errInfo := e.cache[0]
		e.cache = e.cache[1:]
		e.Unlock()
		e.errCh <- errInfo
	}
	for {
		select {
		case <-ctx.Done():
			return ctx.Err()
		case <-ticker.C:
			sendToErrCh()
		case <-e.notify:
			sendToErrCh()
		}
	}
}<|MERGE_RESOLUTION|>--- conflicted
+++ resolved
@@ -327,14 +327,8 @@
 	s.totalSpans.spanMap[subID] = rt
 	s.totalSpans.Unlock()
 
-<<<<<<< HEAD
-	s.ds.AddPath(rt.subID, rt, dynstream.AreaSettings{
-		MaxPendingSize: 4 * 1024 * 1024 * 1024, // 4GB
-	})
-=======
-	areaSetting := dynstream.NewAreaSettingsWithMaxPendingSize(2*1024*1024*1024, dynstream.MemoryControlAlgorithmV1) // 2GB
+	areaSetting := dynstream.NewAreaSettingsWithMaxPendingSize(4*1024*1024*1024, dynstream.MemoryControlAlgorithmV1) // 4GB
 	s.ds.AddPath(rt.subID, rt, areaSetting)
->>>>>>> 43b6156d
 
 	s.rangeTaskCh <- rangeTask{span: span, subscribedSpan: rt}
 }
