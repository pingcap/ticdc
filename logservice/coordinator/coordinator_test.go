--- conflicted
+++ resolved
@@ -16,6 +16,7 @@
 import (
 	"testing"
 
+	"github.com/pingcap/ticdc/heartbeatpb"
 	"github.com/pingcap/ticdc/logservice/logservicepb"
 	"github.com/pingcap/ticdc/pkg/common"
 	"github.com/pingcap/ticdc/pkg/node"
@@ -38,19 +39,8 @@
 	// initialize table spans
 	tableID1 := int64(100)
 	tableID2 := int64(101)
-<<<<<<< HEAD
-	span1 := &heartbeatpb.TableSpan{
-		TableID: tableID1,
-	}
-	span1.StartKey, span1.EndKey = common.GetTableRange(span1.TableID)
-	span2 := &heartbeatpb.TableSpan{
-		TableID: tableID2,
-	}
-	span2.StartKey, span2.EndKey = common.GetTableRange(span2.TableID)
-=======
 	span1 := common.TableIDToComparableSpan(tableID1)
 	span2 := common.TableIDToComparableSpan(tableID2)
->>>>>>> d2c79bd7
 
 	// initialize event store states
 	coordinator.updateEventStoreState(nodeID1, &logservicepb.EventStoreState{
