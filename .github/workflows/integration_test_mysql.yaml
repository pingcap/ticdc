name: Integration-Mysql

on:
  push:
    branches:
      - master
      - "release-[0-9].[0-9]*"
    paths-ignore:
      - '**/*.md'
      - '**/OWNERS'
      - 'OWNERS'
      - 'OWNERS_ALIASES'

  pull_request:
    branches:
      - master
      - "release-[0-9].[0-9]*"
    paths-ignore:
      - '**/*.md'
      - '**/OWNERS'
      - 'OWNERS'
      - 'OWNERS_ALIASES'

# See: https://docs.github.com/en/actions/reference/workflow-syntax-for-github-actions#concurrency.
concurrency:
  group: ${{ github.ref }}-${{ github.workflow }}
  cancel-in-progress: true

jobs:
  basic_e2e_test:
    runs-on: ubuntu-latest 
    name: E2E Test
    steps:
      - name: Check out code
        uses: actions/checkout@v2

      - name: Setup Go environment
        uses: actions/setup-go@v3
        with:
          go-version: '1.23'

      - name: Integration Build
        run: |
          tests/scripts/download-integration-test-binaries.sh master true
          go build -o ./tools/bin/failpoint-ctl github.com/pingcap/failpoint/failpoint-ctl 
          make integration_test_build
          ls -l bin/ && ls -l tools/bin/

      - name: Test charset_gbk
        run: |
          pwd && ls -l bin/ && ls -l tools/bin/
          export TICDC_NEWARCH=true && make integration_test CASE=charset_gbk 

      - name: Test changefeed_finish
        if: ${{ success() }}
        run: |
          export TICDC_NEWARCH=true && make integration_test CASE=changefeed_finish
      
      - name: Test sql_mode
        if: ${{ success() }}
        run: |
          export TICDC_NEWARCH=true && make integration_test CASE=sql_mode
        
      - name: Test changefeed_pause_resume
        if: ${{ success() }}
        run: |
          export TICDC_NEWARCH=true && make integration_test CASE=changefeed_pause_resume

      - name: Test changefeed_reconstruct
        if: ${{ success() }}
        run: |
          export TICDC_NEWARCH=true && make integration_test CASE=changefeed_reconstruct

<<<<<<< HEAD
      # only upload logs of the last case
=======
>>>>>>> 02f4b863
      - name: Copy logs to hack permission
        if: ${{ always() }}
        run: |
          DIR=$(sudo find /tmp/tidb_cdc_test/ -type d -name 'cdc_data' -exec dirname {} \;)
          CASE=$(basename $DIR)
<<<<<<< HEAD
          mkdir -p ./logs/$CASE
          cat $DIR/stdout.log
          tail -n 10 $DIR/cdc.log
          sudo cp -r -L $DIR/{cdc.log,stdout.log,sync_diff} ./logs/$CASE/
          sudo chown -R runner ./logs
          sudo tar -czvf ./logs.tar.gz ./logs

=======
          [ -z "$DIR" ] && exit 0
          mkdir -p ./logs/$CASE
          cat $DIR/stdout.log
          tail -n 10 $DIR/cdc.log
          sudo cp -r -L $DIR/{*.log,sync_diff} ./logs/$CASE/
          sudo chown -R runner ./logs
          sudo tar -czvf ./logs.tar.gz ./logs
>>>>>>> 02f4b863
      # Update logs as artifact seems not stable, so we set `continue-on-error: true` here.
      - name: Upload logs
        uses: actions/upload-artifact@v4
        if: ${{ always() }}
        with:
          name: upstream-switch-logs
          path: |
            ./logs.tar.gz

  failover_e2e_test:
    runs-on: ubuntu-latest 
    name: Failover E2E Test
    steps:
      - name: Check out code
        uses: actions/checkout@v2

      - name: Setup Go environment
        uses: actions/setup-go@v3
        with:
          go-version: '1.23'

      - name: Integration Build
        run: |
          tests/scripts/download-integration-test-binaries.sh master true
          go build -o ./tools/bin/failpoint-ctl github.com/pingcap/failpoint/failpoint-ctl 
          make integration_test_build
          ls -l bin/ && ls -l tools/bin/

      - name: Test fail_over
        run: |
          pwd && ls -l bin/ && ls -l tools/bin/
          export TICDC_NEWARCH=true && make integration_test CASE=fail_over 
      
      - name: Test fail_over_ddl_A
        run: |
          pwd && ls -l bin/ && ls -l tools/bin/
          export TICDC_NEWARCH=true && make integration_test CASE=fail_over_ddl_A
      
      - name: Test fail_over_ddl_B
        run: |
          pwd && ls -l bin/ && ls -l tools/bin/
          export TICDC_NEWARCH=true && make integration_test CASE=fail_over_ddl_B<|MERGE_RESOLUTION|>--- conflicted
+++ resolved
@@ -71,24 +71,11 @@
         run: |
           export TICDC_NEWARCH=true && make integration_test CASE=changefeed_reconstruct
 
-<<<<<<< HEAD
-      # only upload logs of the last case
-=======
->>>>>>> 02f4b863
       - name: Copy logs to hack permission
         if: ${{ always() }}
         run: |
           DIR=$(sudo find /tmp/tidb_cdc_test/ -type d -name 'cdc_data' -exec dirname {} \;)
           CASE=$(basename $DIR)
-<<<<<<< HEAD
-          mkdir -p ./logs/$CASE
-          cat $DIR/stdout.log
-          tail -n 10 $DIR/cdc.log
-          sudo cp -r -L $DIR/{cdc.log,stdout.log,sync_diff} ./logs/$CASE/
-          sudo chown -R runner ./logs
-          sudo tar -czvf ./logs.tar.gz ./logs
-
-=======
           [ -z "$DIR" ] && exit 0
           mkdir -p ./logs/$CASE
           cat $DIR/stdout.log
@@ -96,7 +83,6 @@
           sudo cp -r -L $DIR/{*.log,sync_diff} ./logs/$CASE/
           sudo chown -R runner ./logs
           sudo tar -czvf ./logs.tar.gz ./logs
->>>>>>> 02f4b863
       # Update logs as artifact seems not stable, so we set `continue-on-error: true` here.
       - name: Upload logs
         uses: actions/upload-artifact@v4
