--- conflicted
+++ resolved
@@ -98,7 +98,6 @@
   #       run: |
   #         export TICDC_NEWARCH=true && make integration_test CASE=many_pk_or_uk
       
-<<<<<<< HEAD
   #     # The 9th case in this group
   #     - name: Test drop_many_tables
   #       if: ${{ success() }}
@@ -146,6 +145,124 @@
   #       uses: ./.github/actions/upload-test-logs
   #       with:
   #         log-name: e2e_test_group_1
+
+  # # To boost the test speed, we split every 15 test cases into a group.
+  # e2e_test_group_1_on_7.5:
+  #   ## Only run ci when PR is not draft
+  #   if: github.event.pull_request.draft == false
+
+  #   runs-on: ubuntu-latest 
+  #   name: E2E Test Group 1 on 7.5
+  #   steps:
+  #     - name: Check out code
+  #       uses: actions/checkout@v2
+
+  #     - name: Setup Go environment
+  #       uses: actions/setup-go@v3
+  #       with:
+  #         go-version: '1.23'
+
+  #     - name: Integration Build
+  #       run: |
+  #         tests/scripts/download-integration-test-binaries.sh master true v7.5.5
+  #         go build -o ./tools/bin/failpoint-ctl github.com/pingcap/failpoint/failpoint-ctl 
+  #         make integration_test_build
+  #         ls -l bin/ && ls -l tools/bin/
+
+  #     - name: Test charset_gbk
+  #       run: |
+  #         pwd && ls -l bin/ && ls -l tools/bin/
+  #         export TICDC_NEWARCH=true && make integration_test CASE=charset_gbk 
+
+  #     - name: Test changefeed_finish
+  #       if: ${{ success() }}
+  #       run: |
+  #         export TICDC_NEWARCH=true && make integration_test CASE=changefeed_finish
+      
+  #     - name: Test sql_mode
+  #       if: ${{ success() }}
+  #       run: |
+  #         export TICDC_NEWARCH=true && make integration_test CASE=sql_mode
+        
+  #     - name: Test changefeed_pause_resume
+  #       if: ${{ success() }}
+  #       run: |
+  #         export TICDC_NEWARCH=true && make integration_test CASE=changefeed_pause_resume
+
+  #     - name: Test changefeed_reconstruct
+  #       if: ${{ success() }}
+  #       run: |
+  #         export TICDC_NEWARCH=true && make integration_test CASE=changefeed_reconstruct
+
+  #     - name: Test common_1
+  #       if: ${{ success() }}
+  #       run: |
+  #         export TICDC_NEWARCH=true && make integration_test CASE=common_1
+
+  #     - name: Test foreign_key
+  #       if: ${{ success() }}
+  #       run: |
+  #         export TICDC_NEWARCH=true && make integration_test CASE=foreign_key
+
+  #     # The 7th case in this group
+  #     - name: Test generate_column
+  #       if: ${{ success() }}
+  #       run: |
+  #         export TICDC_NEWARCH=true && make integration_test CASE=generate_column
+      
+  #     # The 8th case in this group
+  #     - name: Test many_pk_or_uk
+  #       if: ${{ success() }}
+  #       run: |
+  #         export TICDC_NEWARCH=true && make integration_test CASE=many_pk_or_uk
+      
+  #     # The 9th case in this group
+  #     - name: Test drop_many_tables
+  #       if: ${{ success() }}
+  #       run: |
+  #         export TICDC_NEWARCH=true && make integration_test CASE=drop_many_tables
+
+  #     # The 10th case in this group     
+  #     - name: Test new_ci_collation
+  #       if: ${{ success() }}
+  #       run: |
+  #         export TICDC_NEWARCH=true && make integration_test CASE=new_ci_collation
+
+  #     # The 11th case in this group     
+  #     - name: Test region_merge
+  #       if: ${{ success() }}
+  #       run: |
+  #         export TICDC_NEWARCH=true && make integration_test CASE=region_merge
+
+  #     # The 12th case in this group     
+  #     - name: Test safe mode
+  #       if: ${{ success() }}
+  #       run: |
+  #         export TICDC_NEWARCH=true && make integration_test CASE=safe_mode
+
+  #     # The 13th case in this group     
+  #     - name: Test savepoint
+  #       if: ${{ success() }}
+  #       run: |
+  #         export TICDC_NEWARCH=true && make integration_test CASE=savepoint
+
+  #     # The 14th case in this group     
+  #     - name: Test server config compatibility
+  #       if: ${{ success() }}
+  #       run: |
+  #         export TICDC_NEWARCH=true && make integration_test CASE=server_config_compatibility
+
+  #     # The 15th case in this group     
+  #     - name: Test split region
+  #       if: ${{ success() }}
+  #       run: |
+  #         export TICDC_NEWARCH=true && make integration_test CASE=split_region
+
+  #     - name: Upload test logs
+  #       if: always()
+  #       uses: ./.github/actions/upload-test-logs
+  #       with:
+  #         log-name: e2e_test_group_1_on_7.5
 
   # e2e_test_group_2:
   #   ## Only run ci when PR is not draft
@@ -283,310 +400,6 @@
   #       if: ${{ success() }}
   #       run: |
   #         export TICDC_NEWARCH=true && make integration_test CASE=partition_table
-=======
-      # The 9th case in this group
-      - name: Test drop_many_tables
-        if: ${{ success() }}
-        run: |
-          export TICDC_NEWARCH=true && make integration_test CASE=drop_many_tables
-
-      # The 10th case in this group     
-      - name: Test new_ci_collation
-        if: ${{ success() }}
-        run: |
-          export TICDC_NEWARCH=true && make integration_test CASE=new_ci_collation
-
-      # The 11th case in this group     
-      - name: Test region_merge
-        if: ${{ success() }}
-        run: |
-          export TICDC_NEWARCH=true && make integration_test CASE=region_merge
-
-      # The 12th case in this group     
-      - name: Test safe mode
-        if: ${{ success() }}
-        run: |
-          export TICDC_NEWARCH=true && make integration_test CASE=safe_mode
-
-      # The 13th case in this group     
-      - name: Test savepoint
-        if: ${{ success() }}
-        run: |
-          export TICDC_NEWARCH=true && make integration_test CASE=savepoint
-
-      # The 14th case in this group     
-      - name: Test server config compatibility
-        if: ${{ success() }}
-        run: |
-          export TICDC_NEWARCH=true && make integration_test CASE=server_config_compatibility
-
-      # The 15th case in this group     
-      - name: Test split region
-        if: ${{ success() }}
-        run: |
-          export TICDC_NEWARCH=true && make integration_test CASE=split_region
-
-      - name: Upload test logs
-        if: always()
-        uses: ./.github/actions/upload-test-logs
-        with:
-          log-name: e2e_test_group_1
-
-  # To boost the test speed, we split every 15 test cases into a group.
-  e2e_test_group_1_on_7.5:
-    ## Only run ci when PR is not draft
-    if: github.event.pull_request.draft == false
-
-    runs-on: ubuntu-latest 
-    name: E2E Test Group 1 on 7.5
-    steps:
-      - name: Check out code
-        uses: actions/checkout@v2
-
-      - name: Setup Go environment
-        uses: actions/setup-go@v3
-        with:
-          go-version: '1.23'
-
-      - name: Integration Build
-        run: |
-          tests/scripts/download-integration-test-binaries.sh master true v7.5.5
-          go build -o ./tools/bin/failpoint-ctl github.com/pingcap/failpoint/failpoint-ctl 
-          make integration_test_build
-          ls -l bin/ && ls -l tools/bin/
-
-      - name: Test charset_gbk
-        run: |
-          pwd && ls -l bin/ && ls -l tools/bin/
-          export TICDC_NEWARCH=true && make integration_test CASE=charset_gbk 
-
-      - name: Test changefeed_finish
-        if: ${{ success() }}
-        run: |
-          export TICDC_NEWARCH=true && make integration_test CASE=changefeed_finish
-      
-      - name: Test sql_mode
-        if: ${{ success() }}
-        run: |
-          export TICDC_NEWARCH=true && make integration_test CASE=sql_mode
-        
-      - name: Test changefeed_pause_resume
-        if: ${{ success() }}
-        run: |
-          export TICDC_NEWARCH=true && make integration_test CASE=changefeed_pause_resume
-
-      - name: Test changefeed_reconstruct
-        if: ${{ success() }}
-        run: |
-          export TICDC_NEWARCH=true && make integration_test CASE=changefeed_reconstruct
-
-      - name: Test common_1
-        if: ${{ success() }}
-        run: |
-          export TICDC_NEWARCH=true && make integration_test CASE=common_1
-
-      - name: Test foreign_key
-        if: ${{ success() }}
-        run: |
-          export TICDC_NEWARCH=true && make integration_test CASE=foreign_key
-
-      # The 7th case in this group
-      - name: Test generate_column
-        if: ${{ success() }}
-        run: |
-          export TICDC_NEWARCH=true && make integration_test CASE=generate_column
-      
-      # The 8th case in this group
-      - name: Test many_pk_or_uk
-        if: ${{ success() }}
-        run: |
-          export TICDC_NEWARCH=true && make integration_test CASE=many_pk_or_uk
-      
-      # The 9th case in this group
-      - name: Test drop_many_tables
-        if: ${{ success() }}
-        run: |
-          export TICDC_NEWARCH=true && make integration_test CASE=drop_many_tables
-
-      # The 10th case in this group     
-      - name: Test new_ci_collation
-        if: ${{ success() }}
-        run: |
-          export TICDC_NEWARCH=true && make integration_test CASE=new_ci_collation
-
-      # The 11th case in this group     
-      - name: Test region_merge
-        if: ${{ success() }}
-        run: |
-          export TICDC_NEWARCH=true && make integration_test CASE=region_merge
-
-      # The 12th case in this group     
-      - name: Test safe mode
-        if: ${{ success() }}
-        run: |
-          export TICDC_NEWARCH=true && make integration_test CASE=safe_mode
-
-      # The 13th case in this group     
-      - name: Test savepoint
-        if: ${{ success() }}
-        run: |
-          export TICDC_NEWARCH=true && make integration_test CASE=savepoint
-
-      # The 14th case in this group     
-      - name: Test server config compatibility
-        if: ${{ success() }}
-        run: |
-          export TICDC_NEWARCH=true && make integration_test CASE=server_config_compatibility
-
-      # The 15th case in this group     
-      - name: Test split region
-        if: ${{ success() }}
-        run: |
-          export TICDC_NEWARCH=true && make integration_test CASE=split_region
-
-      - name: Upload test logs
-        if: always()
-        uses: ./.github/actions/upload-test-logs
-        with:
-          log-name: e2e_test_group_1_on_7.5
-
-  e2e_test_group_2:
-    ## Only run ci when PR is not draft
-    if: github.event.pull_request.draft == false
-
-    runs-on: ubuntu-latest 
-    name: E2E Test Group 2
-    steps:
-      - name: Check out code
-        uses: actions/checkout@v2
-
-      - name: Setup Go environment
-        uses: actions/setup-go@v3
-        with:
-          go-version: '1.23'
-
-      - name: Integration Build
-        run: |
-          tests/scripts/download-integration-test-binaries.sh master true
-          go build -o ./tools/bin/failpoint-ctl github.com/pingcap/failpoint/failpoint-ctl 
-          make integration_test_build
-          ls -l bin/ && ls -l tools/bin/
-
-      - name: Test api_v2
-        if: ${{ success() }}
-        run: |
-          export TICDC_NEWARCH=true && make integration_test CASE=api_v2
-
-      - name: Test autorandom
-        if: ${{ success() }}
-        run: |
-          export TICDC_NEWARCH=true && make integration_test CASE=autorandom
-
-      - name: Test availability
-        if: ${{ success() }}
-        run: |
-          export TICDC_NEWARCH=true && make integration_test CASE=availability
-
-      - name: Test bank
-        if: ${{ success() }}
-        run: |
-          export TICDC_NEWARCH=true && make integration_test CASE=bank
-
-      - name: Test batch_add_table
-        if: ${{ success() }}
-        run: |
-          export TICDC_NEWARCH=true && make integration_test CASE=batch_add_table
-
-      - name: Test batch_update_to_no_batch
-        if: ${{ success() }}
-        run: |
-          export TICDC_NEWARCH=true && make integration_test CASE=batch_update_to_no_batch
-
-      - name: Test ci_collation_compatibility
-        if: ${{ success() }}
-        run: |
-          export TICDC_NEWARCH=true && make integration_test CASE=ci_collation_compatibility
-
-      - name: Test multi_capture
-        if: ${{ success() }}
-        run: |
-          export TICDC_NEWARCH=true && make integration_test CASE=multi_capture
-
-      - name: Test multi_cdc_cluster
-        if: ${{ success() }}
-        run: |
-          export TICDC_NEWARCH=true && make integration_test CASE=multi_cdc_cluster
-
-      - name: Test multi_rocks
-        if: ${{ success() }}
-        run: |
-          export TICDC_NEWARCH=true && make integration_test CASE=multi_rocks
-
-      - name: Test resourcecontrol
-        if: ${{ success() }}
-        run: |
-          export TICDC_NEWARCH=true && make integration_test CASE=resourcecontrol
-
-      - name: Test row_format
-        if: ${{ success() }}
-        run: |
-          export TICDC_NEWARCH=true && make integration_test CASE=row_format
-
-      - name: Test tiflash
-        if: ${{ success() }}
-        run: |
-          export TICDC_NEWARCH=true && make integration_test CASE=tiflash
-
-      # The 14th case in this group     
-      - name: Test vector
-        if: ${{ success() }}
-        run: |
-          export TICDC_NEWARCH=true && make integration_test CASE=vector
-
-      # The 15th case in this group     
-      - name: Test simple
-        if: ${{ success() }}
-        run: |
-          export TICDC_NEWARCH=true && make integration_test CASE=simple
-
-      - name: Upload test logs
-        if: always()
-        uses: ./.github/actions/upload-test-logs
-        with:
-          log-name: e2e_test_group_2
-
-  e2e_test_group_3:
-    ## Only run ci when PR is not draft
-    if: github.event.pull_request.draft == false
-
-    runs-on: ubuntu-latest 
-    name: E2E Test Group 3
-    steps:
-      - name: Check out code
-        uses: actions/checkout@v2
-
-      - name: Setup Go environment
-        uses: actions/setup-go@v3
-        with:
-          go-version: '1.23'
-
-      - name: Integration Build
-        run: |
-          tests/scripts/download-integration-test-binaries.sh master true
-          go build -o ./tools/bin/failpoint-ctl github.com/pingcap/failpoint/failpoint-ctl 
-          make integration_test_build
-          ls -l bin/ && ls -l tools/bin/
-
-      # - name: Test http_api
-      #   if: ${{ success() }}
-      #   run: |
-      #     export TICDC_NEWARCH=true && make integration_test CASE=http_api
-
-      - name: Test partition_table
-        if: ${{ success() }}
-        run: |
-          export TICDC_NEWARCH=true && make integration_test CASE=partition_table
->>>>>>> b57fc75b
       
   #     # - name: Test multi_tables_ddl
   #     #   if: ${{ success() }}
