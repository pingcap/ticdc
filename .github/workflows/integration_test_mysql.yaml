name: Integration-Mysql

on:
  push:
    branches:
      - master
      - "release-[0-9].[0-9]*"
    paths-ignore:
      - '**/*.md'
      - '**/OWNERS'
      - 'OWNERS'
      - 'OWNERS_ALIASES'

  pull_request:
    branches:
      - master
      - "release-[0-9].[0-9]*"
    paths-ignore:
      - '**/*.md'
      - '**/OWNERS'
      - 'OWNERS'
      - 'OWNERS_ALIASES'

# See: https://docs.github.com/en/actions/reference/workflow-syntax-for-github-actions#concurrency.
concurrency:
  group: ${{ github.ref }}-${{ github.workflow }}
  cancel-in-progress: true

jobs:
  basic_e2e_test:
    runs-on: ubuntu-latest 
    name: E2E Test
    steps:
      - name: Check out code
        uses: actions/checkout@v2

      - name: Setup Go environment
        uses: actions/setup-go@v3
        with:
          go-version: '1.23'

      - name: Integration Build
        run: |
          tests/scripts/download-integration-test-binaries.sh master true
          go build -o ./tools/bin/failpoint-ctl github.com/pingcap/failpoint/failpoint-ctl 
          make integration_test_build
          ls -l bin/ && ls -l tools/bin/

      - name: Test charset_gbk
        run: |
          pwd && ls -l bin/ && ls -l tools/bin/
          export TICDC_NEWARCH=true && make integration_test CASE=charset_gbk 

      - name: Test changefeed_finish
        if: ${{ success() }}
        run: |
          export TICDC_NEWARCH=true && make integration_test CASE=changefeed_finish
      
      - name: Test sql_mode
        if: ${{ success() }}
        run: |
          export TICDC_NEWARCH=true && make integration_test CASE=sql_mode
        
      # - name: Test changefeed_pause_resume
      #   if: ${{ success() }}
      #   run: |
      #     export TICDC_NEWARCH=true && make integration_test CASE=changefeed_pause_resume

      - name: Test changefeed_reconstruct
        if: ${{ success() }}
        run: |
          export TICDC_NEWARCH=true && make integration_test CASE=changefeed_reconstruct

      - name: Upload test logs
        if: always()
        uses: ./.github/actions/upload-test-logs
        with:
          log-name: basic_e2e_group1


  failover_e2e_test1:
    runs-on: ubuntu-latest 
    name: Failover E2E Test [A-C]
    steps:
      - name: Check out code
        uses: actions/checkout@v2

      - name: Setup Go environment
        uses: actions/setup-go@v3
        with:
          go-version: '1.23'

      - name: Integration Build
        run: |
          tests/scripts/download-integration-test-binaries.sh master true
          go build -o ./tools/bin/failpoint-ctl github.com/pingcap/failpoint/failpoint-ctl 
          make integration_test_build
          ls -l bin/ && ls -l tools/bin/

      # - name: Test fail_over
      #   run: |
      #     pwd && ls -l bin/ && ls -l tools/bin/
      #     export TICDC_NEWARCH=true && make integration_test CASE=fail_over 
      
      # - name: Test fail_over_ddl_A
      #   run: |
      #     pwd && ls -l bin/ && ls -l tools/bin/
      #     export TICDC_NEWARCH=true && make integration_test CASE=fail_over_ddl_A
      
      # - name: Test fail_over_ddl_B
      #   run: |
      #     pwd && ls -l bin/ && ls -l tools/bin/
      #     export TICDC_NEWARCH=true && make integration_test CASE=fail_over_ddl_B
      
      # - name: Test fail_over_ddl_C
      #   run: |
      #     pwd && ls -l bin/ && ls -l tools/bin/
      #     export TICDC_NEWARCH=true && make integration_test CASE=fail_over_ddl_C
      - name: Test fail_over_ddl_F
        run: |
          pwd && ls -l bin/ && ls -l tools/bin/
          export TICDC_NEWARCH=true && make integration_test CASE=fail_over_ddl_F

      - name: Test fail_over_ddl_F1
        run: |
          pwd && ls -l bin/ && ls -l tools/bin/
          export TICDC_NEWARCH=true && make integration_test CASE=fail_over_ddl_F
      
      - name: Test fail_over_ddl_F2
        run: |
          pwd && ls -l bin/ && ls -l tools/bin/
          export TICDC_NEWARCH=true && make integration_test CASE=fail_over_ddl_F
      
      - name: Test fail_over_ddl_F3
        run: |
          pwd && ls -l bin/ && ls -l tools/bin/
          export TICDC_NEWARCH=true && make integration_test CASE=fail_over_ddl_F

      - name: Copy logs to hack permission
        if: ${{ always() }}
        run: |
          TEMP_DIR=$(mktemp -d)
          mkdir -p "$TEMP_DIR"
          sudo find /tmp/tidb_cdc_test -type d -name 'fail_over*' -exec sh -c 'find "{}" -type f -name "cdc*.log" -print0' \; | tar -czvf logs.tar.gz -C /tmp/tidb_cdc_test --null -T -
      # Update logs as artifact seems not stable, so we set `continue-on-error: true` here.
      - name: Upload logs
        uses: actions/upload-artifact@v4
        if: ${{ always() }}
        with:
          name: upstream-failover-logs1
          path: |
            ./logs.tar.gz


  failover_e2e_test2:
    runs-on: ubuntu-latest 
    name: Failover E2E Test[D-G]
    steps:
      - name: Check out code
        uses: actions/checkout@v2

      - name: Setup Go environment
        uses: actions/setup-go@v3
        with:
          go-version: '1.23'

      - name: Integration Build
        run: |
          tests/scripts/download-integration-test-binaries.sh master true
          go build -o ./tools/bin/failpoint-ctl github.com/pingcap/failpoint/failpoint-ctl 
          make integration_test_build
          ls -l bin/ && ls -l tools/bin/
      
      # - name: Test fail_over_ddl_D
      #   run: |
      #     pwd && ls -l bin/ && ls -l tools/bin/
      #     export TICDC_NEWARCH=true && make integration_test CASE=fail_over_ddl_D

      # - name: Test fail_over_ddl_E
      #   run: |
      #     pwd && ls -l bin/ && ls -l tools/bin/
      #     export TICDC_NEWARCH=true && make integration_test CASE=fail_over_ddl_E
      
      # - name: Test fail_over_ddl_F
      #   run: |
      #     pwd && ls -l bin/ && ls -l tools/bin/
      #     export TICDC_NEWARCH=true && make integration_test CASE=fail_over_ddl_F
      
      # - name: Test fail_over_ddl_G
      #   run: |
      #     pwd && ls -l bin/ && ls -l tools/bin/
      #     export TICDC_NEWARCH=true && make integration_test CASE=fail_over_ddl_G
      - name: Test fail_over_ddl_F
        run: |
          pwd && ls -l bin/ && ls -l tools/bin/
          export TICDC_NEWARCH=true && make integration_test CASE=fail_over_ddl_F

      - name: Test fail_over_ddl_F1
        run: |
          pwd && ls -l bin/ && ls -l tools/bin/
          export TICDC_NEWARCH=true && make integration_test CASE=fail_over_ddl_F
      
      - name: Test fail_over_ddl_F2
        run: |
          pwd && ls -l bin/ && ls -l tools/bin/
          export TICDC_NEWARCH=true && make integration_test CASE=fail_over_ddl_F
      
      - name: Test fail_over_ddl_F3
        run: |
          pwd && ls -l bin/ && ls -l tools/bin/
          export TICDC_NEWARCH=true && make integration_test CASE=fail_over_ddl_F

<<<<<<< HEAD

=======
>>>>>>> d2fb5db0
      - name: Copy logs to hack permission
        if: ${{ always() }}
        run: |
          TEMP_DIR=$(mktemp -d)
          mkdir -p "$TEMP_DIR"
          sudo find /tmp/tidb_cdc_test -type d -name 'fail_over*' -exec sh -c 'find "{}" -type f -name "cdc*.log" -print0' \; | tar -czvf logs.tar.gz -C /tmp/tidb_cdc_test --null -T -
      # Update logs as artifact seems not stable, so we set `continue-on-error: true` here.
      - name: Upload logs
        uses: actions/upload-artifact@v4
        if: ${{ always() }}
        with:
          name: upstream-failover-logs2
          path: |
            ./logs.tar.gz

  failover_e2e_test3:
    runs-on: ubuntu-latest 
    name: Failover E2E Test[H-K]
    steps:
      - name: Check out code
        uses: actions/checkout@v2

      - name: Setup Go environment
        uses: actions/setup-go@v3
        with:
          go-version: '1.23'

      - name: Integration Build
        run: |
          tests/scripts/download-integration-test-binaries.sh master true
          go build -o ./tools/bin/failpoint-ctl github.com/pingcap/failpoint/failpoint-ctl 
          make integration_test_build
          ls -l bin/ && ls -l tools/bin/
<<<<<<< HEAD
      
      # - name: Test fail_over_ddl_J
      #   run: |
      #     pwd && ls -l bin/ && ls -l tools/bin/
      #     export TICDC_NEWARCH=true && make integration_test CASE=fail_over_ddl_J

      - name: Test fail_over_ddl_F
=======

      - name: Test fail_over_ddl_I
        run: |
          pwd && ls -l bin/ && ls -l tools/bin/
          export TICDC_NEWARCH=true && make integration_test CASE=fail_over_ddl_I

      - name: Test fail_over_ddl_J
>>>>>>> d2fb5db0
        run: |
          pwd && ls -l bin/ && ls -l tools/bin/
          export TICDC_NEWARCH=true && make integration_test CASE=fail_over_ddl_F

<<<<<<< HEAD
      - name: Test fail_over_ddl_F1
        run: |
          pwd && ls -l bin/ && ls -l tools/bin/
          export TICDC_NEWARCH=true && make integration_test CASE=fail_over_ddl_F
      
      - name: Test fail_over_ddl_F2
        run: |
          pwd && ls -l bin/ && ls -l tools/bin/
          export TICDC_NEWARCH=true && make integration_test CASE=fail_over_ddl_F
      
      - name: Test fail_over_ddl_F3
        run: |
          pwd && ls -l bin/ && ls -l tools/bin/
          export TICDC_NEWARCH=true && make integration_test CASE=fail_over_ddl_F

=======
>>>>>>> d2fb5db0
      - name: Copy logs to hack permission
        if: ${{ always() }}
        run: |
          TEMP_DIR=$(mktemp -d)
          mkdir -p "$TEMP_DIR"
          sudo find /tmp/tidb_cdc_test -type d -name 'fail_over*' -exec sh -c 'find "{}" -type f -name "cdc*.log" -print0' \; | tar -czvf logs.tar.gz -C /tmp/tidb_cdc_test --null -T -
      # Update logs as artifact seems not stable, so we set `continue-on-error: true` here.
      - name: Upload logs
        uses: actions/upload-artifact@v4
        if: ${{ always() }}
        with:
          name: upstream-failover-logs3
          path: |
            ./logs.tar.gz<|MERGE_RESOLUTION|>--- conflicted
+++ resolved
@@ -210,10 +210,6 @@
           pwd && ls -l bin/ && ls -l tools/bin/
           export TICDC_NEWARCH=true && make integration_test CASE=fail_over_ddl_F
 
-<<<<<<< HEAD
-
-=======
->>>>>>> d2fb5db0
       - name: Copy logs to hack permission
         if: ${{ always() }}
         run: |
@@ -247,7 +243,6 @@
           go build -o ./tools/bin/failpoint-ctl github.com/pingcap/failpoint/failpoint-ctl 
           make integration_test_build
           ls -l bin/ && ls -l tools/bin/
-<<<<<<< HEAD
       
       # - name: Test fail_over_ddl_J
       #   run: |
@@ -255,20 +250,10 @@
       #     export TICDC_NEWARCH=true && make integration_test CASE=fail_over_ddl_J
 
       - name: Test fail_over_ddl_F
-=======
-
-      - name: Test fail_over_ddl_I
-        run: |
-          pwd && ls -l bin/ && ls -l tools/bin/
-          export TICDC_NEWARCH=true && make integration_test CASE=fail_over_ddl_I
-
-      - name: Test fail_over_ddl_J
->>>>>>> d2fb5db0
-        run: |
-          pwd && ls -l bin/ && ls -l tools/bin/
-          export TICDC_NEWARCH=true && make integration_test CASE=fail_over_ddl_F
-
-<<<<<<< HEAD
+        run: |
+          pwd && ls -l bin/ && ls -l tools/bin/
+          export TICDC_NEWARCH=true && make integration_test CASE=fail_over_ddl_F
+
       - name: Test fail_over_ddl_F1
         run: |
           pwd && ls -l bin/ && ls -l tools/bin/
@@ -284,8 +269,6 @@
           pwd && ls -l bin/ && ls -l tools/bin/
           export TICDC_NEWARCH=true && make integration_test CASE=fail_over_ddl_F
 
-=======
->>>>>>> d2fb5db0
       - name: Copy logs to hack permission
         if: ${{ always() }}
         run: |
