--- conflicted
+++ resolved
@@ -339,18 +339,17 @@
         run: |
           export TICDC_NEWARCH=true && make integration_test CASE=tidb_mysql_test
 
-<<<<<<< HEAD
-      # the 13th case in this group
+
+      - name: Test resolve_lock
+        if: ${{ success() }}
+        run: |
+          export TICDC_NEWARCH=true && make integration_test CASE=resolve_lock
+
+      # The 14th case in this group
       - name: Test move_table
         if: ${{ success() }}
         run: |
           export TICDC_NEWARCH=true && make integration_test CASE=move_table
-=======
-       - name: Test resolve_lock
-        if: ${{ success() }}
-        run: |
-          export TICDC_NEWARCH=true && make integration_test CASE=resolve_lock
->>>>>>> 4d1d704e
 
       - name: Upload test logs
         if: always()
