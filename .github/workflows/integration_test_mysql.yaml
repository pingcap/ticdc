name: Integration-Mysql

on:
  push:
    branches:
      - master
      - "release-[0-9].[0-9]*"
    paths-ignore:
      - '**/*.md'
      - '**/OWNERS'
      - 'OWNERS'
      - 'OWNERS_ALIASES'

  pull_request:
    types: [opened, synchronize, reopened, ready_for_review]
    branches:
      - master
      - "release-[0-9].[0-9]*"
    paths-ignore:
      - '**/*.md'
      - '**/OWNERS'
      - 'OWNERS'
      - 'OWNERS_ALIASES'

# See: https://docs.github.com/en/actions/reference/workflow-syntax-for-github-actions#concurrency.
concurrency:
  group: ${{ github.ref }}-${{ github.workflow }}
  cancel-in-progress: true

jobs:
  # # To boost the test speed, we split every 15 test cases into a group.
  e2e_test_group_1:
    ## Only run ci when PR is not draft
    if: github.event.pull_request.draft == false

    runs-on: ubuntu-latest 
    name: E2E Test Group 1
    steps:
      - name: Check out code
        uses: actions/checkout@v2

      - name: Setup Go environment
        uses: actions/setup-go@v3
        with:
          go-version: '1.23'

      - name: Integration Build
        run: |
          tests/scripts/download-integration-test-binaries.sh master true
          go build -o ./tools/bin/failpoint-ctl github.com/pingcap/failpoint/failpoint-ctl 
          make integration_test_build
          ls -l bin/ && ls -l tools/bin/

      - name: Test multi_source
        if: ${{ success() }}
        run: |
          export TICDC_NEWARCH=true && make integration_test CASE=multi_source

      - name: Test multi_source
        if: ${{ success() }}
        run: |
          export TICDC_NEWARCH=true && make integration_test CASE=multi_source

      - name: Test multi_source
        if: ${{ success() }}
        run: |
          export TICDC_NEWARCH=true && make integration_test CASE=multi_source
      
      - name: Test multi_source
        if: ${{ success() }}
        run: |
          export TICDC_NEWARCH=true && make integration_test CASE=multi_source

      - name: Test multi_source
        if: ${{ success() }}
        run: |
          export TICDC_NEWARCH=true && make integration_test CASE=multi_source

      - name: Test multi_source
        if: ${{ success() }}
        run: |
          export TICDC_NEWARCH=true && make integration_test CASE=multi_source
      
      - name: Test multi_source
        if: ${{ success() }}
        run: |
          export TICDC_NEWARCH=true && make integration_test CASE=multi_source

      - name: Test multi_source
        if: ${{ success() }}
        run: |
          export TICDC_NEWARCH=true && make integration_test CASE=multi_source

      - name: Test multi_source
        if: ${{ success() }}
        run: |
          export TICDC_NEWARCH=true && make integration_test CASE=multi_source
      
      - name: Test multi_source
        if: ${{ success() }}
        run: |
          export TICDC_NEWARCH=true && make integration_test CASE=multi_source

      - name: Test multi_source
        if: ${{ success() }}
        run: |
          export TICDC_NEWARCH=true && make integration_test CASE=multi_source

      - name: Test multi_source
        if: ${{ success() }}
        run: |
          export TICDC_NEWARCH=true && make integration_test CASE=multi_source
      
      - name: Test multi_source
        if: ${{ success() }}
        run: |
          export TICDC_NEWARCH=true && make integration_test CASE=multi_source

      - name: Test multi_source
        if: ${{ success() }}
        run: |
          export TICDC_NEWARCH=true && make integration_test CASE=multi_source

      - name: Test multi_source
        if: ${{ success() }}
        run: |
          export TICDC_NEWARCH=true && make integration_test CASE=multi_source
      
      - name: Test multi_source
        if: ${{ success() }}
        run: |
          export TICDC_NEWARCH=true && make integration_test CASE=multi_source

      - name: Test multi_source
        if: ${{ success() }}
        run: |
          export TICDC_NEWARCH=true && make integration_test CASE=multi_source

      - name: Test multi_source
        if: ${{ success() }}
        run: |
          export TICDC_NEWARCH=true && make integration_test CASE=multi_source
      
      - name: Test multi_source
        if: ${{ success() }}
        run: |
          export TICDC_NEWARCH=true && make integration_test CASE=multi_source

      - name: Test multi_source
        if: ${{ success() }}
        run: |
          export TICDC_NEWARCH=true && make integration_test CASE=multi_source

      - name: Test multi_source
        if: ${{ success() }}
        run: |
          export TICDC_NEWARCH=true && make integration_test CASE=multi_source
      
<<<<<<< HEAD
      - name: Test multi_source
        if: ${{ success() }}
        run: |
          export TICDC_NEWARCH=true && make integration_test CASE=multi_source

      - name: Test multi_source
=======
      # - name: Test sql_mode
      #   if: ${{ success() }}
      #   run: |
      #     export TICDC_NEWARCH=true && make integration_test CASE=sql_mode
        
      - name: Test changefeed_pause_resume
>>>>>>> 305cabb1
        if: ${{ success() }}
        run: |
          export TICDC_NEWARCH=true && make integration_test CASE=multi_source

      - name: Test multi_source
        if: ${{ success() }}
        run: |
          export TICDC_NEWARCH=true && make integration_test CASE=multi_source
      
      - name: Test multi_source
        if: ${{ success() }}
        run: |
          export TICDC_NEWARCH=true && make integration_test CASE=multi_source

      - name: Test multi_source
        if: ${{ success() }}
        run: |
          export TICDC_NEWARCH=true && make integration_test CASE=multi_source

      - name: Test multi_source
        if: ${{ success() }}
        run: |
          export TICDC_NEWARCH=true && make integration_test CASE=multi_source
      
      - name: Test multi_source
        if: ${{ success() }}
        run: |
          export TICDC_NEWARCH=true && make integration_test CASE=multi_source

      - name: Test multi_source
        if: ${{ success() }}
        run: |
          export TICDC_NEWARCH=true && make integration_test CASE=multi_source

      - name: Test multi_source
        if: ${{ success() }}
        run: |
          export TICDC_NEWARCH=true && make integration_test CASE=multi_source
      
      - name: Test multi_source
        if: ${{ success() }}
        run: |
          export TICDC_NEWARCH=true && make integration_test CASE=multi_source

      - name: Test multi_source
        if: ${{ success() }}
        run: |
          export TICDC_NEWARCH=true && make integration_test CASE=multi_source

      - name: Test multi_source
        if: ${{ success() }}
        run: |
          export TICDC_NEWARCH=true && make integration_test CASE=multi_source
      
      - name: Test multi_source
        if: ${{ success() }}
        run: |
          export TICDC_NEWARCH=true && make integration_test CASE=multi_source

      - name: Test multi_source
        if: ${{ success() }}
        run: |
          export TICDC_NEWARCH=true && make integration_test CASE=multi_source

      - name: Test multi_source
        if: ${{ success() }}
        run: |
          export TICDC_NEWARCH=true && make integration_test CASE=multi_source

      - name: Test multi_source
        if: ${{ success() }}
        run: |
          export TICDC_NEWARCH=true && make integration_test CASE=multi_source

      - name: Test multi_source
        if: ${{ success() }}
        run: |
          export TICDC_NEWARCH=true && make integration_test CASE=multi_source

      - name: Test multi_source
        if: ${{ success() }}
        run: |
          export TICDC_NEWARCH=true && make integration_test CASE=multi_source
      
      - name: Test multi_source
        if: ${{ success() }}
        run: |
          export TICDC_NEWARCH=true && make integration_test CASE=multi_source

      - name: Test multi_source
        if: ${{ success() }}
        run: |
          export TICDC_NEWARCH=true && make integration_test CASE=multi_source

      - name: Test multi_source
        if: ${{ success() }}
        run: |
          export TICDC_NEWARCH=true && make integration_test CASE=multi_source
      
      - name: Test multi_source
        if: ${{ success() }}
        run: |
          export TICDC_NEWARCH=true && make integration_test CASE=multi_source

      - name: Test multi_source
        if: ${{ success() }}
        run: |
          export TICDC_NEWARCH=true && make integration_test CASE=multi_source

      - name: Test multi_source
        if: ${{ success() }}
        run: |
          export TICDC_NEWARCH=true && make integration_test CASE=multi_source
      
      - name: Test multi_source
        if: ${{ success() }}
        run: |
          export TICDC_NEWARCH=true && make integration_test CASE=multi_source

      - name: Test multi_source
        if: ${{ success() }}
        run: |
          export TICDC_NEWARCH=true && make integration_test CASE=multi_source

      - name: Test multi_source
        if: ${{ success() }}
        run: |
          export TICDC_NEWARCH=true && make integration_test CASE=multi_source
      
      - name: Test multi_source
        if: ${{ success() }}
        run: |
          export TICDC_NEWARCH=true && make integration_test CASE=multi_source

      - name: Test multi_source
        if: ${{ success() }}
        run: |
          export TICDC_NEWARCH=true && make integration_test CASE=multi_source

      - name: Test multi_source
        if: ${{ success() }}
        run: |
          export TICDC_NEWARCH=true && make integration_test CASE=multi_source
      
      - name: Test multi_source
        if: ${{ success() }}
        run: |
          export TICDC_NEWARCH=true && make integration_test CASE=multi_source

      - name: Test multi_source
        if: ${{ success() }}
        run: |
          export TICDC_NEWARCH=true && make integration_test CASE=multi_source

      - name: Test multi_source
        if: ${{ success() }}
        run: |
          export TICDC_NEWARCH=true && make integration_test CASE=multi_source
      
      - name: Test multi_source
        if: ${{ success() }}
        run: |
          export TICDC_NEWARCH=true && make integration_test CASE=multi_source
      
      - name: Test multi_source
        if: ${{ success() }}
        run: |
          export TICDC_NEWARCH=true && make integration_test CASE=multi_source

      - name: Test multi_source
        if: ${{ success() }}
        run: |
          export TICDC_NEWARCH=true && make integration_test CASE=multi_source

      - name: Test multi_source
        if: ${{ success() }}
        run: |
          export TICDC_NEWARCH=true && make integration_test CASE=multi_source
      
      - name: Test multi_source
        if: ${{ success() }}
        run: |
          export TICDC_NEWARCH=true && make integration_test CASE=multi_source
      
      - name: Test multi_source
        if: ${{ success() }}
        run: |
          export TICDC_NEWARCH=true && make integration_test CASE=multi_source

      - name: Test multi_source
        if: ${{ success() }}
        run: |
          export TICDC_NEWARCH=true && make integration_test CASE=multi_source

      - name: Test multi_source
        if: ${{ success() }}
        run: |
          export TICDC_NEWARCH=true && make integration_test CASE=multi_source

      - name: Test multi_source
        if: ${{ success() }}
        run: |
          export TICDC_NEWARCH=true && make integration_test CASE=multi_source
      
      - name: Test multi_source
        if: ${{ success() }}
        run: |
          export TICDC_NEWARCH=true && make integration_test CASE=multi_source

      - name: Test multi_source
        if: ${{ success() }}
        run: |
          export TICDC_NEWARCH=true && make integration_test CASE=multi_source

      - name: Test multi_source
        if: ${{ success() }}
        run: |
          export TICDC_NEWARCH=true && make integration_test CASE=multi_source
      
      - name: Test multi_source
        if: ${{ success() }}
        run: |
          export TICDC_NEWARCH=true && make integration_test CASE=multi_source

      - name: Test multi_source
        if: ${{ success() }}
        run: |
          export TICDC_NEWARCH=true && make integration_test CASE=multi_source

      - name: Test multi_source
        if: ${{ success() }}
        run: |
          export TICDC_NEWARCH=true && make integration_test CASE=multi_source
      
      - name: Test multi_source
        if: ${{ success() }}
        run: |
          export TICDC_NEWARCH=true && make integration_test CASE=multi_source

      - name: Test multi_source
        if: ${{ success() }}
        run: |
          export TICDC_NEWARCH=true && make integration_test CASE=multi_source

      - name: Test multi_source
        if: ${{ success() }}
        run: |
          export TICDC_NEWARCH=true && make integration_test CASE=multi_source
      
      - name: Test multi_source
        if: ${{ success() }}
        run: |
          export TICDC_NEWARCH=true && make integration_test CASE=multi_source

      - name: Test multi_source
        if: ${{ success() }}
        run: |
          export TICDC_NEWARCH=true && make integration_test CASE=multi_source

      - name: Test multi_source
        if: ${{ success() }}
        run: |
          export TICDC_NEWARCH=true && make integration_test CASE=multi_source
      
      - name: Test multi_source
        if: ${{ success() }}
        run: |
          export TICDC_NEWARCH=true && make integration_test CASE=multi_source

      - name: Test multi_source
        if: ${{ success() }}
        run: |
          export TICDC_NEWARCH=true && make integration_test CASE=multi_source

      - name: Test multi_source
        if: ${{ success() }}
        run: |
          export TICDC_NEWARCH=true && make integration_test CASE=multi_source
      
      - name: Test multi_source
        if: ${{ success() }}
        run: |
          export TICDC_NEWARCH=true && make integration_test CASE=multi_source

      - name: Test multi_source
        if: ${{ success() }}
        run: |
          export TICDC_NEWARCH=true && make integration_test CASE=multi_source

      - name: Test multi_source
        if: ${{ success() }}
        run: |
          export TICDC_NEWARCH=true && make integration_test CASE=multi_source
      
      - name: Test multi_source
        if: ${{ success() }}
        run: |
          export TICDC_NEWARCH=true && make integration_test CASE=multi_source

      - name: Test multi_source
        if: ${{ success() }}
        run: |
          export TICDC_NEWARCH=true && make integration_test CASE=multi_source

      - name: Test multi_source
        if: ${{ success() }}
        run: |
          export TICDC_NEWARCH=true && make integration_test CASE=multi_source
      
      - name: Test multi_source
        if: ${{ success() }}
        run: |
          export TICDC_NEWARCH=true && make integration_test CASE=multi_source

      - name: Test multi_source
        if: ${{ success() }}
        run: |
          export TICDC_NEWARCH=true && make integration_test CASE=multi_source

      - name: Test multi_source
        if: ${{ success() }}
        run: |
          export TICDC_NEWARCH=true && make integration_test CASE=multi_source
      
      - name: Test multi_source
        if: ${{ success() }}
        run: |
          export TICDC_NEWARCH=true && make integration_test CASE=multi_source

      - name: Test multi_source
        if: ${{ success() }}
        run: |
          export TICDC_NEWARCH=true && make integration_test CASE=multi_source

      - name: Test multi_source
        if: ${{ success() }}
        run: |
          export TICDC_NEWARCH=true && make integration_test CASE=multi_source
      
      - name: Test multi_source
        if: ${{ success() }}
        run: |
          export TICDC_NEWARCH=true && make integration_test CASE=multi_source

      - name: Test multi_source
        if: ${{ success() }}
        run: |
          export TICDC_NEWARCH=true && make integration_test CASE=multi_source

      - name: Test multi_source
        if: ${{ success() }}
        run: |
          export TICDC_NEWARCH=true && make integration_test CASE=multi_source

      - name: Upload test logs
        if: always()
        uses: ./.github/actions/upload-test-logs
        with:
          log-name: e2e_test_group_1

  # # To boost the test speed, we split every 15 test cases into a group.
  e2e_test_group_1_on_7-5:
    ## Only run ci when PR is not draft
    if: github.event.pull_request.draft == false

    runs-on: ubuntu-latest 
    name: E2E Test Group 1 on 7.5
    steps:
      - name: Check out code
        uses: actions/checkout@v2

      - name: Setup Go environment
        uses: actions/setup-go@v3
        with:
          go-version: '1.23'

      - name: Integration Build
        run: |
          tests/scripts/download-integration-test-binaries.sh master true v7.5.5
          go build -o ./tools/bin/failpoint-ctl github.com/pingcap/failpoint/failpoint-ctl 
          make integration_test_build
          ls -l bin/ && ls -l tools/bin/

      - name: Test multi_source
        if: ${{ success() }}
        run: |
          export TICDC_NEWARCH=true && make integration_test CASE=multi_source

      - name: Test multi_source
        if: ${{ success() }}
        run: |
          export TICDC_NEWARCH=true && make integration_test CASE=multi_source

      - name: Test multi_source
        if: ${{ success() }}
        run: |
          export TICDC_NEWARCH=true && make integration_test CASE=multi_source
      
      - name: Test multi_source
        if: ${{ success() }}
        run: |
          export TICDC_NEWARCH=true && make integration_test CASE=multi_source

      - name: Test multi_source
        if: ${{ success() }}
        run: |
          export TICDC_NEWARCH=true && make integration_test CASE=multi_source

      - name: Test multi_source
        if: ${{ success() }}
        run: |
          export TICDC_NEWARCH=true && make integration_test CASE=multi_source
      
      - name: Test multi_source
        if: ${{ success() }}
        run: |
          export TICDC_NEWARCH=true && make integration_test CASE=multi_source

      - name: Test multi_source
        if: ${{ success() }}
        run: |
          export TICDC_NEWARCH=true && make integration_test CASE=multi_source

      - name: Test multi_source
        if: ${{ success() }}
        run: |
          export TICDC_NEWARCH=true && make integration_test CASE=multi_source
      
      - name: Test multi_source
        if: ${{ success() }}
        run: |
          export TICDC_NEWARCH=true && make integration_test CASE=multi_source

      - name: Test multi_source
        if: ${{ success() }}
        run: |
          export TICDC_NEWARCH=true && make integration_test CASE=multi_source

      - name: Test multi_source
        if: ${{ success() }}
        run: |
          export TICDC_NEWARCH=true && make integration_test CASE=multi_source
      
      - name: Test multi_source
        if: ${{ success() }}
        run: |
          export TICDC_NEWARCH=true && make integration_test CASE=multi_source

      - name: Test multi_source
        if: ${{ success() }}
        run: |
          export TICDC_NEWARCH=true && make integration_test CASE=multi_source

      - name: Test multi_source
        if: ${{ success() }}
        run: |
          export TICDC_NEWARCH=true && make integration_test CASE=multi_source
      
      - name: Test multi_source
        if: ${{ success() }}
        run: |
          export TICDC_NEWARCH=true && make integration_test CASE=multi_source

      - name: Test multi_source
        if: ${{ success() }}
        run: |
          export TICDC_NEWARCH=true && make integration_test CASE=multi_source

      - name: Test multi_source
        if: ${{ success() }}
        run: |
          export TICDC_NEWARCH=true && make integration_test CASE=multi_source

      - name: Upload test logs
        if: always()
        uses: ./.github/actions/upload-test-logs
        with:
          log-name: e2e_test_group_1_on_7.5

  e2e_test_group_2:
    ## Only run ci when PR is not draft
    if: github.event.pull_request.draft == false

    runs-on: ubuntu-latest 
    name: E2E Test Group 2
    steps:
      - name: Check out code
        uses: actions/checkout@v2

      - name: Setup Go environment
        uses: actions/setup-go@v3
        with:
          go-version: '1.23'

      - name: Integration Build
        run: |
          tests/scripts/download-integration-test-binaries.sh master true
          go build -o ./tools/bin/failpoint-ctl github.com/pingcap/failpoint/failpoint-ctl 
          make integration_test_build
          ls -l bin/ && ls -l tools/bin/

      - name: Test multi_source
        if: ${{ success() }}
        run: |
          export TICDC_NEWARCH=true && make integration_test CASE=multi_source

      - name: Test multi_source
        if: ${{ success() }}
        run: |
          export TICDC_NEWARCH=true && make integration_test CASE=multi_source

      - name: Test multi_source
        if: ${{ success() }}
        run: |
          export TICDC_NEWARCH=true && make integration_test CASE=multi_source
      
      - name: Test multi_source
        if: ${{ success() }}
        run: |
          export TICDC_NEWARCH=true && make integration_test CASE=multi_source

      - name: Test multi_source
        if: ${{ success() }}
        run: |
          export TICDC_NEWARCH=true && make integration_test CASE=multi_source

      - name: Test multi_source
        if: ${{ success() }}
        run: |
          export TICDC_NEWARCH=true && make integration_test CASE=multi_source
      
      - name: Test multi_source
        if: ${{ success() }}
        run: |
          export TICDC_NEWARCH=true && make integration_test CASE=multi_source

      - name: Test multi_source
        if: ${{ success() }}
        run: |
          export TICDC_NEWARCH=true && make integration_test CASE=multi_source

      - name: Test multi_source
        if: ${{ success() }}
        run: |
          export TICDC_NEWARCH=true && make integration_test CASE=multi_source
      
      - name: Test multi_source
        if: ${{ success() }}
        run: |
          export TICDC_NEWARCH=true && make integration_test CASE=multi_source

      - name: Test multi_source
        if: ${{ success() }}
        run: |
          export TICDC_NEWARCH=true && make integration_test CASE=multi_source

      - name: Test multi_source
        if: ${{ success() }}
        run: |
          export TICDC_NEWARCH=true && make integration_test CASE=multi_source
      
      - name: Test multi_source
        if: ${{ success() }}
        run: |
          export TICDC_NEWARCH=true && make integration_test CASE=multi_source

      - name: Test multi_source
        if: ${{ success() }}
        run: |
          export TICDC_NEWARCH=true && make integration_test CASE=multi_source

      - name: Test multi_source
        if: ${{ success() }}
        run: |
          export TICDC_NEWARCH=true && make integration_test CASE=multi_source
      
      - name: Test multi_source
        if: ${{ success() }}
        run: |
          export TICDC_NEWARCH=true && make integration_test CASE=multi_source

      - name: Test multi_source
        if: ${{ success() }}
        run: |
          export TICDC_NEWARCH=true && make integration_test CASE=multi_source

      - name: Test multi_source
        if: ${{ success() }}
        run: |
          export TICDC_NEWARCH=true && make integration_test CASE=multi_source

      - name: Test multi_source
        if: ${{ success() }}
        run: |
          export TICDC_NEWARCH=true && make integration_test CASE=multi_source

      - name: Test multi_source
        if: ${{ success() }}
        run: |
          export TICDC_NEWARCH=true && make integration_test CASE=multi_source

      - name: Test multi_source
        if: ${{ success() }}
        run: |
          export TICDC_NEWARCH=true && make integration_test CASE=multi_source
      
      - name: Test multi_source
        if: ${{ success() }}
        run: |
          export TICDC_NEWARCH=true && make integration_test CASE=multi_source

      - name: Test multi_source
        if: ${{ success() }}
        run: |
          export TICDC_NEWARCH=true && make integration_test CASE=multi_source

      - name: Test multi_source
        if: ${{ success() }}
        run: |
          export TICDC_NEWARCH=true && make integration_test CASE=multi_source
      
      - name: Test multi_source
        if: ${{ success() }}
        run: |
          export TICDC_NEWARCH=true && make integration_test CASE=multi_source

      - name: Test multi_source
        if: ${{ success() }}
        run: |
          export TICDC_NEWARCH=true && make integration_test CASE=multi_source

      - name: Test multi_source
        if: ${{ success() }}
        run: |
          export TICDC_NEWARCH=true && make integration_test CASE=multi_source
      
      - name: Test multi_source
        if: ${{ success() }}
        run: |
          export TICDC_NEWARCH=true && make integration_test CASE=multi_source

      - name: Test multi_source
        if: ${{ success() }}
        run: |
          export TICDC_NEWARCH=true && make integration_test CASE=multi_source

      - name: Test multi_source
        if: ${{ success() }}
        run: |
          export TICDC_NEWARCH=true && make integration_test CASE=multi_source
      
      - name: Test multi_source
        if: ${{ success() }}
        run: |
          export TICDC_NEWARCH=true && make integration_test CASE=multi_source

      - name: Test multi_source
        if: ${{ success() }}
        run: |
          export TICDC_NEWARCH=true && make integration_test CASE=multi_source

      - name: Test multi_source
        if: ${{ success() }}
        run: |
          export TICDC_NEWARCH=true && make integration_test CASE=multi_source
      
      - name: Test multi_source
        if: ${{ success() }}
        run: |
          export TICDC_NEWARCH=true && make integration_test CASE=multi_source

      - name: Test multi_source
        if: ${{ success() }}
        run: |
          export TICDC_NEWARCH=true && make integration_test CASE=multi_source

      - name: Test multi_source
        if: ${{ success() }}
        run: |
          export TICDC_NEWARCH=true && make integration_test CASE=multi_source

      - name: Test multi_source
        if: ${{ success() }}
        run: |
          export TICDC_NEWARCH=true && make integration_test CASE=multi_source

      - name: Test multi_source
        if: ${{ success() }}
        run: |
          export TICDC_NEWARCH=true && make integration_test CASE=multi_source

      - name: Test multi_source
        if: ${{ success() }}
        run: |
          export TICDC_NEWARCH=true && make integration_test CASE=multi_source
      
      - name: Test multi_source
        if: ${{ success() }}
        run: |
          export TICDC_NEWARCH=true && make integration_test CASE=multi_source

      - name: Test multi_source
        if: ${{ success() }}
        run: |
          export TICDC_NEWARCH=true && make integration_test CASE=multi_source

      - name: Test multi_source
        if: ${{ success() }}
        run: |
          export TICDC_NEWARCH=true && make integration_test CASE=multi_source
      
      - name: Test multi_source
        if: ${{ success() }}
        run: |
          export TICDC_NEWARCH=true && make integration_test CASE=multi_source

      - name: Test multi_source
        if: ${{ success() }}
        run: |
          export TICDC_NEWARCH=true && make integration_test CASE=multi_source

      - name: Test multi_source
        if: ${{ success() }}
        run: |
          export TICDC_NEWARCH=true && make integration_test CASE=multi_source
      
      - name: Test multi_source
        if: ${{ success() }}
        run: |
          export TICDC_NEWARCH=true && make integration_test CASE=multi_source

      - name: Test multi_source
        if: ${{ success() }}
        run: |
          export TICDC_NEWARCH=true && make integration_test CASE=multi_source

      - name: Test multi_source
        if: ${{ success() }}
        run: |
          export TICDC_NEWARCH=true && make integration_test CASE=multi_source
      
      - name: Test multi_source
        if: ${{ success() }}
        run: |
          export TICDC_NEWARCH=true && make integration_test CASE=multi_source

      - name: Test multi_source
        if: ${{ success() }}
        run: |
          export TICDC_NEWARCH=true && make integration_test CASE=multi_source

      - name: Test multi_source
        if: ${{ success() }}
        run: |
          export TICDC_NEWARCH=true && make integration_test CASE=multi_source
      
      - name: Test multi_source
        if: ${{ success() }}
        run: |
          export TICDC_NEWARCH=true && make integration_test CASE=multi_source

      - name: Test multi_source
        if: ${{ success() }}
        run: |
          export TICDC_NEWARCH=true && make integration_test CASE=multi_source

      - name: Test multi_source
        if: ${{ success() }}
        run: |
          export TICDC_NEWARCH=true && make integration_test CASE=multi_source
      
      - name: Test multi_source
        if: ${{ success() }}
        run: |
          export TICDC_NEWARCH=true && make integration_test CASE=multi_source

      - name: Test multi_source
        if: ${{ success() }}
        run: |
          export TICDC_NEWARCH=true && make integration_test CASE=multi_source

      - name: Test multi_source
        if: ${{ success() }}
        run: |
          export TICDC_NEWARCH=true && make integration_test CASE=multi_source
      
      - name: Test multi_source
        if: ${{ success() }}
        run: |
          export TICDC_NEWARCH=true && make integration_test CASE=multi_source

      - name: Test multi_source
        if: ${{ success() }}
        run: |
          export TICDC_NEWARCH=true && make integration_test CASE=multi_source

      - name: Test multi_source
        if: ${{ success() }}
        run: |
          export TICDC_NEWARCH=true && make integration_test CASE=multi_source
      
      - name: Test multi_source
        if: ${{ success() }}
        run: |
          export TICDC_NEWARCH=true && make integration_test CASE=multi_source

      - name: Test multi_source
        if: ${{ success() }}
        run: |
          export TICDC_NEWARCH=true && make integration_test CASE=multi_source

      - name: Test multi_source
        if: ${{ success() }}
        run: |
          export TICDC_NEWARCH=true && make integration_test CASE=multi_source
      
      - name: Test multi_source
        if: ${{ success() }}
        run: |
          export TICDC_NEWARCH=true && make integration_test CASE=multi_source

      - name: Test multi_source
        if: ${{ success() }}
        run: |
          export TICDC_NEWARCH=true && make integration_test CASE=multi_source

      - name: Test multi_source
        if: ${{ success() }}
        run: |
          export TICDC_NEWARCH=true && make integration_test CASE=multi_source
      
      - name: Test multi_source
        if: ${{ success() }}
        run: |
          export TICDC_NEWARCH=true && make integration_test CASE=multi_source

      - name: Test multi_source
        if: ${{ success() }}
        run: |
          export TICDC_NEWARCH=true && make integration_test CASE=multi_source

      - name: Test multi_source
        if: ${{ success() }}
        run: |
          export TICDC_NEWARCH=true && make integration_test CASE=multi_source
      
      - name: Test multi_source
        if: ${{ success() }}
        run: |
          export TICDC_NEWARCH=true && make integration_test CASE=multi_source

      - name: Test multi_source
        if: ${{ success() }}
        run: |
          export TICDC_NEWARCH=true && make integration_test CASE=multi_source

      - name: Test multi_source
        if: ${{ success() }}
        run: |
          export TICDC_NEWARCH=true && make integration_test CASE=multi_source
      
      - name: Test multi_source
        if: ${{ success() }}
        run: |
          export TICDC_NEWARCH=true && make integration_test CASE=multi_source

      - name: Test multi_source
        if: ${{ success() }}
        run: |
          export TICDC_NEWARCH=true && make integration_test CASE=multi_source

      - name: Test multi_source
        if: ${{ success() }}
        run: |
          export TICDC_NEWARCH=true && make integration_test CASE=multi_source
      
      - name: Test multi_source
        if: ${{ success() }}
        run: |
          export TICDC_NEWARCH=true && make integration_test CASE=multi_source

      - name: Test multi_source
        if: ${{ success() }}
        run: |
          export TICDC_NEWARCH=true && make integration_test CASE=multi_source

      - name: Test multi_source
        if: ${{ success() }}
        run: |
          export TICDC_NEWARCH=true && make integration_test CASE=multi_source
      
      - name: Test multi_source
        if: ${{ success() }}
        run: |
          export TICDC_NEWARCH=true && make integration_test CASE=multi_source

      - name: Test multi_source
        if: ${{ success() }}
        run: |
          export TICDC_NEWARCH=true && make integration_test CASE=multi_source

      - name: Test multi_source
        if: ${{ success() }}
        run: |
          export TICDC_NEWARCH=true && make integration_test CASE=multi_source
      
      - name: Test multi_source
        if: ${{ success() }}
        run: |
          export TICDC_NEWARCH=true && make integration_test CASE=multi_source

      - name: Test multi_source
        if: ${{ success() }}
        run: |
          export TICDC_NEWARCH=true && make integration_test CASE=multi_source

      - name: Test multi_source
        if: ${{ success() }}
        run: |
          export TICDC_NEWARCH=true && make integration_test CASE=multi_source
      
      - name: Test multi_source
        if: ${{ success() }}
        run: |
          export TICDC_NEWARCH=true && make integration_test CASE=multi_source

      - name: Test multi_source
        if: ${{ success() }}
        run: |
          export TICDC_NEWARCH=true && make integration_test CASE=multi_source

      - name: Test multi_source
        if: ${{ success() }}
        run: |
          export TICDC_NEWARCH=true && make integration_test CASE=multi_source
      
      - name: Test multi_source
        if: ${{ success() }}
        run: |
          export TICDC_NEWARCH=true && make integration_test CASE=multi_source

      - name: Test multi_source
        if: ${{ success() }}
        run: |
          export TICDC_NEWARCH=true && make integration_test CASE=multi_source

      - name: Test multi_source
        if: ${{ success() }}
        run: |
          export TICDC_NEWARCH=true && make integration_test CASE=multi_source

      - name: Upload test logs
        if: always()
        uses: ./.github/actions/upload-test-logs
        with:
          log-name: e2e_test_group_2

  e2e_test_group_3:
    ## Only run ci when PR is not draft
    if: github.event.pull_request.draft == false

    runs-on: ubuntu-latest 
    name: E2E Test Group 3
    steps:
      - name: Check out code
        uses: actions/checkout@v2

      - name: Setup Go environment
        uses: actions/setup-go@v3
        with:
          go-version: '1.23'
      
      - name: Set up S3cmd cli tool
        uses: s3-actions/s3cmd@v1.9.0
        with:
          provider: linode 

      - name: Run s3cmd command
        run: s3cmd --version

      - name: Integration Build
        run: |
          tests/scripts/download-integration-test-binaries.sh master true
          go build -o ./tools/bin/failpoint-ctl github.com/pingcap/failpoint/failpoint-ctl 
          make integration_test_build
          ls -l bin/ && ls -l tools/bin/

      - name: Test multi_source
        if: ${{ success() }}
        run: |
          export TICDC_NEWARCH=true && make integration_test CASE=multi_source

      - name: Test multi_source
        if: ${{ success() }}
        run: |
          export TICDC_NEWARCH=true && make integration_test CASE=multi_source

      - name: Test multi_source
        if: ${{ success() }}
        run: |
          export TICDC_NEWARCH=true && make integration_test CASE=multi_source
      
      - name: Test multi_source
        if: ${{ success() }}
        run: |
          export TICDC_NEWARCH=true && make integration_test CASE=multi_source

      - name: Test multi_source
        if: ${{ success() }}
        run: |
          export TICDC_NEWARCH=true && make integration_test CASE=multi_source

      - name: Test multi_source
        if: ${{ success() }}
        run: |
          export TICDC_NEWARCH=true && make integration_test CASE=multi_source

      - name: Test multi_source
        if: ${{ success() }}
        run: |
          export TICDC_NEWARCH=true && make integration_test CASE=multi_source
      
      - name: Test multi_source
        if: ${{ success() }}
        run: |
          export TICDC_NEWARCH=true && make integration_test CASE=multi_source

      - name: Test multi_source
        if: ${{ success() }}
        run: |
          export TICDC_NEWARCH=true && make integration_test CASE=multi_source

      - name: Test multi_source
        if: ${{ success() }}
        run: |
          export TICDC_NEWARCH=true && make integration_test CASE=multi_source
      
      - name: Test multi_source
        if: ${{ success() }}
        run: |
          export TICDC_NEWARCH=true && make integration_test CASE=multi_source

      - name: Test multi_source
        if: ${{ success() }}
        run: |
          export TICDC_NEWARCH=true && make integration_test CASE=multi_source

      - name: Test multi_source
        if: ${{ success() }}
        run: |
          export TICDC_NEWARCH=true && make integration_test CASE=multi_source
      
      - name: Test multi_source
        if: ${{ success() }}
        run: |
          export TICDC_NEWARCH=true && make integration_test CASE=multi_source

      - name: Test multi_source
        if: ${{ success() }}
        run: |
          export TICDC_NEWARCH=true && make integration_test CASE=multi_source

      - name: Test multi_source
        if: ${{ success() }}
        run: |
          export TICDC_NEWARCH=true && make integration_test CASE=multi_source
      
      - name: Test multi_source
        if: ${{ success() }}
        run: |
          export TICDC_NEWARCH=true && make integration_test CASE=multi_source

      - name: Test multi_source
        if: ${{ success() }}
        run: |
          export TICDC_NEWARCH=true && make integration_test CASE=multi_source

      - name: Test multi_source
        if: ${{ success() }}
        run: |
          export TICDC_NEWARCH=true && make integration_test CASE=multi_source

      - name: Test multi_source
        if: ${{ success() }}
        run: |
          export TICDC_NEWARCH=true && make integration_test CASE=multi_source

      - name: Test multi_source
        if: ${{ success() }}
        run: |
          export TICDC_NEWARCH=true && make integration_test CASE=multi_source

      - name: Test multi_source
        if: ${{ success() }}
        run: |
          export TICDC_NEWARCH=true && make integration_test CASE=multi_source
      
      - name: Test multi_source
        if: ${{ success() }}
        run: |
          export TICDC_NEWARCH=true && make integration_test CASE=multi_source

      - name: Test multi_source
        if: ${{ success() }}
        run: |
          export TICDC_NEWARCH=true && make integration_test CASE=multi_source

      - name: Test multi_source
        if: ${{ success() }}
        run: |
          export TICDC_NEWARCH=true && make integration_test CASE=multi_source
      
      - name: Test multi_source
        if: ${{ success() }}
        run: |
          export TICDC_NEWARCH=true && make integration_test CASE=multi_source

      - name: Test multi_source
        if: ${{ success() }}
        run: |
          export TICDC_NEWARCH=true && make integration_test CASE=multi_source

      - name: Test multi_source
        if: ${{ success() }}
        run: |
          export TICDC_NEWARCH=true && make integration_test CASE=multi_source
      
      - name: Test multi_source
        if: ${{ success() }}
        run: |
          export TICDC_NEWARCH=true && make integration_test CASE=multi_source

      - name: Test multi_source
        if: ${{ success() }}
        run: |
          export TICDC_NEWARCH=true && make integration_test CASE=multi_source

      - name: Test multi_source
        if: ${{ success() }}
        run: |
          export TICDC_NEWARCH=true && make integration_test CASE=multi_source
      
      - name: Test multi_source
        if: ${{ success() }}
        run: |
          export TICDC_NEWARCH=true && make integration_test CASE=multi_source

      - name: Test multi_source
        if: ${{ success() }}
        run: |
          export TICDC_NEWARCH=true && make integration_test CASE=multi_source

      - name: Test multi_source
        if: ${{ success() }}
        run: |
          export TICDC_NEWARCH=true && make integration_test CASE=multi_source
      
      - name: Test multi_source
        if: ${{ success() }}
        run: |
          export TICDC_NEWARCH=true && make integration_test CASE=multi_source

      - name: Test multi_source
        if: ${{ success() }}
        run: |
          export TICDC_NEWARCH=true && make integration_test CASE=multi_source

      - name: Test multi_source
        if: ${{ success() }}
        run: |
          export TICDC_NEWARCH=true && make integration_test CASE=multi_source
      
      - name: Test multi_source
        if: ${{ success() }}
        run: |
          export TICDC_NEWARCH=true && make integration_test CASE=multi_source

      - name: Test multi_source
        if: ${{ success() }}
        run: |
          export TICDC_NEWARCH=true && make integration_test CASE=multi_source

      - name: Test multi_source
        if: ${{ success() }}
        run: |
          export TICDC_NEWARCH=true && make integration_test CASE=multi_source
      
      - name: Test multi_source
        if: ${{ success() }}
        run: |
          export TICDC_NEWARCH=true && make integration_test CASE=multi_source

      - name: Test multi_source
        if: ${{ success() }}
        run: |
          export TICDC_NEWARCH=true && make integration_test CASE=multi_source

      - name: Test multi_source
        if: ${{ success() }}
        run: |
          export TICDC_NEWARCH=true && make integration_test CASE=multi_source
      
      - name: Test multi_source
        if: ${{ success() }}
        run: |
          export TICDC_NEWARCH=true && make integration_test CASE=multi_source

      - name: Test multi_source
        if: ${{ success() }}
        run: |
          export TICDC_NEWARCH=true && make integration_test CASE=multi_source

      - name: Test multi_source
        if: ${{ success() }}
        run: |
          export TICDC_NEWARCH=true && make integration_test CASE=multi_source
      
      - name: Test multi_source
        if: ${{ success() }}
        run: |
          export TICDC_NEWARCH=true && make integration_test CASE=multi_source

      - name: Test multi_source
        if: ${{ success() }}
        run: |
          export TICDC_NEWARCH=true && make integration_test CASE=multi_source

      - name: Test multi_source
        if: ${{ success() }}
        run: |
          export TICDC_NEWARCH=true && make integration_test CASE=multi_source
      
      - name: Test multi_source
        if: ${{ success() }}
        run: |
          export TICDC_NEWARCH=true && make integration_test CASE=multi_source

      - name: Test multi_source
        if: ${{ success() }}
        run: |
          export TICDC_NEWARCH=true && make integration_test CASE=multi_source

      - name: Test multi_source
        if: ${{ success() }}
        run: |
          export TICDC_NEWARCH=true && make integration_test CASE=multi_source
      
      - name: Test multi_source
        if: ${{ success() }}
        run: |
          export TICDC_NEWARCH=true && make integration_test CASE=multi_source

      - name: Test multi_source
        if: ${{ success() }}
        run: |
          export TICDC_NEWARCH=true && make integration_test CASE=multi_source

      - name: Test multi_source
        if: ${{ success() }}
        run: |
          export TICDC_NEWARCH=true && make integration_test CASE=multi_source
      
      - name: Test multi_source
        if: ${{ success() }}
        run: |
          export TICDC_NEWARCH=true && make integration_test CASE=multi_source

      - name: Test multi_source
        if: ${{ success() }}
        run: |
          export TICDC_NEWARCH=true && make integration_test CASE=multi_source

      - name: Test multi_source
        if: ${{ success() }}
        run: |
          export TICDC_NEWARCH=true && make integration_test CASE=multi_source
      
      - name: Test multi_source
        if: ${{ success() }}
        run: |
          export TICDC_NEWARCH=true && make integration_test CASE=multi_source

      - name: Test multi_source
        if: ${{ success() }}
        run: |
          export TICDC_NEWARCH=true && make integration_test CASE=multi_source

      - name: Test multi_source
        if: ${{ success() }}
        run: |
          export TICDC_NEWARCH=true && make integration_test CASE=multi_source
      
      - name: Test multi_source
        if: ${{ success() }}
        run: |
          export TICDC_NEWARCH=true && make integration_test CASE=multi_source

      - name: Test multi_source
        if: ${{ success() }}
        run: |
          export TICDC_NEWARCH=true && make integration_test CASE=multi_source

      - name: Test multi_source
        if: ${{ success() }}
        run: |
          export TICDC_NEWARCH=true && make integration_test CASE=multi_source
      
      - name: Test multi_source
        if: ${{ success() }}
        run: |
          export TICDC_NEWARCH=true && make integration_test CASE=multi_source

      - name: Test multi_source
        if: ${{ success() }}
        run: |
          export TICDC_NEWARCH=true && make integration_test CASE=multi_source

      - name: Test multi_source
        if: ${{ success() }}
        run: |
          export TICDC_NEWARCH=true && make integration_test CASE=multi_source
      
      - name: Test multi_source
        if: ${{ success() }}
        run: |
          export TICDC_NEWARCH=true && make integration_test CASE=multi_source

      - name: Test multi_source
        if: ${{ success() }}
        run: |
          export TICDC_NEWARCH=true && make integration_test CASE=multi_source

      - name: Test multi_source
        if: ${{ success() }}
        run: |
          export TICDC_NEWARCH=true && make integration_test CASE=multi_source
      
      - name: Test multi_source
        if: ${{ success() }}
        run: |
          export TICDC_NEWARCH=true && make integration_test CASE=multi_source

      - name: Test multi_source
        if: ${{ success() }}
        run: |
          export TICDC_NEWARCH=true && make integration_test CASE=multi_source

      - name: Test multi_source
        if: ${{ success() }}
        run: |
          export TICDC_NEWARCH=true && make integration_test CASE=multi_source

      - name: Test overwrite_resume_with_syncpoint
        if: ${{ success() }}
        run: |
          export TICDC_NEWARCH=true && make integration_test CASE=overwrite_resume_with_syncpoint
      
      - name: Test ddl_for_split_tables
        if: ${{ success() }}
        run: |
          export TICDC_NEWARCH=true && make integration_test CASE=ddl_for_split_tables

      - name: Test multi_source
        if: ${{ success() }}
        run: |
          export TICDC_NEWARCH=true && make integration_test CASE=multi_source

      # The 21th case in this group
      - name: Test multi_tables_ddl
        if: ${{ success() }}
        run: |
          export TICDC_NEWARCH=true && make integration_test CASE=multi_tables_ddl

      - name: Upload test logs
        if: always()
        uses: ./.github/actions/upload-test-logs
        with:
          log-name: e2e_test_group_3


  failover_e2e_test1:
      ## Only run ci when PR is not draft
    if: github.event.pull_request.draft == false

    runs-on: ubuntu-latest 
    name: Failover E2E Test
    steps:
      - name: Check out code
        uses: actions/checkout@v2

      - name: Setup Go environment
        uses: actions/setup-go@v3
        with:
          go-version: '1.23'

      - name: Integration Build
        run: |
          tests/scripts/download-integration-test-binaries.sh master true
          go build -o ./tools/bin/failpoint-ctl github.com/pingcap/failpoint/failpoint-ctl 
          make integration_test_build
          ls -l bin/ && ls -l tools/bin/

      - name: Test fail_over
        run: |
          pwd && ls -l bin/ && ls -l tools/bin/
          export TICDC_NEWARCH=true && make integration_test CASE=fail_over 
      
      - name: Test fail_over_ddl_A
        run: |
          pwd && ls -l bin/ && ls -l tools/bin/
          export TICDC_NEWARCH=true && make integration_test CASE=fail_over_ddl_A
      
      - name: Test fail_over_ddl_B
        run: |
          pwd && ls -l bin/ && ls -l tools/bin/
          export TICDC_NEWARCH=true && make integration_test CASE=fail_over_ddl_B
      
      - name: Test fail_over_ddl_C
        run: |
          pwd && ls -l bin/ && ls -l tools/bin/
          export TICDC_NEWARCH=true && make integration_test CASE=fail_over_ddl_C
      
      - name: Test fail_over_ddl_D
        run: |
          pwd && ls -l bin/ && ls -l tools/bin/
          export TICDC_NEWARCH=true && make integration_test CASE=fail_over_ddl_D

      - name: Test fail_over_ddl_E
        run: |
          pwd && ls -l bin/ && ls -l tools/bin/
          export TICDC_NEWARCH=true && make integration_test CASE=fail_over_ddl_E
      
      - name: Test fail_over_ddl_F
        run: |
          pwd && ls -l bin/ && ls -l tools/bin/
          export TICDC_NEWARCH=true && make integration_test CASE=fail_over_ddl_F
      
      - name: Test fail_over_ddl_G
        run: |
          pwd && ls -l bin/ && ls -l tools/bin/
          export TICDC_NEWARCH=true && make integration_test CASE=fail_over_ddl_G
      
      - name: Test fail_over_ddl_H
        run: |
          pwd && ls -l bin/ && ls -l tools/bin/
          export TICDC_NEWARCH=true && make integration_test CASE=fail_over_ddl_H

      - name: Test fail_over_ddl_I
        run: |
          pwd && ls -l bin/ && ls -l tools/bin/
          export TICDC_NEWARCH=true && make integration_test CASE=fail_over_ddl_I
      
      - name: Test fail_over_ddl_J
        run: |
          pwd && ls -l bin/ && ls -l tools/bin/
          export TICDC_NEWARCH=true && make integration_test CASE=fail_over_ddl_J

      - name: Test fail_over_ddl_K
        run: |
          pwd && ls -l bin/ && ls -l tools/bin/
          export TICDC_NEWARCH=true && make integration_test CASE=fail_over_ddl_K

      - name: Test fail_over_ddl_L
        run: |
          pwd && ls -l bin/ && ls -l tools/bin/
          export TICDC_NEWARCH=true && make integration_test CASE=fail_over_ddl_L
      
      - name: Test fail_over_ddl_M
        run: |
          pwd && ls -l bin/ && ls -l tools/bin/
          export TICDC_NEWARCH=true && make integration_test CASE=fail_over_ddl_M
          
      - name: Test fail_over_ddl_N
        run: |
          pwd && ls -l bin/ && ls -l tools/bin/
          export TICDC_NEWARCH=true && make integration_test CASE=fail_over_ddl_N

      - name: Test fail_over_ddl_O
        run: |
          pwd && ls -l bin/ && ls -l tools/bin/
          export TICDC_NEWARCH=true && make integration_test CASE=fail_over_ddl_O
      
      - name: Test fail_over_ddl_mix
        run: |
          pwd && ls -l bin/ && ls -l tools/bin/
          export TICDC_NEWARCH=true && make integration_test CASE=fail_over_ddl_mix 

      - name: Test fail_over_ddl_mix_with_syncpoint
        run: |
          pwd && ls -l bin/ && ls -l tools/bin/
          export TICDC_NEWARCH=true && make integration_test CASE=fail_over_ddl_mix_with_syncpoint 

      - name: Upload test logs
        if: always()
        uses: ./.github/actions/upload-test-logs
        with:
          log-name: failover_e2e_test1<|MERGE_RESOLUTION|>--- conflicted
+++ resolved
@@ -156,21 +156,12 @@
         run: |
           export TICDC_NEWARCH=true && make integration_test CASE=multi_source
       
-<<<<<<< HEAD
-      - name: Test multi_source
-        if: ${{ success() }}
-        run: |
-          export TICDC_NEWARCH=true && make integration_test CASE=multi_source
-
-      - name: Test multi_source
-=======
-      # - name: Test sql_mode
-      #   if: ${{ success() }}
-      #   run: |
-      #     export TICDC_NEWARCH=true && make integration_test CASE=sql_mode
-        
-      - name: Test changefeed_pause_resume
->>>>>>> 305cabb1
+      - name: Test multi_source
+        if: ${{ success() }}
+        run: |
+          export TICDC_NEWARCH=true && make integration_test CASE=multi_source
+
+      - name: Test multi_source
         if: ${{ success() }}
         run: |
           export TICDC_NEWARCH=true && make integration_test CASE=multi_source
