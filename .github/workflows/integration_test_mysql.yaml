name: Integration-Mysql

on:
  push:
    branches:
      - master
      - "release-[0-9].[0-9]*"
    paths-ignore:
      - '**/*.md'
      - '**/OWNERS'
      - 'OWNERS'
      - 'OWNERS_ALIASES'

  pull_request:
    branches:
      - master
      - "release-[0-9].[0-9]*"
    paths-ignore:
      - '**/*.md'
      - '**/OWNERS'
      - 'OWNERS'
      - 'OWNERS_ALIASES'

# See: https://docs.github.com/en/actions/reference/workflow-syntax-for-github-actions#concurrency.
concurrency:
  group: ${{ github.ref }}-${{ github.workflow }}
  cancel-in-progress: true

jobs:
  basic_e2e_test:
    runs-on: ubuntu-latest 
    name: E2E Test
    steps:
      - name: Check out code
        uses: actions/checkout@v2

      - name: Setup Go environment
        uses: actions/setup-go@v3
        with:
          go-version: '1.23'

      - name: Integration Build
        run: |
          tests/scripts/download-integration-test-binaries.sh master true
          go build -o ./tools/bin/failpoint-ctl github.com/pingcap/failpoint/failpoint-ctl 
          make integration_test_build
          ls -l bin/ && ls -l tools/bin/

      - name: Test charset_gbk
        run: |
          pwd && ls -l bin/ && ls -l tools/bin/
          export TICDC_NEWARCH=true && make integration_test CASE=charset_gbk 

      - name: Test changefeed_finish
        if: ${{ success() }}
        run: |
          export TICDC_NEWARCH=true && make integration_test CASE=changefeed_finish
      
      - name: Test sql_mode
        if: ${{ success() }}
        run: |
          export TICDC_NEWARCH=true && make integration_test CASE=sql_mode
        
      # - name: Test changefeed_pause_resume
      #   if: ${{ success() }}
      #   run: |
      #     export TICDC_NEWARCH=true && make integration_test CASE=changefeed_pause_resume

      - name: Test changefeed_reconstruct
        if: ${{ success() }}
        run: |
          export TICDC_NEWARCH=true && make integration_test CASE=changefeed_reconstruct

      - name: Copy logs to hack permission
        if: ${{ always() }}
        run: |
          DIR=$(sudo find /tmp/tidb_cdc_test/ -type d -name 'cdc_data' -exec dirname {} \;)
          [ -z "$DIR" ] && exit 0
          CASE=$(basename $DIR)
          mkdir -p ./logs/$CASE
          cat $DIR/stdout.log
          tail -n 10 $DIR/cdc.log
          sudo cp -r -L $DIR/{*.log} ./logs/$CASE/
          sudo cp -r -L $DIR/{sync_diff} ./logs/$CASE/ || true
          sudo chown -R runner ./logs
          sudo tar -czvf ./logs.tar.gz ./logs
      # Update logs as artifact seems not stable, so we set `continue-on-error: true` here.
      - name: Upload logs
        uses: actions/upload-artifact@v4
        if: ${{ always() }}
        with:
          name: upstream-switch-logs
          path: |
            ./logs.tar.gz

  failover_e2e_test1:
    runs-on: ubuntu-latest 
    name: Failover E2E Test [A-C]
    steps:
      - name: Check out code
        uses: actions/checkout@v2

      - name: Setup Go environment
        uses: actions/setup-go@v3
        with:
          go-version: '1.23'

      - name: Integration Build
        run: |
          tests/scripts/download-integration-test-binaries.sh master true
          go build -o ./tools/bin/failpoint-ctl github.com/pingcap/failpoint/failpoint-ctl 
          make integration_test_build
          ls -l bin/ && ls -l tools/bin/

      - name: Test fail_over_ddl_A
        run: |
          pwd && ls -l bin/ && ls -l tools/bin/
          export TICDC_NEWARCH=true && make integration_test CASE=fail_over_ddl_A
      
      - name: Test fail_over_ddl_A1
        run: |
          pwd && ls -l bin/ && ls -l tools/bin/
          export TICDC_NEWARCH=true && make integration_test CASE=fail_over_ddl_A
      
      - name: Test fail_over_ddl_A2
        run: |
          pwd && ls -l bin/ && ls -l tools/bin/
          export TICDC_NEWARCH=true && make integration_test CASE=fail_over_ddl_A

      - name: Test fail_over_ddl_A3
        run: |
          pwd && ls -l bin/ && ls -l tools/bin/
          export TICDC_NEWARCH=true && make integration_test CASE=fail_over_ddl_A

      - name: Copy logs to hack permission
        if: ${{ always() }}
        run: |
          TEMP_DIR=$(mktemp -d)
          mkdir -p "$TEMP_DIR"
          sudo find /tmp/tidb_cdc_test -type d -name 'fail_over*' -exec sh -c 'find "{}" -type f -name "cdc*.log" -print0' \; | tar -czvf logs.tar.gz -C /tmp/tidb_cdc_test --null -T -
      # Update logs as artifact seems not stable, so we set `continue-on-error: true` here.
      - name: Upload logs
        uses: actions/upload-artifact@v4
        if: ${{ always() }}
        with:
          name: upstream-failover-logs1
          path: |
            ./logs.tar.gz

  failover_e2e_test2:
    runs-on: ubuntu-latest 
    name: Failover E2E Test[D-G]
    steps:
      - name: Check out code
        uses: actions/checkout@v2

      - name: Setup Go environment
        uses: actions/setup-go@v3
        with:
          go-version: '1.23'

      - name: Integration Build
        run: |
          tests/scripts/download-integration-test-binaries.sh master true
          go build -o ./tools/bin/failpoint-ctl github.com/pingcap/failpoint/failpoint-ctl 
          make integration_test_build
          ls -l bin/ && ls -l tools/bin/
      
      # - name: Test fail_over_ddl_D
      #   run: |
      #     pwd && ls -l bin/ && ls -l tools/bin/
      #     export TICDC_NEWARCH=true && make integration_test CASE=fail_over_ddl_D

      # - name: Test fail_over_ddl_E
      #   run: |
      #     pwd && ls -l bin/ && ls -l tools/bin/
      #     export TICDC_NEWARCH=true && make integration_test CASE=fail_over_ddl_E
      
      # - name: Test fail_over_ddl_F
      #   run: |
      #     pwd && ls -l bin/ && ls -l tools/bin/
      #     export TICDC_NEWARCH=true && make integration_test CASE=fail_over_ddl_F
      
      # - name: Test fail_over_ddl_G
      #   run: |
      #     pwd && ls -l bin/ && ls -l tools/bin/
      #     export TICDC_NEWARCH=true && make integration_test CASE=fail_over_ddl_G
      - name: Test fail_over_ddl_A
        run: |
          pwd && ls -l bin/ && ls -l tools/bin/
          export TICDC_NEWARCH=true && make integration_test CASE=fail_over_ddl_A
      
      - name: Test fail_over_ddl_A1
        run: |
          pwd && ls -l bin/ && ls -l tools/bin/
          export TICDC_NEWARCH=true && make integration_test CASE=fail_over_ddl_A
      
      - name: Test fail_over_ddl_A2
        run: |
          pwd && ls -l bin/ && ls -l tools/bin/
          export TICDC_NEWARCH=true && make integration_test CASE=fail_over_ddl_A

      - name: Test fail_over_ddl_A3
        run: |
          pwd && ls -l bin/ && ls -l tools/bin/
          export TICDC_NEWARCH=true && make integration_test CASE=fail_over_ddl_A

      - name: Copy logs to hack permission
        if: ${{ always() }}
        run: |
          TEMP_DIR=$(mktemp -d)
          mkdir -p "$TEMP_DIR"
          sudo find /tmp/tidb_cdc_test -type d -name 'fail_over*' -exec sh -c 'find "{}" -type f -name "cdc*.log" -print0' \; | tar -czvf logs.tar.gz -C /tmp/tidb_cdc_test --null -T -
      # Update logs as artifact seems not stable, so we set `continue-on-error: true` here.
      - name: Upload logs
        uses: actions/upload-artifact@v4
        if: ${{ always() }}
        with:
          name: upstream-failover-logs2
          path: |
            ./logs.tar.gz

  failover_e2e_test3:
    runs-on: ubuntu-latest 
    name: Failover E2E Test[H-K]
    steps:
      - name: Check out code
        uses: actions/checkout@v2

      - name: Setup Go environment
        uses: actions/setup-go@v3
        with:
          go-version: '1.23'

      - name: Integration Build
        run: |
          tests/scripts/download-integration-test-binaries.sh master true
          go build -o ./tools/bin/failpoint-ctl github.com/pingcap/failpoint/failpoint-ctl 
          make integration_test_build
          ls -l bin/ && ls -l tools/bin/

      - name: Test fail_over_ddl_A
        run: |
          pwd && ls -l bin/ && ls -l tools/bin/
<<<<<<< HEAD
          export TICDC_NEWARCH=true && make integration_test CASE=fail_over_ddl_A
      
      - name: Test fail_over_ddl_A1
        run: |
          pwd && ls -l bin/ && ls -l tools/bin/
          export TICDC_NEWARCH=true && make integration_test CASE=fail_over_ddl_A
      
      - name: Test fail_over_ddl_A2
        run: |
          pwd && ls -l bin/ && ls -l tools/bin/
          export TICDC_NEWARCH=true && make integration_test CASE=fail_over_ddl_A

      - name: Test fail_over_ddl_A3
=======
          export TICDC_NEWARCH=true && make integration_test CASE=fail_over_ddl_I
      
      - name: Test fail_over_ddl_J
>>>>>>> 00234410
        run: |
          pwd && ls -l bin/ && ls -l tools/bin/
          export TICDC_NEWARCH=true && make integration_test CASE=fail_over_ddl_A

      - name: Copy logs to hack permission
        if: ${{ always() }}
        run: |
          TEMP_DIR=$(mktemp -d)
          mkdir -p "$TEMP_DIR"
          sudo find /tmp/tidb_cdc_test -type d -name 'fail_over*' -exec sh -c 'find "{}" -type f -name "cdc*.log" -print0' \; | tar -czvf logs.tar.gz -C /tmp/tidb_cdc_test --null -T -
      # Update logs as artifact seems not stable, so we set `continue-on-error: true` here.
      - name: Upload logs
        uses: actions/upload-artifact@v4
        if: ${{ always() }}
        with:
          name: upstream-failover-logs3
          path: |
            ./logs.tar.gz<|MERGE_RESOLUTION|>--- conflicted
+++ resolved
@@ -242,7 +242,6 @@
       - name: Test fail_over_ddl_A
         run: |
           pwd && ls -l bin/ && ls -l tools/bin/
-<<<<<<< HEAD
           export TICDC_NEWARCH=true && make integration_test CASE=fail_over_ddl_A
       
       - name: Test fail_over_ddl_A1
@@ -256,11 +255,6 @@
           export TICDC_NEWARCH=true && make integration_test CASE=fail_over_ddl_A
 
       - name: Test fail_over_ddl_A3
-=======
-          export TICDC_NEWARCH=true && make integration_test CASE=fail_over_ddl_I
-      
-      - name: Test fail_over_ddl_J
->>>>>>> 00234410
         run: |
           pwd && ls -l bin/ && ls -l tools/bin/
           export TICDC_NEWARCH=true && make integration_test CASE=fail_over_ddl_A
