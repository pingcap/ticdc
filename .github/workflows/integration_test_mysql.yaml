--- conflicted
+++ resolved
@@ -200,11 +200,7 @@
           name: upstream-failover-logs2
           path: |
             ./logs.tar.gz
-<<<<<<< HEAD
-
-=======
-  
->>>>>>> 876bba71
+
   failover_e2e_test3:
     runs-on: ubuntu-latest 
     name: Failover E2E Test[H-K]
@@ -223,19 +219,16 @@
           go build -o ./tools/bin/failpoint-ctl github.com/pingcap/failpoint/failpoint-ctl 
           make integration_test_build
           ls -l bin/ && ls -l tools/bin/
-<<<<<<< HEAD
 
       - name: Test fail_over_ddl_I
         run: |
           pwd && ls -l bin/ && ls -l tools/bin/
           export TICDC_NEWARCH=true && make integration_test CASE=fail_over_ddl_I
-=======
       
       - name: Test fail_over_ddl_J
         run: |
           pwd && ls -l bin/ && ls -l tools/bin/
           export TICDC_NEWARCH=true && make integration_test CASE=fail_over_ddl_J
->>>>>>> 876bba71
 
       - name: Copy logs to hack permission
         if: ${{ always() }}
