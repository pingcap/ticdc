// Copyright 2024 PingCAP, Inc.
//
// Licensed under the Apache License, Version 2.0 (the "License");
// you may not use this file except in compliance with the License.
// You may obtain a copy of the License at
//
//     http://www.apache.org/licenses/LICENSE-2.0
//
// Unless required by applicable law or agreed to in writing, software
// distributed under the License is distributed on an "AS IS" BASIS,
// See the License for the specific language governing permissions and
// limitations under the License.

package dispatcherorchestrator

import (
	"context"
	"encoding/json"
	"sync"
	"sync/atomic"
	"time"

	"github.com/pingcap/log"
	"github.com/pingcap/ticdc/downstreamadapter/dispatcher"
	"github.com/pingcap/ticdc/downstreamadapter/dispatchermanager"
	"github.com/pingcap/ticdc/heartbeatpb"
	"github.com/pingcap/ticdc/pkg/common"
	appcontext "github.com/pingcap/ticdc/pkg/common/context"
	"github.com/pingcap/ticdc/pkg/config"
	"github.com/pingcap/ticdc/pkg/errors"
	"github.com/pingcap/ticdc/pkg/messaging"
	"github.com/pingcap/ticdc/pkg/metrics"
	"github.com/pingcap/ticdc/pkg/node"
	"github.com/pingcap/ticdc/pkg/util"
	"go.uber.org/zap"
)

// DispatcherOrchestrator coordinates the creation, deletion, and management of event dispatcher managers
// for different change feeds based on maintainer bootstrap messages.
type DispatcherOrchestrator struct {
	mc                 messaging.MessageCenter
	mutex              sync.Mutex // protect dispatcherManagers
	dispatcherManagers map[common.ChangeFeedID]*dispatchermanager.DispatcherManager

	// Fields for asynchronous message processing
	msgChan chan *messaging.TargetMessage
	wg      sync.WaitGroup
	cancel  context.CancelFunc

	// closed indicates Close has been invoked and no more messages should be enqueued.
	closed atomic.Bool
	// msgGuardWaitGroup waits for in-flight RecvMaintainerRequest handlers before shutdown.
	msgGuardWaitGroup util.GuardedWaitGroup
}

func New() *DispatcherOrchestrator {
	m := &DispatcherOrchestrator{
		mc:                 appcontext.GetService[messaging.MessageCenter](appcontext.MessageCenter),
		dispatcherManagers: make(map[common.ChangeFeedID]*dispatchermanager.DispatcherManager),
		msgChan:            make(chan *messaging.TargetMessage, 1024), // buffer size 1024
	}
	m.mc.RegisterHandler(messaging.DispatcherManagerManagerTopic, m.RecvMaintainerRequest)
	return m
}

// Run starts the message handling goroutine
func (m *DispatcherOrchestrator) Run(ctx context.Context) {
	ctx, cancel := context.WithCancel(ctx)
	m.cancel = cancel

	log.Info("dispatcher orchestrator is running")

	m.wg.Add(1)
	go func() {
		defer m.wg.Done()
		err := m.handleMessages(ctx)
		if err != nil && err != context.Canceled {
			log.Error("failed to handle messages", zap.Error(err))
		}
	}()
}

// RecvMaintainerRequest is the handler for the maintainer request message.
// It puts the message into a channel for asynchronous processing to avoid blocking the message center.
func (m *DispatcherOrchestrator) RecvMaintainerRequest(
	_ context.Context,
	msg *messaging.TargetMessage,
) error {
	if !m.msgGuardWaitGroup.AddIf(func() bool { return !m.closed.Load() }) {
		log.Debug("dispatcher orchestrator already closed, drop message", zap.Any("message", msg.Message))
		return nil
	}
	defer m.msgGuardWaitGroup.Done()

	// Put message into channel for asynchronous processing by another goroutine
	select {
	case m.msgChan <- msg:
		return nil
	default:
		// Channel is full, log warning and drop the message
		log.Warn("message channel is full, dropping message", zap.Any("message", msg.Message))
		return nil
	}
}

// handleMessages processes messages from the channel
func (m *DispatcherOrchestrator) handleMessages(ctx context.Context) error {
	for {
		select {
		case <-ctx.Done():
			log.Info("dispatcher orchestrator is shutting down, exit handleMessages")
			return ctx.Err()
		case msg := <-m.msgChan:
			if msg == nil {
				continue
			}
			// Process the message
			switch req := msg.Message[0].(type) {
			case *heartbeatpb.MaintainerBootstrapRequest:
				if err := m.handleBootstrapRequest(msg.From, req); err != nil {
					log.Error("failed to handle bootstrap request", zap.Error(err))
				}
			case *heartbeatpb.MaintainerPostBootstrapRequest:
				// Only the event dispatcher manager with table trigger event dispatcher will receive the post bootstrap request
				if err := m.handlePostBootstrapRequest(msg.From, req); err != nil {
					log.Error("failed to handle post bootstrap request", zap.Error(err))
				}
			case *heartbeatpb.MaintainerCloseRequest:
				if err := m.handleCloseRequest(msg.From, req); err != nil {
					log.Error("failed to handle close request", zap.Error(err))
				}
			case *heartbeatpb.DispatcherSetChecksumUpdate:
				if err := m.handleDispatcherSetChecksumUpdate(msg.From, req); err != nil {
					log.Error("failed to handle dispatcher set checksum update", zap.Error(err))
				}
			default:
				log.Warn("unknown message type, ignore it",
					zap.String("type", msg.Type.String()),
					zap.Any("message", msg.Message))
			}
		}
	}
}

func (m *DispatcherOrchestrator) handleBootstrapRequest(
	from node.ID,
	req *heartbeatpb.MaintainerBootstrapRequest,
) error {
	cfId := common.NewChangefeedIDFromPB(req.ChangefeedID)

	cfConfig := &config.ChangefeedConfig{}
	if err := json.Unmarshal(req.Config, cfConfig); err != nil {
		log.Panic("failed to unmarshal changefeed config",
			zap.String("changefeedID", cfId.Name()), zap.Any("data", req.Config), zap.Error(err))
	}

	m.mutex.Lock()
	manager, exists := m.dispatcherManagers[cfId]
	m.mutex.Unlock()

	var err error
	if !exists {
		start := time.Now()
		manager, err = dispatchermanager.
			NewDispatcherManager(
				req.KeyspaceId,
				cfId,
				cfConfig,
				req.TableTriggerEventDispatcherId,
				req.TableTriggerRedoDispatcherId,
				req.StartTs,
				from,
				req.IsNewChangefeed,
			)
			// Fast return the error to maintainer.
		if err != nil {
			log.Error("failed to create new dispatcher manager",
				zap.Any("changefeedID", cfId.Name()), zap.Duration("duration", time.Since(start)), zap.Error(err))

			appcontext.GetService[*dispatchermanager.HeartBeatCollector](appcontext.HeartbeatCollector).RemoveDispatcherManager(cfId)

			response := &heartbeatpb.MaintainerBootstrapResponse{
				ChangefeedID: req.ChangefeedID,
				Err: &heartbeatpb.RunningError{
					Time:    time.Now().String(),
					Node:    from.String(),
					Code:    string(errors.ErrorCode(err)),
					Message: err.Error(),
				},
			}
			log.Error("create new dispatcher manager failed",
				zap.Any("changefeedID", cfId.Name()), zap.Duration("duration", time.Since(start)), zap.Error(err))

			return m.sendResponse(from, messaging.MaintainerManagerTopic, response)
		}
		m.mutex.Lock()
		m.dispatcherManagers[cfId] = manager
		m.mutex.Unlock()
		metrics.DispatcherManagerGauge.WithLabelValues(cfId.Keyspace(), cfId.Name()).Inc()
	} else {
		// Check and potentially add a table trigger event dispatcher.
		// This is necessary during maintainer node migration, as the existing
		// dispatcher manager on the new node may not have a table trigger
		// event dispatcher configured yet.
		if req.TableTriggerEventDispatcherId != nil {
			tableTriggerDispatcher := manager.GetTableTriggerEventDispatcher()
			if tableTriggerDispatcher == nil {
				err = manager.NewTableTriggerEventDispatcher(
					req.TableTriggerEventDispatcherId,
					req.StartTs,
					false,
				)
				if err != nil {
					log.Error("failed to create new table trigger event dispatcher",
						zap.Stringer("changefeedID", cfId), zap.Error(err))
					return m.handleDispatcherError(from, req.ChangefeedID, err)
				}
			}
		}
		if req.TableTriggerRedoDispatcherId != nil {
			tableTriggerRedoDispatcher := manager.GetTableTriggerRedoDispatcher()
			if tableTriggerRedoDispatcher == nil {
				err = manager.NewTableTriggerRedoDispatcher(
					req.TableTriggerRedoDispatcherId,
					req.StartTs,
					false,
				)
				if err != nil {
					log.Error("failed to create new table trigger redo dispatcher",
						zap.Stringer("changefeedID", cfId), zap.Error(err))
					return m.handleDispatcherError(from, req.ChangefeedID, err)
				}
			}
		}
	}

	manager.UpdateMaintainer(from, cfConfig.Epoch)

	response := createBootstrapResponse(req.ChangefeedID, manager, startTs)
	return m.sendResponse(from, messaging.MaintainerManagerTopic, response)
}

func (m *DispatcherOrchestrator) handleDispatcherSetChecksumUpdate(
	from node.ID,
	req *heartbeatpb.DispatcherSetChecksumUpdate,
) error {
	cfId := common.NewChangefeedIDFromPB(req.ChangefeedID)

	m.mutex.Lock()
	manager, exists := m.dispatcherManagers[cfId]
	m.mutex.Unlock()
	if !exists {
		log.Debug("dispatcher manager not found, ignore dispatcher set checksum update",
			zap.Stringer("changefeedID", cfId),
			zap.String("from", from.String()),
			zap.Uint64("epoch", req.Epoch),
			zap.Int64("mode", req.Mode),
			zap.Uint64("seq", req.Seq))
		return nil
	}

	if manager.GetMaintainerID() != from {
		log.Debug("maintainer id mismatch, ignore dispatcher set checksum update",
			zap.Stringer("changefeedID", cfId),
			zap.String("from", from.String()),
			zap.String("expectedMaintainer", manager.GetMaintainerID().String()),
			zap.Uint64("epoch", req.Epoch),
			zap.Int64("mode", req.Mode),
			zap.Uint64("seq", req.Seq))
		return nil
	}

	if manager.GetMaintainerEpoch() != req.Epoch {
		log.Debug("maintainer epoch mismatch, ignore dispatcher set checksum update",
			zap.Stringer("changefeedID", cfId),
			zap.String("from", from.String()),
			zap.Uint64("expectedEpoch", manager.GetMaintainerEpoch()),
			zap.Uint64("epoch", req.Epoch),
			zap.Int64("mode", req.Mode),
			zap.Uint64("seq", req.Seq))
		return nil
	}

<<<<<<< HEAD
	manager.ApplyDispatcherSetChecksumUpdate(req)

	ack := &heartbeatpb.DispatcherSetChecksumAck{
		ChangefeedID: req.ChangefeedID,
		Epoch:        req.Epoch,
		Mode:         req.Mode,
		Seq:          req.Seq,
	}
	return m.sendResponse(from, messaging.MaintainerManagerTopic, ack)
=======
	var (
		startTs     uint64
		redoStartTs uint64
	)
	if tableTriggerDispatcher := manager.GetTableTriggerEventDispatcher(); tableTriggerDispatcher != nil {
		startTs = tableTriggerDispatcher.GetStartTs()
	}
	if manager.RedoEnable {
		if tableTriggerRedoDispatcher := manager.GetTableTriggerRedoDispatcher(); tableTriggerRedoDispatcher != nil {
			redoStartTs = tableTriggerRedoDispatcher.GetStartTs()
		}
	}
	response := createBootstrapResponse(req.ChangefeedID, manager, startTs, redoStartTs)
	return m.sendResponse(from, messaging.MaintainerManagerTopic, response)
>>>>>>> 53e43bb9
}

// handlePostBootstrapRequest handles the maintainer post-bootstrap request message.
// It initializes the table trigger event dispatcher with table schema information,
// which serves as the initial state for the table schema store. After initialization,
// the dispatcher registers itself with the event collector to begin receiving events.
func (m *DispatcherOrchestrator) handlePostBootstrapRequest(
	from node.ID,
	req *heartbeatpb.MaintainerPostBootstrapRequest,
) error {
	cfId := common.NewChangefeedIDFromPB(req.ChangefeedID)

	m.mutex.Lock()
	manager, exists := m.dispatcherManagers[cfId]
	m.mutex.Unlock()

	if !exists || manager.GetTableTriggerEventDispatcher() == nil {
		log.Error("Receive post bootstrap request but there is no table trigger event dispatcher",
			zap.Any("changefeedID", cfId.Name()))
		return nil
	}
	if manager.GetTableTriggerEventDispatcher().GetId() !=
		common.NewDispatcherIDFromPB(req.TableTriggerEventDispatcherId) {
		log.Error("Receive post bootstrap request but the table trigger event dispatcher id is not match",
			zap.Any("changefeedID", cfId.Name()),
			zap.String("expectedDispatcherID",
				manager.GetTableTriggerEventDispatcher().GetId().String()),
			zap.String("actualDispatcherID",
				common.NewDispatcherIDFromPB(req.TableTriggerEventDispatcherId).String()))

		err := errors.ErrChangefeedInitTableTriggerEventDispatcherFailed.
			GenWithStackByArgs("Receive post bootstrap request but the table trigger event dispatcher id is not match")

		response := &heartbeatpb.MaintainerPostBootstrapResponse{
			ChangefeedID: req.ChangefeedID,
			Err: &heartbeatpb.RunningError{
				Time:    time.Now().String(),
				Node:    from.String(),
				Code:    string(errors.ErrorCode(err)),
				Message: err.Error(),
			},
		}

		return m.sendResponse(from, messaging.MaintainerManagerTopic, response)
	}

	// init table schema store
	err := manager.InitalizeTableTriggerEventDispatcher(req.Schemas)
	if err != nil {
		log.Error("failed to initialize table trigger event dispatcher",
			zap.Any("changefeedID", cfId.Name()), zap.Error(err))
		return m.handleDispatcherError(from, req.ChangefeedID, err)
	}
	if manager.RedoEnable {
		err := manager.InitalizeTableTriggerRedoDispatcher(req.RedoSchemas)
		if err != nil {
			log.Error("failed to initialize table trigger redo dispatcher",
				zap.Any("changefeedID", cfId.Name()), zap.Error(err))
			return m.handleDispatcherError(from, req.ChangefeedID, err)
		}
	}

	response := &heartbeatpb.MaintainerPostBootstrapResponse{
		ChangefeedID:                  req.ChangefeedID,
		TableTriggerEventDispatcherId: req.TableTriggerEventDispatcherId,
	}
	return m.sendResponse(from, messaging.MaintainerManagerTopic, response)
}

func (m *DispatcherOrchestrator) handleCloseRequest(
	from node.ID,
	req *heartbeatpb.MaintainerCloseRequest,
) error {
	cfId := common.NewChangefeedIDFromPB(req.ChangefeedID)
	response := &heartbeatpb.MaintainerCloseResponse{
		ChangefeedID: req.ChangefeedID,
		Success:      true,
	}

	m.mutex.Lock()
	if manager, ok := m.dispatcherManagers[cfId]; ok {
		if closed := manager.TryClose(req.Removed); closed {
			delete(m.dispatcherManagers, cfId)
			metrics.DispatcherManagerGauge.WithLabelValues(cfId.Keyspace(), cfId.Name()).Dec()
			response.Success = true
		} else {
			response.Success = false
		}
	}
	m.mutex.Unlock()

	log.Info("try close dispatcher manager",
		zap.String("changefeed", cfId.String()), zap.Bool("success", response.Success))
	return m.sendResponse(from, messaging.MaintainerTopic, response)
}

func createBootstrapResponse(
	changefeedID *heartbeatpb.ChangefeedID,
	manager *dispatchermanager.DispatcherManager,
	startTs, redoStartTs uint64,
) *heartbeatpb.MaintainerBootstrapResponse {
	response := &heartbeatpb.MaintainerBootstrapResponse{
		ChangefeedID: changefeedID,
		Spans:        make([]*heartbeatpb.BootstrapTableSpan, 0, manager.GetDispatcherMap().Len()),
	}

	// table trigger event dispatcher startTs
	if startTs != 0 {
		response.CheckpointTs = startTs
	}

	manager.GetDispatcherMap().ForEach(func(id common.DispatcherID, d *dispatcher.EventDispatcher) {
		response.Spans = append(response.Spans, &heartbeatpb.BootstrapTableSpan{
			ID:              id.ToPB(),
			SchemaID:        d.GetSchemaID(),
			Span:            d.GetTableSpan(),
			ComponentStatus: d.GetComponentStatus(),
			CheckpointTs:    d.GetCheckpointTs(),
			BlockState:      d.GetBlockEventStatus(),
			Mode:            d.GetMode(),
		})
	})
	if manager.RedoEnable {
		// table trigger redo dispatcher startTs
		if redoStartTs != 0 {
			response.RedoCheckpointTs = redoStartTs
		}
		manager.GetRedoDispatcherMap().ForEach(func(id common.DispatcherID, d *dispatcher.RedoDispatcher) {
			response.Spans = append(response.Spans, &heartbeatpb.BootstrapTableSpan{
				ID:              id.ToPB(),
				SchemaID:        d.GetSchemaID(),
				Span:            d.GetTableSpan(),
				ComponentStatus: d.GetComponentStatus(),
				CheckpointTs:    d.GetCheckpointTs(),
				BlockState:      d.GetBlockEventStatus(),
				Mode:            d.GetMode(),
			})
		})
	}

	return response
}

func (m *DispatcherOrchestrator) sendResponse(to node.ID, topic string, msg messaging.IOTypeT) error {
	message := messaging.NewSingleTargetMessage(to, topic, msg)
	if err := m.mc.SendCommand(message); err != nil {
		log.Error("failed to send response", zap.Error(err))
		return err
	}
	return nil
}

func (m *DispatcherOrchestrator) Close() {
	if !m.closed.CompareAndSwap(false, true) {
		return
	}
	log.Info("dispatcher orchestrator is closing")
	m.mc.DeRegisterHandler(messaging.DispatcherManagerManagerTopic)

	// Wait until all in-flight RecvMaintainerRequest calls finish using msgChan.
	m.msgGuardWaitGroup.Wait()

	// Stop the message handling goroutine
	if m.cancel != nil {
		m.cancel()
	}
	m.wg.Wait()

	// Close the message channel
	close(m.msgChan)

	m.mutex.Lock()
	defer m.mutex.Unlock()
	for len(m.dispatcherManagers) > 0 {
		for id, manager := range m.dispatcherManagers {
			ok := manager.TryClose(false)
			if ok {
				delete(m.dispatcherManagers, id)
			}
		}
	}
	log.Info("dispatcher orchestrator closed")
}

// handleDispatcherError creates and sends an error response for create dispatcher-related failures
func (m *DispatcherOrchestrator) handleDispatcherError(
	from node.ID,
	changefeedID *heartbeatpb.ChangefeedID,
	err error,
) error {
	response := &heartbeatpb.MaintainerBootstrapResponse{
		ChangefeedID: changefeedID,
		Err: &heartbeatpb.RunningError{
			Time:    time.Now().String(),
			Node:    from.String(),
			Code:    string(errors.ErrorCode(err)),
			Message: err.Error(),
		},
	}
	return m.sendResponse(from, messaging.MaintainerManagerTopic, response)
}<|MERGE_RESOLUTION|>--- conflicted
+++ resolved
@@ -236,7 +236,19 @@
 
 	manager.UpdateMaintainer(from, cfConfig.Epoch)
 
-	response := createBootstrapResponse(req.ChangefeedID, manager, startTs)
+	var (
+		startTs     uint64
+		redoStartTs uint64
+	)
+	if tableTriggerDispatcher := manager.GetTableTriggerEventDispatcher(); tableTriggerDispatcher != nil {
+		startTs = tableTriggerDispatcher.GetStartTs()
+	}
+	if manager.RedoEnable {
+		if tableTriggerRedoDispatcher := manager.GetTableTriggerRedoDispatcher(); tableTriggerRedoDispatcher != nil {
+			redoStartTs = tableTriggerRedoDispatcher.GetStartTs()
+		}
+	}
+	response := createBootstrapResponse(req.ChangefeedID, manager, startTs, redoStartTs)
 	return m.sendResponse(from, messaging.MaintainerManagerTopic, response)
 }
 
@@ -281,7 +293,6 @@
 		return nil
 	}
 
-<<<<<<< HEAD
 	manager.ApplyDispatcherSetChecksumUpdate(req)
 
 	ack := &heartbeatpb.DispatcherSetChecksumAck{
@@ -291,22 +302,6 @@
 		Seq:          req.Seq,
 	}
 	return m.sendResponse(from, messaging.MaintainerManagerTopic, ack)
-=======
-	var (
-		startTs     uint64
-		redoStartTs uint64
-	)
-	if tableTriggerDispatcher := manager.GetTableTriggerEventDispatcher(); tableTriggerDispatcher != nil {
-		startTs = tableTriggerDispatcher.GetStartTs()
-	}
-	if manager.RedoEnable {
-		if tableTriggerRedoDispatcher := manager.GetTableTriggerRedoDispatcher(); tableTriggerRedoDispatcher != nil {
-			redoStartTs = tableTriggerRedoDispatcher.GetStartTs()
-		}
-	}
-	response := createBootstrapResponse(req.ChangefeedID, manager, startTs, redoStartTs)
-	return m.sendResponse(from, messaging.MaintainerManagerTopic, response)
->>>>>>> 53e43bb9
 }
 
 // handlePostBootstrapRequest handles the maintainer post-bootstrap request message.
