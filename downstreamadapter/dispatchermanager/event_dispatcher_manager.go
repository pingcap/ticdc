--- conflicted
+++ resolved
@@ -232,20 +232,16 @@
 
 	dispatcher := dispatcher.NewDispatcher(tableSpan, e.sink, startTs, e.tableSpanStatusesChan, e.filter)
 
-<<<<<<< HEAD
 	// TODO:暂时不收 ddl 的 event
 	if tableSpan != &common.DDLSpan {
-		appcontext.GetService[*eventcollector.EventCollector](appcontext.EventCollector).RegisterDispatcher(dispatcher, startTs, toFilterConfigPB(e.config.Filter))
-	}
-=======
-	appcontext.GetService[*eventcollector.EventCollector](appcontext.EventCollector).RegisterDispatcher(
-		eventcollector.RegisterInfo{
-			Dispatcher:   tableEventDispatcher,
-			StartTs:      startTs,
-			FilterConfig: nil,
-		},
-	)
->>>>>>> 8d8687aa
+		appcontext.GetService[*eventcollector.EventCollector](appcontext.EventCollector).RegisterDispatcher(
+			eventcollector.RegisterInfo{
+				Dispatcher:   dispatcher,
+				StartTs:      startTs,
+				FilterConfig: toFilterConfigPB(e.config.Filter),
+			},
+		)
+	}
 
 	e.dispatcherMap.Set(tableSpan, dispatcher)
 	e.GetTableSpanStatusesChan() <- &heartbeatpb.TableSpanStatus{
@@ -329,35 +325,6 @@
 	log.Info("table event dispatcher completely stopped, and delete it from event dispatcher manager", zap.Any("tableSpan", tableSpan))
 }
 
-<<<<<<< HEAD
-=======
-func (e *EventDispatcherManager) newTableTriggerEventDispatcher(startTs uint64) *dispatcher.TableTriggerEventDispatcher {
-	tableTriggerEventDispatcher := &dispatcher.TableTriggerEventDispatcher{
-		Id:            uuid.NewString(),
-		Filter:        e.filter,
-		Ch:            make(chan *common.TxnEvent, 1000),
-		ResolvedTs:    startTs,
-		HeartbeatChan: make(chan *dispatcher.HeartBeatResponseMessage, 100),
-		Sink:          e.sink,
-		TableSpan:     &common.DDLSpan,
-		State:         dispatcher.NewState(),
-		IsRemoving:    atomic.Bool{},
-		//MemoryUsage:   dispatcher.NewMemoryUsage(),
-	}
-
-	appcontext.GetService[*eventcollector.EventCollector](appcontext.EventCollector).RegisterDispatcher(
-		eventcollector.RegisterInfo{
-			Dispatcher:   tableTriggerEventDispatcher,
-			StartTs:      startTs,
-			FilterConfig: toFilterConfigPB(e.config.Filter),
-		},
-	)
-
-	return tableTriggerEventDispatcher
-
-}
-
->>>>>>> 8d8687aa
 func toFilterConfigPB(filter *cfg.FilterConfig) *eventpb.FilterConfig {
 	filterConfig := &eventpb.FilterConfig{
 		Rules:            filter.Rules,
