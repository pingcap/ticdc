--- conflicted
+++ resolved
@@ -669,7 +669,6 @@
 	return &message
 }
 
-<<<<<<< HEAD
 // MergeDispatcher merges the mulitple dispatchers belonging to the same table with adjacent ranges.
 func (e *EventDispatcherManager) MergeDispatcher(dispatcherIDs []common.DispatcherID, mergedDispatcherID common.DispatcherID) {
 	// Step 1: check the dispatcherIDs are valid:
@@ -810,7 +809,6 @@
 	}
 }
 
-=======
 // ==== remove and clean related functions ====
 
 func (e *EventDispatcherManager) TryClose(removeChangefeed bool) bool {
@@ -917,7 +915,6 @@
 }
 
 // removeDispatcher is called when the dispatcher is scheduled
->>>>>>> 9e68bfea
 func (e *EventDispatcherManager) removeDispatcher(id common.DispatcherID) {
 	dispatcherItem, ok := e.dispatcherMap.Get(id)
 	if ok {
