// Copyright 2024 PingCAP, Inc.
//
// Licensed under the Apache License, Version 2.0 (the "License");
// you may not use this file except in compliance with the License.
// You may obtain a copy of the License at
//
//     http://www.apache.org/licenses/LICENSE-2.0
//
// Unless required by applicable law or agreed to in writing, software
// distributed under the License is distributed on an "AS IS" BASIS,
// See the License for the specific language governing permissions and
// limitations under the License.

package dispatchermanager

import (
	"context"
	"math"
	"sync"
	"sync/atomic"
	"time"

	"github.com/pingcap/failpoint"
	"github.com/pingcap/log"
	"github.com/pingcap/ticdc/downstreamadapter/dispatcher"
	"github.com/pingcap/ticdc/downstreamadapter/eventcollector"
	"github.com/pingcap/ticdc/downstreamadapter/sink"
	"github.com/pingcap/ticdc/downstreamadapter/sink/mysql"
	"github.com/pingcap/ticdc/downstreamadapter/sink/redo"
	"github.com/pingcap/ticdc/downstreamadapter/syncpoint"
	"github.com/pingcap/ticdc/eventpb"
	"github.com/pingcap/ticdc/heartbeatpb"
	"github.com/pingcap/ticdc/pkg/apperror"
	"github.com/pingcap/ticdc/pkg/common"
	appcontext "github.com/pingcap/ticdc/pkg/common/context"
	"github.com/pingcap/ticdc/pkg/common/event"
	"github.com/pingcap/ticdc/pkg/config"
	"github.com/pingcap/ticdc/pkg/errors"
	"github.com/pingcap/ticdc/pkg/messaging"
	"github.com/pingcap/ticdc/pkg/metrics"
	"github.com/pingcap/ticdc/pkg/node"
	"github.com/pingcap/ticdc/pkg/pdutil"
	"github.com/pingcap/ticdc/pkg/util"
	"github.com/prometheus/client_golang/prometheus"
	"github.com/tikv/client-go/v2/oracle"
	"go.uber.org/zap"
)

/*
EventDispatcherManager manages dispatchers for a changefeed instance with responsibilities including:

1. Initializing and managing the sink for the changefeed.
2. Communicating with the maintainer through the HeartBeatCollector by:
  - Collecting and batching messages from all dispatchers
  - Forwarding table status, block status, and heartbeat messages to the maintainer

3. Creating and removing dispatchers, including the table trigger event dispatcher
4. Collecting errors from all dispatchers and the sink module, reporting them to the maintainer

Architecture:
- Each changefeed in an instance has exactly one EventDispatcherManager
- Each EventDispatcherManager has exactly one backend sink
*/
type EventDispatcherManager struct {
	changefeedID common.ChangeFeedID

	// meta is used to store the meta info of the event dispatcher manager
	// it's used to avoid data race when we update the maintainerID and maintainerEpoch
	meta struct {
		sync.Mutex
		maintainerEpoch uint64
		maintainerID    node.ID
	}

	pdClock pdutil.Clock

	config       *config.ChangefeedConfig
	filterConfig *eventpb.FilterConfig
	// only not nil when enable sync point
	// TODO: changefeed update config
	syncPointConfig *syncpoint.SyncPointConfig

	// tableTriggerEventDispatcher is a special dispatcher, that is responsible for handling ddl and checkpoint events.
	tableTriggerEventDispatcher     *dispatcher.Dispatcher
	redoTableTriggerEventDispatcher *dispatcher.RedoDispatcher
	// dispatcherMap restore all the dispatchers in the EventDispatcherManager, including table trigger event dispatcher
	dispatcherMap *DispatcherMap[*dispatcher.Dispatcher]
	// dispatcherMap restore all the redo dispatchers in the EventDispatcherManager, including redo table trigger event dispatcher
	redoDispatcherMap *DispatcherMap[*dispatcher.RedoDispatcher]
	// redoMap record dispatcherID -> redo dispatcherID
	redoMap map[common.DispatcherID]common.DispatcherID
	// schemaIDToDispatchers is store the schemaID info for all normal dispatchers.
	schemaIDToDispatchers     *dispatcher.SchemaIDToDispatchers
	redoSchemaIDToDispatchers *dispatcher.SchemaIDToDispatchers

	// statusesChan is used to store the status of dispatchers when status changed
	// and push to heartbeatRequestQueue
	statusesChan chan dispatcher.TableSpanStatusWithSeq
	// heartbeatRequestQueue is used to store the heartbeat request from all the dispatchers.
	// heartbeat collector will consume the heartbeat request from the queue and send the response to each dispatcher.
	heartbeatRequestQueue *HeartbeatRequestQueue

	// heartBeatTask is responsible for collecting the heartbeat info from all the dispatchers
	// and report to the maintainer periodicity.
	heartBeatTask *HeartBeatTask

	// blockStatusesChan will fetch the block status about ddl event and sync point event
	// and push to blockStatusRequestQueue
	blockStatusesChan chan *heartbeatpb.TableSpanBlockStatus
	// blockStatusRequestQueue is used to store the block status request from all the dispatchers.
	// heartbeat collector will consume the block status request from the queue and report to the maintainer.
	blockStatusRequestQueue *BlockStatusRequestQueue

	// sink is used to send all the events to the downstream.
	sink sink.Sink
	// redo related
	redoSink     *redo.Sink
	redoGlobalTs common.Ts
	redoMeta     *redo.RedoMeta

	latestWatermark Watermark

	// collect the error in all the dispatchers and sink module
	// when we get the error, we will report the error to the maintainer
	errCh chan error

	closing atomic.Bool
	closed  atomic.Bool
	cancel  context.CancelFunc
	wg      sync.WaitGroup

	sinkQuota uint64
	redoQuota uint64

	metricTableTriggerEventDispatcherCount prometheus.Gauge
	metricEventDispatcherCount             prometheus.Gauge
	metricCreateDispatcherDuration         prometheus.Observer
	metricCheckpointTs                     prometheus.Gauge
	metricCheckpointTsLag                  prometheus.Gauge
	metricResolvedTs                       prometheus.Gauge
	metricResolvedTsLag                    prometheus.Gauge
}

// return actual startTs of the table trigger event dispatcher
// when the table trigger event dispatcher is in this event dispatcher manager
func NewEventDispatcherManager(
	changefeedID common.ChangeFeedID,
	cfConfig *config.ChangefeedConfig,
	tableTriggerEventDispatcherID, redoTableTriggerEventDispatcherID *heartbeatpb.DispatcherID,
	startTs uint64,
	maintainerID node.ID,
	newChangefeed bool,
) (*EventDispatcherManager, uint64, error) {
	failpoint.Inject("NewEventDispatcherManagerDelay", nil)

	ctx, cancel := context.WithCancel(context.Background())
	pdClock := appcontext.GetService[pdutil.Clock](appcontext.DefaultPDClock)

	filterCfg := &eventpb.FilterConfig{
		CaseSensitive:  cfConfig.CaseSensitive,
		ForceReplicate: cfConfig.ForceReplicate,
		FilterConfig:   toFilterConfigPB(cfConfig.Filter),
	}
	log.Info("New EventDispatcherManager",
		zap.Stringer("changefeedID", changefeedID),
		zap.String("config", cfConfig.String()),
		zap.String("filterConfig", filterCfg.String()),
	)
	manager := &EventDispatcherManager{
		dispatcherMap:                          newDispatcherMap[*dispatcher.Dispatcher](),
		redoDispatcherMap:                      newDispatcherMap[*dispatcher.RedoDispatcher](),
		redoMap:                                make(map[common.DispatcherID]common.DispatcherID),
		changefeedID:                           changefeedID,
		pdClock:                                pdClock,
		statusesChan:                           make(chan dispatcher.TableSpanStatusWithSeq, 8192),
		blockStatusesChan:                      make(chan *heartbeatpb.TableSpanBlockStatus, 1024*1024),
		errCh:                                  make(chan error, 1),
		cancel:                                 cancel,
		config:                                 cfConfig,
		filterConfig:                           filterCfg,
		redoSink:                               redo.New(ctx, changefeedID, startTs, cfConfig.Consistent),
		redoMeta:                               redo.NewRedoMeta(changefeedID, cfConfig.Consistent, startTs),
		redoGlobalTs:                           math.MaxUint64,
		schemaIDToDispatchers:                  dispatcher.NewSchemaIDToDispatchers(),
		redoSchemaIDToDispatchers:              dispatcher.NewSchemaIDToDispatchers(),
		latestWatermark:                        NewWatermark(0),
		metricTableTriggerEventDispatcherCount: metrics.TableTriggerEventDispatcherGauge.WithLabelValues(changefeedID.Namespace(), changefeedID.Name()),
		metricEventDispatcherCount:             metrics.EventDispatcherGauge.WithLabelValues(changefeedID.Namespace(), changefeedID.Name()),
		metricCreateDispatcherDuration:         metrics.CreateDispatcherDuration.WithLabelValues(changefeedID.Namespace(), changefeedID.Name()),
		metricCheckpointTs:                     metrics.EventDispatcherManagerCheckpointTsGauge.WithLabelValues(changefeedID.Namespace(), changefeedID.Name()),
		metricCheckpointTsLag:                  metrics.EventDispatcherManagerCheckpointTsLagGauge.WithLabelValues(changefeedID.Namespace(), changefeedID.Name()),
		metricResolvedTs:                       metrics.EventDispatcherManagerResolvedTsGauge.WithLabelValues(changefeedID.Namespace(), changefeedID.Name()),
		metricResolvedTsLag:                    metrics.EventDispatcherManagerResolvedTsLagGauge.WithLabelValues(changefeedID.Namespace(), changefeedID.Name()),
	}

	// Set the epoch and maintainerID of the event dispatcher manager
	manager.meta.maintainerEpoch = cfConfig.Epoch
	manager.meta.maintainerID = maintainerID

	// Set Sync Point Config
	if cfConfig.EnableSyncPoint {
		// TODO: confirm that parameter validation is done at the setting location, so no need to check again here
		manager.syncPointConfig = &syncpoint.SyncPointConfig{
			SyncPointInterval:  cfConfig.SyncPointInterval,
			SyncPointRetention: cfConfig.SyncPointRetention,
		}
	}

	var err error
	manager.sink, err = sink.New(ctx, manager.config, manager.changefeedID)
	if err != nil {
		return nil, 0, errors.Trace(err)
	}

	// Register Event Dispatcher Manager in HeartBeatCollector,
	// which is responsible for communication with the maintainer.
	err = appcontext.GetService[*HeartBeatCollector](appcontext.HeartbeatCollector).RegisterEventDispatcherManager(manager)
	if err != nil {
		return nil, 0, errors.Trace(err)
	}

	var tableTriggerStartTs uint64 = 0
	// init table trigger event dispatcher when tableTriggerEventDispatcherID is not nil
	if tableTriggerEventDispatcherID != nil {
		tableTriggerStartTs, err = manager.NewTableTriggerEventDispatcher(tableTriggerEventDispatcherID, startTs, newChangefeed, false)
		if err != nil {
			return nil, 0, errors.Trace(err)
		}
	}
	if redoTableTriggerEventDispatcherID != nil && manager.redoSink.Enabled() {
		_, err = manager.NewTableTriggerEventDispatcher(redoTableTriggerEventDispatcherID, startTs, newChangefeed, true)
		if err != nil {
			return nil, 0, errors.Trace(err)
		}
	}

	manager.wg.Add(1)
	go func() {
		defer manager.wg.Done()
		err := manager.sink.Run(ctx)
		if err != nil && !errors.Is(errors.Cause(err), context.Canceled) {
			select {
			case <-ctx.Done():
				return
			case manager.errCh <- err:
			default:
				log.Error("error channel is full, discard error",
					zap.Stringer("changefeedID", changefeedID),
					zap.Error(err),
				)
			}
		}
	}()

	// redo manager
	if manager.redoSink.Enabled() {
		// every node
		appcontext.GetService[*HeartBeatCollector](appcontext.HeartbeatCollector).RegisterRedoTsMessageDs(manager)
		manager.wg.Add(3)
		go func() {
			defer manager.wg.Done()
			err = manager.redoMeta.Run(ctx)
			if err != nil && !errors.Is(errors.Cause(err), context.Canceled) {
				select {
				case <-ctx.Done():
					return
				case manager.errCh <- err:
				default:
					log.Error("error channel is full, discard error",
						zap.Stringer("changefeedID", changefeedID),
						zap.Error(err),
					)
				}
			}
		}()
		go func() {
			defer manager.wg.Done()
			err := manager.redoSink.Run(ctx)
			if err != nil && !errors.Is(errors.Cause(err), context.Canceled) {
				select {
				case <-ctx.Done():
					return
				case manager.errCh <- err:
				default:
					log.Error("error channel is full, discard error",
						zap.Stringer("changefeedID", changefeedID),
						zap.Error(err),
					)
				}
			}
		}()
		go func() {
			defer manager.wg.Done()
			err := manager.collectRedoTs(ctx)
			if err != nil && !errors.Is(errors.Cause(err), context.Canceled) {
				select {
				case <-ctx.Done():
					return
				case manager.errCh <- err:
				default:
					log.Error("error channel is full, discard error",
						zap.Stringer("changefeedID", changefeedID),
						zap.Error(err),
					)
				}
			}
		}()
	}

	// collect errors from error channel
	manager.wg.Add(1)
	go func() {
		defer manager.wg.Done()
		manager.collectErrors(ctx)
	}()

	// collect heart beat info from all dispatchers
	manager.wg.Add(1)
	go func() {
		defer manager.wg.Done()
		manager.collectComponentStatusWhenChanged(ctx)
	}()

	// collect block status from all dispatchers
	manager.wg.Add(1)
	go func() {
		defer manager.wg.Done()
		manager.collectBlockStatusRequest(ctx)
	}()

	totalQuota := manager.config.MemoryQuota
	if manager.redoSink.Enabled() {
		consistentMemoryUsage := manager.config.Consistent.MemoryUsage
		if consistentMemoryUsage == nil {
			consistentMemoryUsage = config.GetDefaultReplicaConfig().Consistent.MemoryUsage
		}

		manager.redoQuota = totalQuota * consistentMemoryUsage.MemoryQuotaPercentage / 100
		manager.sinkQuota = totalQuota - manager.redoQuota
	} else {
		manager.sinkQuota = totalQuota
		manager.redoQuota = 0
	}

	log.Info("event dispatcher manager created",
		zap.Stringer("changefeedID", changefeedID),
		zap.Stringer("maintainerID", maintainerID),
		zap.Uint64("startTs", startTs),
		zap.Uint64("tableTriggerStartTs", tableTriggerStartTs),
		zap.Uint64("sinkQuota", manager.sinkQuota),
		zap.Uint64("redoQuota", manager.redoQuota),
		zap.Bool("withRedo", manager.redoSink.Enabled()),
	)
	return manager, tableTriggerStartTs, nil
}

func (e *EventDispatcherManager) NewTableTriggerEventDispatcher(id *heartbeatpb.DispatcherID, startTs uint64, newChangefeed bool, redo bool) (uint64, error) {
	var (
		err                         error
		tableTriggerEventDispatcher dispatcher.EventDispatcher
	)
	if redo {
		err = e.newRedoDispatchers([]dispatcherCreateInfo{
			{
				Id:        common.NewDispatcherIDFromPB(id),
				TableSpan: common.DDLSpan,
				StartTs:   startTs,
				SchemaID:  0,
			},
		}, newChangefeed)
		tableTriggerEventDispatcher = e.redoTableTriggerEventDispatcher
	} else {
		err = e.newDispatchers([]dispatcherCreateInfo{
			{
				Id:        common.NewDispatcherIDFromPB(id),
				TableSpan: common.DDLSpan,
				StartTs:   startTs,
				SchemaID:  0,
			},
		}, newChangefeed)
		tableTriggerEventDispatcher = e.tableTriggerEventDispatcher
	}
	if err != nil {
		return 0, errors.Trace(err)
	}
	log.Info("table trigger event dispatcher created",
		zap.Bool("redo", redo),
		zap.Stringer("changefeedID", e.changefeedID),
		zap.Stringer("dispatcherID", e.tableTriggerEventDispatcher.GetId()),
		zap.Uint64("startTs", tableTriggerEventDispatcher.GetStartTs()),
	)
	return tableTriggerEventDispatcher.GetStartTs(), nil
}

func (e *EventDispatcherManager) InitalizeTableTriggerEventDispatcher(schemaInfo []*heartbeatpb.SchemaInfo) error {
	if e.tableTriggerEventDispatcher == nil {
		return nil
	}

	needAddDispatcher, err := e.tableTriggerEventDispatcher.InitializeTableSchemaStore(schemaInfo)
	if err != nil {
		return errors.Trace(err)
	}

	if !needAddDispatcher {
		return nil
	}
	// before bootstrap finished, cannot send any event.
	success := e.tableTriggerEventDispatcher.EmitBootstrap()
	if !success {
		return errors.ErrDispatcherFailed.GenWithStackByArgs()
	}

	// redo
	if e.redoSink.Enabled() {
		appcontext.GetService[*eventcollector.EventCollector](appcontext.EventCollector).AddDispatcher(e.redoTableTriggerEventDispatcher, e.redoQuota)
	}
	// table trigger event dispatcher can register to event collector to receive events after finish the initial table schema store from the maintainer.
	appcontext.GetService[*eventcollector.EventCollector](appcontext.EventCollector).AddDispatcher(e.tableTriggerEventDispatcher, e.sinkQuota)

	// when sink is not mysql-class, table trigger event dispatcher need to receive the checkpointTs message from maintainer.
	if e.sink.SinkType() != common.MysqlSinkType {
		appcontext.GetService[*HeartBeatCollector](appcontext.HeartbeatCollector).RegisterCheckpointTsMessageDs(e)
	}
	return nil
}

// removeDDLTs means we don't need to check startTs from ddl_ts_table when sink is mysql-class,
// but we need to remove the ddl_ts item of this changefeed, to obtain a clean environment.
// removeDDLTs is true only when meet the following conditions:
// 1. newDispatchers is called by NewTableTriggerEventDispatcher(just means when creating table trigger event dispatcher)
// 2. changefeed is total new created, or resumed with overwriteCheckpointTs
func (e *EventDispatcherManager) newDispatchers(infos []dispatcherCreateInfo, removeDDLTs bool) error {
	start := time.Now()
	currentPdTs := e.pdClock.CurrentTS()

	dispatcherIds := make([]common.DispatcherID, 0, len(infos))
	tableIds := make([]int64, 0, len(infos))
	startTsList := make([]int64, 0, len(infos))
	tableSpans := make([]*heartbeatpb.TableSpan, 0, len(infos))
	schemaIds := make([]int64, 0, len(infos))
	for _, info := range infos {
		id := info.Id
		if _, ok := e.dispatcherMap.Get(id); ok {
			continue
		}
		dispatcherIds = append(dispatcherIds, id)
		tableIds = append(tableIds, info.TableSpan.TableID)
		startTsList = append(startTsList, int64(info.StartTs))
		tableSpans = append(tableSpans, info.TableSpan)
		schemaIds = append(schemaIds, info.SchemaID)
	}

	if len(dispatcherIds) == 0 {
		return nil
	}

	// When sink is mysql-class, we need to query the startTs from the downstream.
	// Because we have to sync data at least from the last ddl commitTs to avoid write old data to new schema
	// While for other type sink, they don't have the problem of writing old data to new schema,
	// so we just return the startTs we get.
	// Besides, we batch the creation for the dispatchers,
	// mainly because we need to batch the query for startTs when sink is mysql-class to reduce the time cost.
	//
	// When we enable syncpoint, we also need to know the last ddl commitTs whether is a syncpoint event.
	// because the commitTs of a syncpoint event can be the same as a ddl event
	// If there is a ddl event and a syncpoint event at the same time, we ensure the syncpoint event always after the ddl event.
	// So we need to know whether the commitTs is from a syncpoint event or a ddl event,
	// to decide whether we need to send generate the syncpoint event of this commitTs to downstream.
	var newStartTsList []int64
	startTsIsSyncpointList := make([]bool, len(startTsList))
	var err error
	if e.sink.SinkType() == common.MysqlSinkType {
		newStartTsList, startTsIsSyncpointList, err = e.sink.(*mysql.Sink).GetStartTsList(tableIds, startTsList, removeDDLTs)
		if err != nil {
			return errors.Trace(err)
		}
		log.Info("calculate real startTs for dispatchers",
			zap.Stringer("changefeedID", e.changefeedID),
			zap.Any("receiveStartTs", startTsList),
			zap.Any("realStartTs", newStartTsList),
			zap.Bool("removeDDLTs", removeDDLTs),
		)
	} else {
		newStartTsList = startTsList
	}

	if e.latestWatermark.Get().CheckpointTs == 0 {
		// If the checkpointTs is 0, means there is no dispatchers before. So we need to init it with the smallest startTs of these dispatchers
		smallestStartTs := int64(math.MaxInt64)
		for _, startTs := range newStartTsList {
			if startTs < smallestStartTs {
				smallestStartTs = startTs
			}
		}
		e.latestWatermark = NewWatermark(uint64(smallestStartTs))
	}

	for idx, id := range dispatcherIds {
		d := dispatcher.NewDispatcher(
			e.changefeedID,
			id, tableSpans[idx], e.sink,
			uint64(newStartTsList[idx]),
			e.statusesChan,
			e.blockStatusesChan,
			schemaIds[idx],
			e.schemaIDToDispatchers,
			e.syncPointConfig,
			startTsIsSyncpointList[idx],
			e.filterConfig,
			currentPdTs,
			e.errCh,
			e.config.BDRMode,
			&e.redoGlobalTs,
		)
		if e.heartBeatTask == nil {
			e.heartBeatTask = newHeartBeatTask(e)
		}

		if d.IsTableTriggerEventDispatcher() {
			if util.GetOrZero(e.config.SinkConfig.SendAllBootstrapAtStart) {
				d.BootstrapState = dispatcher.BootstrapNotStarted
			}
			e.tableTriggerEventDispatcher = d
		} else {
			e.schemaIDToDispatchers.Set(schemaIds[idx], id)
			// we don't register table trigger event dispatcher in event collector, when created.
			// Table trigger event dispatcher is a special dispatcher,
			// it need to wait get the initial table schema store from the maintainer, then will register to event collector to receive events.
			appcontext.GetService[*eventcollector.EventCollector](appcontext.EventCollector).AddDispatcher(d, e.sinkQuota)
		}

		seq := e.dispatcherMap.Set(id, d)
		d.SetSeq(seq)

		if d.IsTableTriggerEventDispatcher() {
			e.metricTableTriggerEventDispatcherCount.Inc()
		} else {
			e.metricEventDispatcherCount.Inc()
		}

		log.Info("new dispatcher created",
			zap.Stringer("changefeedID", e.changefeedID),
			zap.Stringer("dispatcherID", id),
			zap.String("tableSpan", common.FormatTableSpan(tableSpans[idx])),
			zap.Int64("startTs", newStartTsList[idx]))
	}
	e.metricCreateDispatcherDuration.Observe(time.Since(start).Seconds() / float64(len(dispatcherIds)))
	log.Info("batch create new dispatchers",
		zap.Stringer("changefeedID", e.changefeedID),
		zap.Int("count", len(dispatcherIds)),
		zap.Duration("duration", time.Since(start)),
	)
	return nil
}

func (e *EventDispatcherManager) newRedoDispatchers(infos []dispatcherCreateInfo, removeDDLTs bool) error {
	start := time.Now()
	currentPdTs := e.pdClock.CurrentTS()

	dispatcherIds := make([]common.DispatcherID, 0, len(infos))
	startTsList := make([]int64, 0, len(infos))
	tableIds := make([]int64, 0, len(infos))
	tableSpans := make([]*heartbeatpb.TableSpan, 0, len(infos))
	schemaIds := make([]int64, 0, len(infos))
	for _, info := range infos {
		id := info.Id
		if _, ok := e.redoDispatcherMap.Get(id); ok {
			continue
		}
		dispatcherIds = append(dispatcherIds, id)
		startTsList = append(startTsList, int64(info.StartTs))
		tableIds = append(tableIds, info.TableSpan.TableID)
		tableSpans = append(tableSpans, info.TableSpan)
		schemaIds = append(schemaIds, info.SchemaID)
	}

	if len(dispatcherIds) == 0 {
		return nil
	}

	var newStartTsList []int64
	var err error
	if e.sink.SinkType() == common.MysqlSinkType {
		newStartTsList, _, err = e.sink.(*mysql.Sink).GetStartTsList(tableIds, startTsList, removeDDLTs)
		if err != nil {
			return errors.Trace(err)
		}
		log.Info("calculate real startTs for redo dispatchers",
			zap.Stringer("changefeedID", e.changefeedID),
			zap.Any("receiveStartTs", startTsList),
			zap.Any("realStartTs", newStartTsList),
			zap.Bool("removeDDLTs", removeDDLTs),
		)
	} else {
		newStartTsList = startTsList
	}

	for idx, id := range dispatcherIds {
		rd := dispatcher.NewRedoDispatcher(
			e.changefeedID,
			id, tableSpans[idx], e.redoSink,
			uint64(newStartTsList[idx]),
			e.statusesChan,
			e.blockStatusesChan,
			schemaIds[idx],
			e.redoSchemaIDToDispatchers,
			e.filterConfig,
			currentPdTs,
			e.errCh,
			e.config.BDRMode)
		if e.heartBeatTask == nil {
			e.heartBeatTask = newHeartBeatTask(e)
		}

		if rd.IsTableTriggerEventDispatcher() {
			e.redoTableTriggerEventDispatcher = rd
		} else {
			e.redoSchemaIDToDispatchers.Set(schemaIds[idx], id)
			appcontext.GetService[*eventcollector.EventCollector](appcontext.EventCollector).AddDispatcher(rd, e.redoQuota)
		}

		redoSeq := e.redoDispatcherMap.Set(rd.GetId(), rd)
		rd.SetSeq(redoSeq)

		log.Info("new redo dispatcher created",
			zap.Stringer("changefeedID", e.changefeedID),
			zap.Stringer("dispatcherID", id),
			zap.String("tableSpan", common.FormatTableSpan(tableSpans[idx])),
			zap.Int64("startTs", newStartTsList[idx]))
	}
	log.Info("batch create new redo dispatchers",
		zap.Stringer("changefeedID", e.changefeedID),
		zap.Int("count", len(dispatcherIds)),
		zap.Duration("duration", time.Since(start)),
	)
	return nil
}

// collectErrors collect the errors from the error channel and report to the maintainer.
func (e *EventDispatcherManager) collectErrors(ctx context.Context) {
	for {
		select {
		case <-ctx.Done():
			return
		case err := <-e.errCh:
			if !errors.Is(errors.Cause(err), context.Canceled) {
				log.Error("Event Dispatcher Manager Meets Error",
					zap.Stringer("changefeedID", e.changefeedID),
					zap.Error(err),
				)

				// report error to maintainer
				var message heartbeatpb.HeartBeatRequest
				message.ChangefeedID = e.changefeedID.ToPB()
				message.Err = &heartbeatpb.RunningError{
					Time:    time.Now().String(),
					Node:    appcontext.GetID(),
					Code:    string(apperror.ErrorCode(err)),
					Message: err.Error(),
				}
				e.heartbeatRequestQueue.Enqueue(&HeartBeatRequestWithTargetID{TargetID: e.GetMaintainerID(), Request: &message})

				// resend message until the event dispatcher manager is closed
				// the first error is matter most, so we just need to resend it continue and ignore the other errors.
				ticker := time.NewTicker(time.Second * 5)
				for {
					select {
					case <-ctx.Done():
						ticker.Stop()
						return
					case <-ticker.C:
						e.heartbeatRequestQueue.Enqueue(&HeartBeatRequestWithTargetID{TargetID: e.GetMaintainerID(), Request: &message})
					}
				}
			}
		}
	}
}

// collectBlockStatusRequest collect the block status from the block status channel and report to the maintainer.
func (e *EventDispatcherManager) collectBlockStatusRequest(ctx context.Context) {
	delay := time.NewTimer(0)
	defer delay.Stop()
	for {
		blockStatusMessage := make([]*heartbeatpb.TableSpanBlockStatus, 0)
		select {
		case <-ctx.Done():
			return
		case blockStatus := <-e.blockStatusesChan:
			blockStatusMessage = append(blockStatusMessage, blockStatus)
			delay.Reset(10 * time.Millisecond)
		loop:
			for {
				select {
				case blockStatus := <-e.blockStatusesChan:
					blockStatusMessage = append(blockStatusMessage, blockStatus)
				case <-delay.C:
					break loop
				}
			}

			var message heartbeatpb.BlockStatusRequest
			message.ChangefeedID = e.changefeedID.ToPB()
			message.BlockStatuses = blockStatusMessage
			e.blockStatusRequestQueue.Enqueue(&BlockStatusRequestWithTargetID{TargetID: e.GetMaintainerID(), Request: &message})
		}
	}
}

// collectComponentStatusWhenStatesChanged collect the component status info when the dispatchers states changed,
// such as --> working; --> stopped; --> stopping
// we will do a batch for the status, then send to heartbeatRequestQueue
func (e *EventDispatcherManager) collectComponentStatusWhenChanged(ctx context.Context) {
	for {
		statusMessage := make([]*heartbeatpb.TableSpanStatus, 0)
		// why we need compare with latest watermark? for not backward the watermark?
		watermark := e.latestWatermark.Get()
		newWatermark := &heartbeatpb.Watermark{
			CheckpointTs: watermark.CheckpointTs,
			ResolvedTs:   watermark.ResolvedTs,
			Seq:          watermark.Seq,
		}
		select {
		case <-ctx.Done():
			return
		case tableSpanStatus := <-e.statusesChan:
			statusMessage = append(statusMessage, tableSpanStatus.TableSpanStatus)
			if !tableSpanStatus.Redo {
				newWatermark.Seq = tableSpanStatus.Seq
				if tableSpanStatus.CheckpointTs != 0 && tableSpanStatus.CheckpointTs < newWatermark.CheckpointTs {
					newWatermark.CheckpointTs = tableSpanStatus.CheckpointTs
				}
				if tableSpanStatus.ResolvedTs != 0 && tableSpanStatus.ResolvedTs < newWatermark.ResolvedTs {
					newWatermark.ResolvedTs = tableSpanStatus.ResolvedTs
				}
			}
			delay := time.NewTimer(10 * time.Millisecond)
		loop:
			for {
				select {
				case tableSpanStatus := <-e.statusesChan:
					statusMessage = append(statusMessage, tableSpanStatus.TableSpanStatus)
					if !tableSpanStatus.Redo {
						if newWatermark.Seq < tableSpanStatus.Seq {
							newWatermark.Seq = tableSpanStatus.Seq
						}
						if tableSpanStatus.CheckpointTs != 0 && tableSpanStatus.CheckpointTs < newWatermark.CheckpointTs {
							newWatermark.CheckpointTs = tableSpanStatus.CheckpointTs
						}
						if tableSpanStatus.ResolvedTs != 0 && tableSpanStatus.ResolvedTs < newWatermark.ResolvedTs {
							newWatermark.ResolvedTs = tableSpanStatus.ResolvedTs
						}
					}
				case <-delay.C:
					break loop
				}
			}
			// Release resources promptly
			if !delay.Stop() {
				select {
				case <-delay.C:
				default:
				}
			}
			var message heartbeatpb.HeartBeatRequest
			message.ChangefeedID = e.changefeedID.ToPB()
			message.Statuses = statusMessage
			message.Watermark = newWatermark
			e.heartbeatRequestQueue.Enqueue(&HeartBeatRequestWithTargetID{TargetID: e.GetMaintainerID(), Request: &message})
		}
	}
}

func (e *EventDispatcherManager) collectRedoTs(ctx context.Context) error {
	mc := appcontext.GetService[messaging.MessageCenter](appcontext.MessageCenter)
	ticker := time.NewTicker(time.Second * 1)
	defer ticker.Stop()
	var previousCheckpointTs uint64
	var previousResolvedTs uint64
	for {
		select {
		case <-ctx.Done():
			return ctx.Err()
		case <-ticker.C:
			var checkpointTs uint64 = math.MaxUint64
			var resolvedTs uint64 = math.MaxUint64
			e.dispatcherMap.ForEach(func(id common.DispatcherID, dispatcher *dispatcher.Dispatcher) {
				log.Error("dispatcherMap redoTs", zap.Any("id", id), zap.Any("GetCheckpointTs", dispatcher.GetCheckpointTs()), zap.Any("IsTableTriggerEventDispatcher", dispatcher.IsTableTriggerEventDispatcher()))
				checkpointTs = min(checkpointTs, dispatcher.GetCheckpointTs())
			})
			e.redoDispatcherMap.ForEach(func(id common.DispatcherID, dispatcher *dispatcher.RedoDispatcher) {
				log.Error("redoDispatcherMap redoTs", zap.Any("id", id), zap.Any("GetCheckpointTs", dispatcher.GetCheckpointTs()), zap.Any("IsTableTriggerEventDispatcher", dispatcher.IsTableTriggerEventDispatcher()))
				resolvedTs = min(resolvedTs, dispatcher.GetCheckpointTs())
			})
			log.Error("collectRedoTs",
				zap.Any("previousCheckpointTs", previousCheckpointTs), zap.Any("previousResolvedTs", previousResolvedTs),
				zap.Any("checkpointTs", checkpointTs), zap.Any("resolvedTs", resolvedTs))
			if previousCheckpointTs >= checkpointTs && previousResolvedTs >= resolvedTs {
				continue
			}
			previousCheckpointTs = checkpointTs
			previousResolvedTs = resolvedTs
			message := new(heartbeatpb.RedoTsMessage)
			message.ChangefeedID = e.changefeedID.ToPB()
			message.CheckpointTs = checkpointTs
			message.ResolvedTs = resolvedTs
			err := mc.SendCommand(
				messaging.NewSingleTargetMessage(
					e.GetMaintainerID(),
					messaging.MaintainerManagerTopic,
					message,
				))
			if err != nil {
				log.Error("failed to send checkpointTs request message", zap.Error(err))
			}
		}
	}
}

// aggregateDispatcherHeartbeats aggregates heartbeat information from all dispatchers and generates a HeartBeatRequest.
// The function performs the following tasks:
// 1. Aggregates status and watermark information from all dispatchers
// 2. Handles removal of stopped dispatchers
// 3. Updates metrics for checkpoint and resolved timestamps
//
// Parameters:
//   - needCompleteStatus: when true, includes detailed status for all dispatchers in the response.
//     When false, only includes minimal information and watermarks to reduce message size.
//
// Returns a HeartBeatRequest containing the aggregated information.
// redo
func (e *EventDispatcherManager) aggregateDispatcherHeartbeats(needCompleteStatus bool) *heartbeatpb.HeartBeatRequest {
	message := heartbeatpb.HeartBeatRequest{
		ChangefeedID:    e.changefeedID.ToPB(),
		CompeleteStatus: needCompleteStatus,
		Watermark:       heartbeatpb.NewMaxWatermark(),
	}

	toCleanMap := make([]cleanMap, 0)
	heartBeatInfo := &dispatcher.HeartBeatInfo{}
	dispatcherCount := 0

	e.redoDispatcherMap.ForEach(func(id common.DispatcherID, dispatcherItem *dispatcher.RedoDispatcher) {
		// the merged dispatcher in preparing state, don't need to join the calculation of the heartbeat
		// the dispatcher still not know the startTs of it, and the dispatchers to be merged are still in the calculation of the checkpointTs
		if dispatcherItem.GetComponentStatus() == heartbeatpb.ComponentState_Preparing || dispatcherItem.GetComponentStatus() == heartbeatpb.ComponentState_MergeReady {
			return
		}
		dispatcherItem.GetHeartBeatInfo(heartBeatInfo)
		// If the dispatcher is in removing state, we need to check if it's closed successfully.
		// If it's closed successfully, we could clean it up.
		// TODO: we need to consider how to deal with the checkpointTs of the removed dispatcher if the message will be discarded.
		if heartBeatInfo.IsRemoving {
			watermark, ok := dispatcherItem.TryClose()
			if ok {
				// it's ok to clean the dispatcher
				// message.Watermark.UpdateMin(watermark)
				// If the dispatcher is removed successfully, we need to add the tableSpan into message whether needCompleteStatus is true or not.
				message.Statuses = append(message.Statuses, &heartbeatpb.TableSpanStatus{
					ID:              id.ToPB(),
					ComponentStatus: heartbeatpb.ComponentState_Stopped,
					CheckpointTs:    watermark.CheckpointTs,
					Redo:            true,
				})
				toCleanMap = append(toCleanMap, cleanMap{id, dispatcherItem.GetSchemaID(), true})
			}
		}

		if needCompleteStatus {
			message.Statuses = append(message.Statuses, &heartbeatpb.TableSpanStatus{
				ID:                 id.ToPB(),
				ComponentStatus:    heartBeatInfo.ComponentStatus,
				CheckpointTs:       heartBeatInfo.Watermark.CheckpointTs,
				EventSizePerSecond: dispatcherItem.GetEventSizePerSecond(),
				Redo:               true,
			})
			eventServiceDispatcherHeartbeat.Append(event.NewDispatcherProgress(id, heartBeatInfo.Watermark.CheckpointTs))
		}
	})
	seq := e.dispatcherMap.ForEach(func(id common.DispatcherID, dispatcherItem *dispatcher.Dispatcher) {
		dispatcherCount++

		// the merged dispatcher in preparing state, don't need to join the calculation of the heartbeat
		// the dispatcher still not know the startTs of it, and the dispatchers to be merged are still in the calculation of the checkpointTs
		if dispatcherItem.GetComponentStatus() == heartbeatpb.ComponentState_Preparing || dispatcherItem.GetComponentStatus() == heartbeatpb.ComponentState_MergeReady {
			return
		}
		dispatcherItem.GetHeartBeatInfo(heartBeatInfo)
		// If the dispatcher is in removing state, we need to check if it's closed successfully.
		// If it's closed successfully, we could clean it up.
		// TODO: we need to consider how to deal with the checkpointTs of the removed dispatcher if the message will be discarded.
		if heartBeatInfo.IsRemoving {
			watermark, ok := dispatcherItem.TryClose()
			if ok {
				// it's ok to clean the dispatcher
				message.Watermark.UpdateMin(watermark)
				// If the dispatcher is removed successfully, we need to add the tableSpan into message whether needCompleteStatus is true or not.
				message.Statuses = append(message.Statuses, &heartbeatpb.TableSpanStatus{
					ID:              id.ToPB(),
					ComponentStatus: heartbeatpb.ComponentState_Stopped,
					CheckpointTs:    watermark.CheckpointTs,
				})
				toCleanMap = append(toCleanMap, cleanMap{id, dispatcherItem.GetSchemaID(), false})
			}
			return
		}

		message.Watermark.UpdateMin(heartBeatInfo.Watermark)
		if needCompleteStatus {
			message.Statuses = append(message.Statuses, &heartbeatpb.TableSpanStatus{
				ID:                 id.ToPB(),
				ComponentStatus:    heartBeatInfo.ComponentStatus,
				CheckpointTs:       heartBeatInfo.Watermark.CheckpointTs,
				EventSizePerSecond: dispatcherItem.GetEventSizePerSecond(),
			})
		}
	})
	message.Watermark.Seq = seq
	e.latestWatermark.Set(message.Watermark)

	// if the event dispatcher manager is closing, we don't to remove the stopped dispatchers.
	if !e.closing.Load() {
		for _, m := range toCleanMap {
			if m.redo {
				e.cleanRedoDispatcher(m.id, m.schemaID)
			} else {
				e.cleanDispatcher(m.id, m.schemaID)
			}
		}
	}

	// If needCompleteStatus is true, we need to send the dispatcher heartbeat to the event service.
	if needCompleteStatus {
<<<<<<< HEAD
=======
		if e.tableTriggerEventDispatcher != nil {
			// add tableTriggerEventDispatcher heartbeat
			heartBeatInfo := &dispatcher.HeartBeatInfo{}
			e.tableTriggerEventDispatcher.GetHeartBeatInfo(heartBeatInfo)
		}

		eventServiceDispatcherHeartbeat := &event.DispatcherHeartbeat{
			Version:              event.DispatcherHeartbeatVersion,
			DispatcherCount:      0,
			DispatcherProgresses: make([]event.DispatcherProgress, 0, dispatcherCount),
		}
		e.dispatcherMap.ForEach(func(id common.DispatcherID, dispatcher *dispatcher.Dispatcher) {
			eventServiceDispatcherHeartbeat.Append(event.NewDispatcherProgress(id, message.Watermark.CheckpointTs))
		})
>>>>>>> 0da9d641
		appcontext.GetService[*eventcollector.EventCollector](appcontext.EventCollector).SendDispatcherHeartbeat(eventServiceDispatcherHeartbeat)
	}

	e.metricCheckpointTs.Set(float64(message.Watermark.CheckpointTs))
	e.metricResolvedTs.Set(float64(message.Watermark.ResolvedTs))

	phyCheckpointTs := oracle.ExtractPhysical(message.Watermark.CheckpointTs)
	phyResolvedTs := oracle.ExtractPhysical(message.Watermark.ResolvedTs)

	pdTime := e.pdClock.CurrentTime()
	e.metricCheckpointTsLag.Set(float64(oracle.GetPhysical(pdTime)-phyCheckpointTs) / 1e3)
	e.metricResolvedTsLag.Set(float64(oracle.GetPhysical(pdTime)-phyResolvedTs) / 1e3)

	return &message
}

// MergeDispatcher merges the mulitple dispatchers belonging to the same table with consecutive ranges.
func (e *EventDispatcherManager) MergeDispatcher(dispatcherIDs []common.DispatcherID, mergedDispatcherID common.DispatcherID) *MergeCheckTask {
	// Step 1: check the dispatcherIDs and mergedDispatcherID are valid:
	//         1. whether the mergedDispatcherID is not exist in the dispatcherMap
	//         2. whether the dispatcherIDs exist in the dispatcherMap
	//         3. whether the dispatcherIDs belong to the same table
	//         4. whether the dispatcherIDs have consecutive ranges
	//         5. whether the dispatcher in working status.

	if len(dispatcherIDs) < 2 {
		log.Error("merge dispatcher failed, invalid dispatcherIDs",
			zap.Stringer("changefeedID", e.changefeedID),
			zap.Any("dispatcherIDs", dispatcherIDs))
		return nil
	}
	if dispatcherItem, ok := e.dispatcherMap.Get(mergedDispatcherID); ok {
		// if the status is working, means the mergeDispatcher is outdated, return the latest status info
		if dispatcherItem.GetComponentStatus() == heartbeatpb.ComponentState_Working {
			e.statusesChan <- dispatcher.TableSpanStatusWithSeq{
				TableSpanStatus: &heartbeatpb.TableSpanStatus{
					ID:              mergedDispatcherID.ToPB(),
					CheckpointTs:    dispatcherItem.GetCheckpointTs(),
					ComponentStatus: heartbeatpb.ComponentState_Working,
				},
				Seq: e.dispatcherMap.GetSeq(),
			}
		}
		// otherwise, merge is in process, just return.
		return nil
	}
	var prevTableSpan *heartbeatpb.TableSpan
	var startKey []byte
	var endKey []byte
	var schemaID int64
	var fakeStartTs uint64 = math.MaxUint64 // we calculate the fake startTs as the min-checkpointTs of these dispatchers
	for idx, id := range dispatcherIDs {
		dispatcher, ok := e.dispatcherMap.Get(id)
		if !ok {
			log.Error("merge dispatcher failed, the dispatcher is not found",
				zap.Stringer("changefeedID", e.changefeedID),
				zap.Any("dispatcherID", id))
			return nil
		}
		if dispatcher.GetComponentStatus() != heartbeatpb.ComponentState_Working {
			log.Error("merge dispatcher failed, the dispatcher is not working",
				zap.Stringer("changefeedID", e.changefeedID),
				zap.Any("dispatcherID", id),
				zap.Any("componentStatus", dispatcher.GetComponentStatus()))
			return nil
		}
		if dispatcher.GetCheckpointTs() < fakeStartTs {
			fakeStartTs = dispatcher.GetCheckpointTs()
		}
		if idx == 0 {
			prevTableSpan = dispatcher.GetTableSpan()
			startKey = prevTableSpan.StartKey
			schemaID = dispatcher.GetSchemaID()
		} else {
			currentTableSpan := dispatcher.GetTableSpan()
			if !common.IsTableSpanConsecutive(prevTableSpan, currentTableSpan) {
				log.Error("merge dispatcher failed, the dispatcherIDs are not consecutive",
					zap.Stringer("changefeedID", e.changefeedID),
					zap.Any("dispatcherIDs", dispatcherIDs),
					zap.Any("prevTableSpan", prevTableSpan),
					zap.Any("currentTableSpan", currentTableSpan),
				)
				return nil
			}
			prevTableSpan = currentTableSpan
			endKey = currentTableSpan.EndKey
		}
	}

	// Step 2: create a new dispatcher with the merged ranges, and set it to preparing state;
	//         set the old dispatchers to waiting merge state.
	//         now, we just create a non-working dispatcher, we will make the dispatcher into work when DoMerge() called
	mergedSpan := &heartbeatpb.TableSpan{
		TableID:  prevTableSpan.TableID,
		StartKey: startKey,
		EndKey:   endKey,
	}

	mergedDispatcher := dispatcher.NewDispatcher(
		e.changefeedID,
		mergedDispatcherID,
		mergedSpan,
		e.sink,
		fakeStartTs, // real startTs will be calculated later.
		e.statusesChan,
		e.blockStatusesChan,
		schemaID,
		e.schemaIDToDispatchers,
		e.syncPointConfig,
		false,
		e.filterConfig,
		0, // currentPDTs will be calculated later.
		e.errCh,
		e.config.BDRMode,
		&e.redoGlobalTs,
	)

	log.Info("new dispatcher created(merge dispatcher)",
		zap.Stringer("changefeedID", e.changefeedID),
		zap.Stringer("dispatcherID", mergedDispatcherID),
		zap.String("tableSpan", common.FormatTableSpan(mergedSpan)))

	mergedDispatcher.SetComponentStatus(heartbeatpb.ComponentState_Preparing)
	seq := e.dispatcherMap.Set(mergedDispatcherID, mergedDispatcher)
	mergedDispatcher.SetSeq(seq)
	e.schemaIDToDispatchers.Set(mergedDispatcher.GetSchemaID(), mergedDispatcherID)
	e.metricEventDispatcherCount.Inc()

	for _, id := range dispatcherIDs {
		dispatcher, ok := e.dispatcherMap.Get(id)
		if ok {
			dispatcher.SetComponentStatus(heartbeatpb.ComponentState_WaitingMerge)
		}
	}

	// Step 3: register mergeDispatcher into event collector, and generate a task to check the merged dispatcher status
	appcontext.GetService[*eventcollector.EventCollector](appcontext.EventCollector).PrepareAddDispatcher(
		mergedDispatcher,
		e.config.MemoryQuota,
		func() {
			mergedDispatcher.SetComponentStatus(heartbeatpb.ComponentState_MergeReady)
		})
	return newMergeCheckTask(e, mergedDispatcher, dispatcherIDs)
}

func (e *EventDispatcherManager) MergeRedoDispatcher(dispatcherIDs []common.DispatcherID, mergedDispatcherID common.DispatcherID) *MergeCheckTask {
	// Step 1: check the dispatcherIDs and mergedDispatcherID are valid:
	//         1. whether the mergedDispatcherID is not exist in the dispatcherMap
	//         2. whether the dispatcherIDs exist in the dispatcherMap
	//         3. whether the dispatcherIDs belong to the same table
	//         4. whether the dispatcherIDs have consecutive ranges
	//         5. whether the dispatcher in working status.

	if len(dispatcherIDs) < 2 {
		log.Error("merge dispatcher failed, invalid dispatcherIDs",
			zap.Stringer("changefeedID", e.changefeedID),
			zap.Any("dispatcherIDs", dispatcherIDs))
		return nil
	}
	if dispatcherItem, ok := e.redoDispatcherMap.Get(mergedDispatcherID); ok {
		// if the status is working, means the mergeDispatcher is outdated, return the latest status info
		if dispatcherItem.GetComponentStatus() == heartbeatpb.ComponentState_Working {
			e.statusesChan <- dispatcher.TableSpanStatusWithSeq{
				TableSpanStatus: &heartbeatpb.TableSpanStatus{
					ID:              mergedDispatcherID.ToPB(),
					CheckpointTs:    dispatcherItem.GetCheckpointTs(),
					ComponentStatus: heartbeatpb.ComponentState_Working,
					Redo:            true,
				},
				Seq: e.redoDispatcherMap.GetSeq(),
			}
		}
		// otherwise, merge is in process, just return.
		return nil
	}
	var prevTableSpan *heartbeatpb.TableSpan
	var startKey []byte
	var endKey []byte
	var schemaID int64
	var fakeStartTs uint64 = math.MaxUint64 // we calculate the fake startTs as the min-checkpointTs of these dispatchers
	for idx, id := range dispatcherIDs {
		dispatcher, ok := e.redoDispatcherMap.Get(id)
		if !ok {
			log.Error("merge dispatcher failed, the dispatcher is not found",
				zap.Stringer("changefeedID", e.changefeedID),
				zap.Any("dispatcherID", id))
			return nil
		}
		if dispatcher.GetComponentStatus() != heartbeatpb.ComponentState_Working {
			log.Error("merge dispatcher failed, the dispatcher is not working",
				zap.Stringer("changefeedID", e.changefeedID),
				zap.Any("dispatcherID", id),
				zap.Any("componentStatus", dispatcher.GetComponentStatus()))
			return nil
		}
		if dispatcher.GetCheckpointTs() < fakeStartTs {
			fakeStartTs = dispatcher.GetCheckpointTs()
		}
		if idx == 0 {
			prevTableSpan = dispatcher.GetTableSpan()
			startKey = prevTableSpan.StartKey
			schemaID = dispatcher.GetSchemaID()
		} else {
			currentTableSpan := dispatcher.GetTableSpan()
			if !common.IsTableSpanConsecutive(prevTableSpan, currentTableSpan) {
				log.Error("merge dispatcher failed, the dispatcherIDs are not consecutive",
					zap.Stringer("changefeedID", e.changefeedID),
					zap.Any("dispatcherIDs", dispatcherIDs),
					zap.Any("prevTableSpan", prevTableSpan),
					zap.Any("currentTableSpan", currentTableSpan),
				)
				return nil
			}
			prevTableSpan = currentTableSpan
			endKey = currentTableSpan.EndKey
		}
	}

	// Step 2: create a new dispatcher with the merged ranges, and set it to preparing state;
	//         set the old dispatchers to waiting merge state.
	//         now, we just create a non-working dispatcher, we will make the dispatcher into work when DoMerge() called
	mergedSpan := &heartbeatpb.TableSpan{
		TableID:  prevTableSpan.TableID,
		StartKey: startKey,
		EndKey:   endKey,
	}

	mergedDispatcher := dispatcher.NewRedoDispatcher(
		e.changefeedID,
		mergedDispatcherID,
		mergedSpan,
		e.redoSink,
		fakeStartTs, // real startTs will be calculated later.
		e.statusesChan,
		e.blockStatusesChan,
		schemaID,
		e.redoSchemaIDToDispatchers,
		e.filterConfig,
		0, // currentPDTs will be calculated later.
		e.errCh,
		e.config.BDRMode,
	)

	log.Info("new redo dispatcher created(merge dispatcher)",
		zap.Stringer("changefeedID", e.changefeedID),
		zap.Stringer("dispatcherID", mergedDispatcherID),
		zap.String("tableSpan", common.FormatTableSpan(mergedSpan)))

	mergedDispatcher.SetComponentStatus(heartbeatpb.ComponentState_Preparing)
	seq := e.redoDispatcherMap.Set(mergedDispatcherID, mergedDispatcher)
	mergedDispatcher.SetSeq(seq)
	e.redoSchemaIDToDispatchers.Set(mergedDispatcher.GetSchemaID(), mergedDispatcherID)
	// e.metricEventDispatcherCount.Inc()

	for _, id := range dispatcherIDs {
		dispatcher, ok := e.redoDispatcherMap.Get(id)
		if ok {
			dispatcher.SetComponentStatus(heartbeatpb.ComponentState_WaitingMerge)
		}
	}

	// Step 3: register mergeDispatcher into event collector, and generate a task to check the merged dispatcher status
	appcontext.GetService[*eventcollector.EventCollector](appcontext.EventCollector).PrepareAddDispatcher(
		mergedDispatcher,
		e.config.MemoryQuota,
		func() {
			mergedDispatcher.SetComponentStatus(heartbeatpb.ComponentState_MergeReady)
		})
	return newMergeCheckTask(e, mergedDispatcher, dispatcherIDs)
}

func (e *EventDispatcherManager) DoMerge(t *MergeCheckTask) {
	// Step1: close all dispatchers to be merged, calculate the min checkpointTs of the merged dispatcher
	minCheckpointTs := uint64(math.MaxUint64)
	closedList := make([]bool, len(t.dispatcherIDs)) // record whether the dispatcher is closed successfully
	closedCount := 0
	count := 0
	for closedCount < len(t.dispatcherIDs) {
		for idx, id := range t.dispatcherIDs {
			if closedList[idx] {
				continue
			}
			dispatcher, ok := e.dispatcherMap.Get(id)
			if !ok {
				log.Panic("dispatcher not found when do merge", zap.Stringer("dispatcherID", id))
			}
			if count == 0 {
				appcontext.GetService[*eventcollector.EventCollector](appcontext.EventCollector).RemoveDispatcher(dispatcher)
			}

			watermark, ok := dispatcher.TryClose()
			if ok {
				if watermark.CheckpointTs < minCheckpointTs {
					minCheckpointTs = watermark.CheckpointTs
				}
				closedList[idx] = true
				closedCount++
			} else {
				log.Info("dispatcher is still not closed", zap.Stringer("dispatcherID", id))
			}
		}
		time.Sleep(10 * time.Millisecond)
		count += 1
		log.Info("event dispatcher manager is doing merge, waiting for dispatchers to be closed",
			zap.Int("closedCount", closedCount),
			zap.Int("total", len(t.dispatcherIDs)),
			zap.Int("count", count),
		)
	}

	// Step2: set the minCheckpointTs as the startTs of the merged dispatcher,
	//        set the pd clock currentTs as the currentPDTs of the merged dispatcher,
	//        change the component status of the merged dispatcher to Initializing
	//        set dispatcher into dispatcherMap and related field
	//        notify eventCollector to update the merged dispatcher startTs
	t.mergedDispatcher.SetStartTs(minCheckpointTs)
	t.mergedDispatcher.SetCurrentPDTs(e.pdClock.CurrentTS())
	t.mergedDispatcher.SetComponentStatus(heartbeatpb.ComponentState_Initializing)
	appcontext.GetService[*eventcollector.EventCollector](appcontext.EventCollector).CommitAddDispatcher(t.mergedDispatcher, minCheckpointTs)

	// Step3: cancel the merge task
	t.Cancel()

	// Step4: remove all the dispatchers to be merged
	// we set dispatcher removing status to true after we set the merged dispatcher into dispatcherMap and change its status to Initializing.
	// so that we can ensure the calculate of checkpointTs of the event dispatcher manager will include the merged dispatcher of the dispatchers to be merged
	// to avoid the fallback of the checkpointTs
	for _, id := range t.dispatcherIDs {
		dispatcher, ok := e.dispatcherMap.Get(id)
		if !ok {
			log.Panic("dispatcher not found when do merge", zap.Stringer("dispatcherID", id))
		}
		dispatcher.Remove()
	}
}

// ==== remove and clean related functions ====

func (e *EventDispatcherManager) TryClose(removeChangefeed bool) bool {
	if e.closed.Load() {
		return true
	}
	if e.closing.Load() {
		return e.closed.Load()
	}
	e.cleanMetrics()
	e.closing.Store(true)
	go e.close(removeChangefeed)
	return false
}

func (e *EventDispatcherManager) close(removeChangefeed bool) {
	log.Info("closing event dispatcher manager",
		zap.Stringer("changefeedID", e.changefeedID))

	defer e.closing.Store(false)
	if e.redoSink.Enabled() {
		e.closeRedoAllDispatchers()
	}
	e.closeAllDispatchers()

	err := appcontext.GetService[*HeartBeatCollector](appcontext.HeartbeatCollector).RemoveEventDispatcherManager(e)
	if err != nil {
		log.Error("remove event dispatcher manager from heartbeat collector failed",
			zap.Stringer("changefeedID", e.changefeedID),
			zap.Error(err),
		)
		return
	}

	// heartbeatTask only will be generated when create new dispatchers.
	// We check heartBeatTask after we remove the stream in heartbeat collector,
	// so we won't get add dispatcher messages to create heartbeatTask.
	// Thus there will not data race when we check heartBeatTask.
	if e.heartBeatTask != nil {
		e.heartBeatTask.Cancel()
	}

	if e.redoSink.Enabled() {
		e.redoSink.Close(removeChangefeed)
	}
	e.sink.Close(removeChangefeed)
	e.cancel()
	e.wg.Wait()

	metrics.TableTriggerEventDispatcherGauge.DeleteLabelValues(e.changefeedID.Namespace(), e.changefeedID.Name())
	metrics.EventDispatcherGauge.DeleteLabelValues(e.changefeedID.Namespace(), e.changefeedID.Name())
	metrics.CreateDispatcherDuration.DeleteLabelValues(e.changefeedID.Namespace(), e.changefeedID.Name())
	metrics.EventDispatcherManagerCheckpointTsGauge.DeleteLabelValues(e.changefeedID.Namespace(), e.changefeedID.Name())
	metrics.EventDispatcherManagerResolvedTsGauge.DeleteLabelValues(e.changefeedID.Namespace(), e.changefeedID.Name())
	metrics.EventDispatcherManagerCheckpointTsLagGauge.DeleteLabelValues(e.changefeedID.Namespace(), e.changefeedID.Name())
	metrics.EventDispatcherManagerResolvedTsLagGauge.DeleteLabelValues(e.changefeedID.Namespace(), e.changefeedID.Name())

	e.closed.Store(true)
	log.Info("event dispatcher manager closed",
		zap.Stringer("changefeedID", e.changefeedID))
}

// closeAllDispatchers is called when the event dispatcher manager is closing
func (e *EventDispatcherManager) closeAllDispatchers() {
	leftToCloseDispatchers := make([]*dispatcher.Dispatcher, 0)
	e.dispatcherMap.ForEach(func(id common.DispatcherID, dispatcher *dispatcher.Dispatcher) {
		// Remove dispatcher from eventService
		appcontext.GetService[*eventcollector.EventCollector](appcontext.EventCollector).RemoveDispatcher(dispatcher)

		if dispatcher.IsTableTriggerEventDispatcher() && e.sink.SinkType() != common.MysqlSinkType {
			err := appcontext.GetService[*HeartBeatCollector](appcontext.HeartbeatCollector).RemoveCheckpointTsMessage(e.changefeedID)
			if err != nil {
				log.Error("remove checkpointTs message failed",
					zap.Stringer("changefeedID", e.changefeedID),
					zap.Error(err),
				)
			}
		}

		_, ok := dispatcher.TryClose()
		if !ok {
			leftToCloseDispatchers = append(leftToCloseDispatchers, dispatcher)
		} else {
			dispatcher.Remove()
		}
	})
	// wait all dispatchers finish syncing the data to sink
	for _, dispatcher := range leftToCloseDispatchers {
		log.Info("closing dispatcher",
			zap.Stringer("changefeedID", e.changefeedID),
			zap.Stringer("dispatcherID", dispatcher.GetId()),
			zap.Any("tableSpan", common.FormatTableSpan(dispatcher.GetTableSpan())),
		)
		ok := false
		count := 0
		for !ok {
			_, ok = dispatcher.TryClose()
			time.Sleep(10 * time.Millisecond)
			count += 1
			if count%100 == 0 {
				log.Info("waiting for dispatcher to close",
					zap.Stringer("changefeedID", e.changefeedID),
					zap.Stringer("dispatcherID", dispatcher.GetId()),
					zap.Any("tableSpan", common.FormatTableSpan(dispatcher.GetTableSpan())),
					zap.Int("count", count),
				)
			}
		}
		// Remove should be called after dispatcher is closed
		dispatcher.Remove()
	}
}

func (e *EventDispatcherManager) closeRedoAllDispatchers() {
	leftToCloseDispatchers := make([]*dispatcher.RedoDispatcher, 0)
	e.redoDispatcherMap.ForEach(func(id common.DispatcherID, dispatcher *dispatcher.RedoDispatcher) {
		// Remove dispatcher from eventService
		appcontext.GetService[*eventcollector.EventCollector](appcontext.EventCollector).RemoveDispatcher(dispatcher)

		_, ok := dispatcher.TryClose()
		if !ok {
			leftToCloseDispatchers = append(leftToCloseDispatchers, dispatcher)
		} else {
			dispatcher.Remove()
		}
	})
	// wait all dispatchers finish syncing the data to sink
	for _, dispatcher := range leftToCloseDispatchers {
		log.Info("closing redo dispatcher",
			zap.Stringer("changefeedID", e.changefeedID),
			zap.Stringer("dispatcherID", dispatcher.GetId()),
			zap.Any("tableSpan", common.FormatTableSpan(dispatcher.GetTableSpan())),
		)
		ok := false
		count := 0
		for !ok {
			_, ok = dispatcher.TryClose()
			time.Sleep(10 * time.Millisecond)
			count += 1
			if count%100 == 0 {
				log.Info("waiting for redo dispatcher to close",
					zap.Stringer("changefeedID", e.changefeedID),
					zap.Stringer("dispatcherID", dispatcher.GetId()),
					zap.Any("tableSpan", common.FormatTableSpan(dispatcher.GetTableSpan())),
					zap.Int("count", count),
				)
			}
		}
		// Remove should be called after dispatcher is closed
		dispatcher.Remove()
	}
}

// removeDispatcher is called when the dispatcher is scheduled
func (e *EventDispatcherManager) removeDispatcher(id common.DispatcherID) {
	dispatcherItem, ok := e.dispatcherMap.Get(id)
	if ok {
		if dispatcherItem.GetRemovingStatus() {
			return
		}
		appcontext.GetService[*eventcollector.EventCollector](appcontext.EventCollector).RemoveDispatcher(dispatcherItem)
		// for non-mysql class sink, only the event dispatcher manager with table trigger event dispatcher need to receive the checkpointTs message.
		if dispatcherItem.IsTableTriggerEventDispatcher() && e.sink.SinkType() != common.MysqlSinkType {
			err := appcontext.GetService[*HeartBeatCollector](appcontext.HeartbeatCollector).RemoveCheckpointTsMessage(e.changefeedID)
			if err != nil {
				log.Error("remove checkpointTs message ds failed", zap.Error(err))
			}
		}
		dispatcherItem.Remove()

		count := 0
		ok := false
		// We don't want to block the ds handle function, so we just try 10 times.
		// If the dispatcher is not closed, we can wait for the next message to check it again
		for !ok && count < 10 {
			_, ok = dispatcherItem.TryClose()
			time.Sleep(10 * time.Millisecond)
			count += 1
			if count%5 == 0 {
				log.Info("waiting for dispatcher to close",
					zap.Stringer("changefeedID", e.changefeedID),
					zap.Stringer("dispatcherID", dispatcherItem.GetId()),
					zap.Any("tableSpan", common.FormatTableSpan(dispatcherItem.GetTableSpan())),
					zap.Int("count", count),
				)
			}
		}
		if ok {
			dispatcherItem.Remove()
		}
	} else {
		e.statusesChan <- dispatcher.TableSpanStatusWithSeq{
			TableSpanStatus: &heartbeatpb.TableSpanStatus{
				ID:              id.ToPB(),
				ComponentStatus: heartbeatpb.ComponentState_Stopped,
			},
			Seq: e.dispatcherMap.GetSeq(),
		}
	}
}

func (e *EventDispatcherManager) removeRedoDispatcher(id common.DispatcherID) {
	dispatcherItem, ok := e.redoDispatcherMap.Get(id)
	if ok {
		if dispatcherItem.GetRemovingStatus() {
			return
		}
		appcontext.GetService[*eventcollector.EventCollector](appcontext.EventCollector).RemoveDispatcher(dispatcherItem)
		// for non-mysql class sink, only the event dispatcher manager with table trigger event dispatcher need to receive the checkpointTs message.
		if dispatcherItem.IsTableTriggerEventDispatcher() && e.sink.SinkType() != common.MysqlSinkType {
			err := appcontext.GetService[*HeartBeatCollector](appcontext.HeartbeatCollector).RemoveCheckpointTsMessage(e.changefeedID)
			if err != nil {
				log.Error("remove checkpointTs message ds failed", zap.Error(err))
			}
		}
		dispatcherItem.Remove()

		count := 0
		ok := false
		// We don't want to block the ds handle function, so we just try 10 times.
		// If the dispatcher is not closed, we can wait for the next message to check it again
		for !ok && count < 10 {
			_, ok = dispatcherItem.TryClose()
			time.Sleep(10 * time.Millisecond)
			count += 1
			if count%5 == 0 {
				log.Info("waiting for dispatcher to close",
					zap.Stringer("changefeedID", e.changefeedID),
					zap.Stringer("dispatcherID", dispatcherItem.GetId()),
					zap.Any("tableSpan", common.FormatTableSpan(dispatcherItem.GetTableSpan())),
					zap.Int("count", count),
				)
			}
		}
		if ok {
			dispatcherItem.Remove()
		}
	} else {
		e.statusesChan <- dispatcher.TableSpanStatusWithSeq{
			TableSpanStatus: &heartbeatpb.TableSpanStatus{
				ID:              id.ToPB(),
				ComponentStatus: heartbeatpb.ComponentState_Stopped,
				Redo:            true,
			},
			Seq: e.dispatcherMap.GetSeq(),
		}
	}
}

// cleanDispatcher is called when the dispatcher is removed successfully.
func (e *EventDispatcherManager) cleanDispatcher(id common.DispatcherID, schemaID int64) {
	e.dispatcherMap.Delete(id)
	e.schemaIDToDispatchers.Delete(schemaID, id)
	if e.tableTriggerEventDispatcher != nil && e.tableTriggerEventDispatcher.GetId() == id {
		e.tableTriggerEventDispatcher = nil
		e.metricTableTriggerEventDispatcherCount.Dec()
	} else {
		e.metricEventDispatcherCount.Dec()
	}
	log.Info("table event dispatcher completely stopped, and delete it from event dispatcher manager",
		zap.Stringer("changefeedID", e.changefeedID),
		zap.Stringer("dispatcherID", id),
	)
}

func (e *EventDispatcherManager) cleanRedoDispatcher(id common.DispatcherID, schemaID int64) {
	e.redoDispatcherMap.Delete(id)
	e.redoSchemaIDToDispatchers.Delete(schemaID, id)
	if e.redoTableTriggerEventDispatcher != nil && e.redoTableTriggerEventDispatcher.GetId() == id {
		e.redoTableTriggerEventDispatcher = nil
	}
	log.Info("redo table event dispatcher completely stopped, and delete it from event dispatcher manager",
		zap.Stringer("changefeedID", e.changefeedID),
		zap.Stringer("dispatcherID", id),
	)
}

func (e *EventDispatcherManager) SetGlobalRedoTs(checkpointTs, resolvedTs uint64) bool {
	// only update meta on the one node
	if e.tableTriggerEventDispatcher != nil {
		log.Info("update redo meta", zap.Uint64("resolvedTs", resolvedTs), zap.Uint64("checkpointTs", checkpointTs), zap.Any("node", e.GetMaintainerID()))
		e.redoMeta.UpdateMeta(checkpointTs, resolvedTs)
	}
	return atomic.CompareAndSwapUint64(&e.redoGlobalTs, e.redoGlobalTs, resolvedTs)
}

func (e *EventDispatcherManager) cleanMetrics() {
	metrics.DynamicStreamMemoryUsage.DeleteLabelValues(
		"event-collector",
		"max",
		e.changefeedID.String(),
	)

	metrics.DynamicStreamMemoryUsage.DeleteLabelValues(
		"event-collector",
		"used",
		e.changefeedID.String(),
	)

	metrics.TableTriggerEventDispatcherGauge.DeleteLabelValues(e.changefeedID.Namespace(), e.changefeedID.Name())
	metrics.EventDispatcherGauge.DeleteLabelValues(e.changefeedID.Namespace(), e.changefeedID.Name())
	metrics.CreateDispatcherDuration.DeleteLabelValues(e.changefeedID.Namespace(), e.changefeedID.Name())
	metrics.EventDispatcherManagerCheckpointTsGauge.DeleteLabelValues(e.changefeedID.Namespace(), e.changefeedID.Name())
	metrics.EventDispatcherManagerResolvedTsGauge.DeleteLabelValues(e.changefeedID.Namespace(), e.changefeedID.Name())
	metrics.EventDispatcherManagerCheckpointTsLagGauge.DeleteLabelValues(e.changefeedID.Namespace(), e.changefeedID.Name())
	metrics.EventDispatcherManagerResolvedTsLagGauge.DeleteLabelValues(e.changefeedID.Namespace(), e.changefeedID.Name())
}

// ==== remove and clean related functions END ====<|MERGE_RESOLUTION|>--- conflicted
+++ resolved
@@ -842,6 +842,7 @@
 	dispatcherCount := 0
 
 	e.redoDispatcherMap.ForEach(func(id common.DispatcherID, dispatcherItem *dispatcher.RedoDispatcher) {
+		dispatcherCount++
 		// the merged dispatcher in preparing state, don't need to join the calculation of the heartbeat
 		// the dispatcher still not know the startTs of it, and the dispatchers to be merged are still in the calculation of the checkpointTs
 		if dispatcherItem.GetComponentStatus() == heartbeatpb.ComponentState_Preparing || dispatcherItem.GetComponentStatus() == heartbeatpb.ComponentState_MergeReady {
@@ -855,7 +856,6 @@
 			watermark, ok := dispatcherItem.TryClose()
 			if ok {
 				// it's ok to clean the dispatcher
-				// message.Watermark.UpdateMin(watermark)
 				// If the dispatcher is removed successfully, we need to add the tableSpan into message whether needCompleteStatus is true or not.
 				message.Statuses = append(message.Statuses, &heartbeatpb.TableSpanStatus{
 					ID:              id.ToPB(),
@@ -875,12 +875,10 @@
 				EventSizePerSecond: dispatcherItem.GetEventSizePerSecond(),
 				Redo:               true,
 			})
-			eventServiceDispatcherHeartbeat.Append(event.NewDispatcherProgress(id, heartBeatInfo.Watermark.CheckpointTs))
 		}
 	})
 	seq := e.dispatcherMap.ForEach(func(id common.DispatcherID, dispatcherItem *dispatcher.Dispatcher) {
 		dispatcherCount++
-
 		// the merged dispatcher in preparing state, don't need to join the calculation of the heartbeat
 		// the dispatcher still not know the startTs of it, and the dispatchers to be merged are still in the calculation of the checkpointTs
 		if dispatcherItem.GetComponentStatus() == heartbeatpb.ComponentState_Preparing || dispatcherItem.GetComponentStatus() == heartbeatpb.ComponentState_MergeReady {
@@ -932,23 +930,17 @@
 
 	// If needCompleteStatus is true, we need to send the dispatcher heartbeat to the event service.
 	if needCompleteStatus {
-<<<<<<< HEAD
-=======
-		if e.tableTriggerEventDispatcher != nil {
-			// add tableTriggerEventDispatcher heartbeat
-			heartBeatInfo := &dispatcher.HeartBeatInfo{}
-			e.tableTriggerEventDispatcher.GetHeartBeatInfo(heartBeatInfo)
-		}
-
 		eventServiceDispatcherHeartbeat := &event.DispatcherHeartbeat{
 			Version:              event.DispatcherHeartbeatVersion,
 			DispatcherCount:      0,
 			DispatcherProgresses: make([]event.DispatcherProgress, 0, dispatcherCount),
 		}
+		e.redoDispatcherMap.ForEach(func(id common.DispatcherID, dispatcher *dispatcher.RedoDispatcher) {
+			eventServiceDispatcherHeartbeat.Append(event.NewDispatcherProgress(id, message.Watermark.CheckpointTs))
+		})
 		e.dispatcherMap.ForEach(func(id common.DispatcherID, dispatcher *dispatcher.Dispatcher) {
 			eventServiceDispatcherHeartbeat.Append(event.NewDispatcherProgress(id, message.Watermark.CheckpointTs))
 		})
->>>>>>> 0da9d641
 		appcontext.GetService[*eventcollector.EventCollector](appcontext.EventCollector).SendDispatcherHeartbeat(eventServiceDispatcherHeartbeat)
 	}
 
