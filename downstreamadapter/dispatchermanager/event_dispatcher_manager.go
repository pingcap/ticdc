--- conflicted
+++ resolved
@@ -936,7 +936,6 @@
 				log.Error("remove checkpointTs message ds failed", zap.Error(err))
 			}
 		}
-<<<<<<< HEAD
 		dispatcherItem.Remove()
 
 		if e.redoSink.Enabled() {
@@ -957,8 +956,6 @@
 			}
 			redoDispatcherItem.Remove()
 		}
-
-=======
 
 		count := 0
 		ok := false
@@ -980,7 +977,6 @@
 		if ok {
 			dispatcherItem.Remove()
 		}
->>>>>>> afc6d625
 	} else {
 		e.statusesChan <- dispatcher.TableSpanStatusWithSeq{
 			TableSpanStatus: &heartbeatpb.TableSpanStatus{
