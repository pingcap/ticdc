// Copyright 2024 PingCAP, Inc.
//
// Licensed under the Apache License, Version 2.0 (the "License");
// you may not use this file except in compliance with the License.
// You may obtain a copy of the License at
//
//     http://www.apache.org/licenses/LICENSE-2.0
//
// Unless required by applicable law or agreed to in writing, software
// distributed under the License is distributed on an "AS IS" BASIS,
// See the License for the specific language governing permissions and
// limitations under the License.

package dispatchermanager

import (
	"context"
	"math"
	"sync"
	"sync/atomic"
	"time"

	"github.com/pingcap/failpoint"
	"github.com/pingcap/log"
	"github.com/pingcap/ticdc/downstreamadapter/dispatcher"
	"github.com/pingcap/ticdc/downstreamadapter/eventcollector"
	"github.com/pingcap/ticdc/downstreamadapter/sink"
	"github.com/pingcap/ticdc/downstreamadapter/sink/mysql"
	"github.com/pingcap/ticdc/downstreamadapter/syncpoint"
	"github.com/pingcap/ticdc/eventpb"
	"github.com/pingcap/ticdc/heartbeatpb"
	"github.com/pingcap/ticdc/pkg/apperror"
	"github.com/pingcap/ticdc/pkg/common"
	appcontext "github.com/pingcap/ticdc/pkg/common/context"
	"github.com/pingcap/ticdc/pkg/common/event"
	"github.com/pingcap/ticdc/pkg/config"
	"github.com/pingcap/ticdc/pkg/errors"
	"github.com/pingcap/ticdc/pkg/metrics"
	"github.com/pingcap/ticdc/pkg/node"
	"github.com/pingcap/ticdc/pkg/pdutil"
	"github.com/pingcap/ticdc/pkg/util"
	"github.com/pingcap/ticdc/redo"
	"github.com/prometheus/client_golang/prometheus"
	"github.com/tikv/client-go/v2/oracle"
	"go.uber.org/zap"
)

/*
EventDispatcherManager manages dispatchers for a changefeed instance with responsibilities including:

1. Initializing and managing the sink for the changefeed.
2. Communicating with the maintainer through the HeartBeatCollector by:
  - Collecting and batching messages from all dispatchers
  - Forwarding table status, block status, and heartbeat messages to the maintainer

3. Creating and removing dispatchers, including the table trigger event dispatcher
4. Collecting errors from all dispatchers and the sink module, reporting them to the maintainer

Architecture:
- Each changefeed in an instance has exactly one EventDispatcherManager
- Each EventDispatcherManager has exactly one backend sink
*/
type EventDispatcherManager struct {
	changefeedID common.ChangeFeedID

	// meta is used to store the meta info of the event dispatcher manager
	// it's used to avoid data race when we update the maintainerID and maintainerEpoch
	meta struct {
		sync.Mutex
		maintainerEpoch uint64
		maintainerID    node.ID
	}

	pdClock pdutil.Clock

	config       *config.ChangefeedConfig
	filterConfig *eventpb.FilterConfig
	// only not nil when enable sync point
	// TODO: changefeed update config
	syncPointConfig *syncpoint.SyncPointConfig

	redoManager redo.RedoManager

	// tableTriggerEventDispatcher is a special dispatcher, that is responsible for handling ddl and checkpoint events.
	tableTriggerEventDispatcher     *dispatcher.Dispatcher
	redoTableTriggerEventDispatcher *dispatcher.RedoDispatcher
	// dispatcherMap restore all the dispatchers in the EventDispatcherManager, including table trigger event dispatcher
	dispatcherMap *DispatcherMap[*dispatcher.Dispatcher]
	// dispatcherMap restore all the redo dispatchers in the EventDispatcherManager, including redo table trigger event dispatcher
	redoDispatcherMap *DispatcherMap[*dispatcher.RedoDispatcher]
	// schemaIDToDispatchers is store the schemaID info for all normal dispatchers.
	schemaIDToDispatchers *dispatcher.SchemaIDToDispatchers

	// statusesChan is used to store the status of dispatchers when status changed
	// and push to heartbeatRequestQueue
	statusesChan chan dispatcher.TableSpanStatusWithSeq
	// heartbeatRequestQueue is used to store the heartbeat request from all the dispatchers.
	// heartbeat collector will consume the heartbeat request from the queue and send the response to each dispatcher.
	heartbeatRequestQueue *HeartbeatRequestQueue

	// heartBeatTask is responsible for collecting the heartbeat info from all the dispatchers
	// and report to the maintainer periodicity.
	heartBeatTask *HeartBeatTask

	// blockStatusesChan will fetch the block status about ddl event and sync point event
	// and push to blockStatusRequestQueue
	blockStatusesChan chan *heartbeatpb.TableSpanBlockStatus
	// blockStatusRequestQueue is used to store the block status request from all the dispatchers.
	// heartbeat collector will consume the block status request from the queue and report to the maintainer.
	blockStatusRequestQueue *BlockStatusRequestQueue

	// sink is used to send all the events to the downstream.
	sink sink.Sink

	latestWatermark Watermark

	// collect the error in all the dispatchers and sink module
	// when we get the error, we will report the error to the maintainer
	errCh chan error

	closing atomic.Bool
	closed  atomic.Bool
	cancel  context.CancelFunc
	wg      sync.WaitGroup

	sinkQuota uint64
	redoQuota uint64

	metricTableTriggerEventDispatcherCount prometheus.Gauge
	metricEventDispatcherCount             prometheus.Gauge
	metricCreateDispatcherDuration         prometheus.Observer
	metricCheckpointTs                     prometheus.Gauge
	metricCheckpointTsLag                  prometheus.Gauge
	metricResolvedTs                       prometheus.Gauge
	metricResolvedTsLag                    prometheus.Gauge
}

// return actual startTs of the table trigger event dispatcher
// when the table trigger event dispatcher is in this event dispatcher manager
func NewEventDispatcherManager(
	changefeedID common.ChangeFeedID,
	cfConfig *config.ChangefeedConfig,
	tableTriggerEventDispatcherID *heartbeatpb.DispatcherID,
	startTs uint64,
	maintainerID node.ID,
	newChangefeed bool,
) (*EventDispatcherManager, uint64, error) {
	failpoint.Inject("NewEventDispatcherManagerDelay", nil)

	ctx, cancel := context.WithCancel(context.Background())
	pdClock := appcontext.GetService[pdutil.Clock](appcontext.DefaultPDClock)

	filterCfg := &eventpb.FilterConfig{
		CaseSensitive:  cfConfig.CaseSensitive,
		ForceReplicate: cfConfig.ForceReplicate,
		FilterConfig:   toFilterConfigPB(cfConfig.Filter),
	}
	log.Info("New EventDispatcherManager",
		zap.Stringer("changefeedID", changefeedID),
		zap.String("config", cfConfig.String()),
		zap.String("filterConfig", filterCfg.String()),
	)
	manager := &EventDispatcherManager{
		dispatcherMap:                          newDispatcherMap[*dispatcher.Dispatcher](),
		redoDispatcherMap:                      newDispatcherMap[*dispatcher.RedoDispatcher](),
		changefeedID:                           changefeedID,
		pdClock:                                pdClock,
		statusesChan:                           make(chan dispatcher.TableSpanStatusWithSeq, 8192),
		blockStatusesChan:                      make(chan *heartbeatpb.TableSpanBlockStatus, 1024*1024),
		errCh:                                  make(chan error, 1),
		cancel:                                 cancel,
		config:                                 cfConfig,
		filterConfig:                           filterCfg,
		redoManager:                            redo.NewRedoManager(changefeedID, cfConfig.Consistent),
		schemaIDToDispatchers:                  dispatcher.NewSchemaIDToDispatchers(),
		latestWatermark:                        NewWatermark(0),
		metricTableTriggerEventDispatcherCount: metrics.TableTriggerEventDispatcherGauge.WithLabelValues(changefeedID.Namespace(), changefeedID.Name()),
		metricEventDispatcherCount:             metrics.EventDispatcherGauge.WithLabelValues(changefeedID.Namespace(), changefeedID.Name()),
		metricCreateDispatcherDuration:         metrics.CreateDispatcherDuration.WithLabelValues(changefeedID.Namespace(), changefeedID.Name()),
		metricCheckpointTs:                     metrics.EventDispatcherManagerCheckpointTsGauge.WithLabelValues(changefeedID.Namespace(), changefeedID.Name()),
		metricCheckpointTsLag:                  metrics.EventDispatcherManagerCheckpointTsLagGauge.WithLabelValues(changefeedID.Namespace(), changefeedID.Name()),
		metricResolvedTs:                       metrics.EventDispatcherManagerResolvedTsGauge.WithLabelValues(changefeedID.Namespace(), changefeedID.Name()),
		metricResolvedTsLag:                    metrics.EventDispatcherManagerResolvedTsLagGauge.WithLabelValues(changefeedID.Namespace(), changefeedID.Name()),
	}

	// Set the epoch and maintainerID of the event dispatcher manager
	manager.meta.maintainerEpoch = cfConfig.Epoch
	manager.meta.maintainerID = maintainerID

	// Set Sync Point Config
	if cfConfig.EnableSyncPoint {
		// TODO: confirm that parameter validation is done at the setting location, so no need to check again here
		manager.syncPointConfig = &syncpoint.SyncPointConfig{
			SyncPointInterval:  cfConfig.SyncPointInterval,
			SyncPointRetention: cfConfig.SyncPointRetention,
		}
	}

	var err error
	manager.sink, err = sink.New(ctx, manager.config, manager.changefeedID)
	if err != nil {
		return nil, 0, errors.Trace(err)
	}

	// Register Event Dispatcher Manager in HeartBeatCollector,
	// which is responsible for communication with the maintainer.
	err = appcontext.GetService[*HeartBeatCollector](appcontext.HeartbeatCollector).RegisterEventDispatcherManager(manager)
	if err != nil {
		return nil, 0, errors.Trace(err)
	}

	var tableTriggerStartTs uint64 = 0
	// init table trigger event dispatcher when tableTriggerEventDispatcherID is not nil
	if tableTriggerEventDispatcherID != nil {
		tableTriggerStartTs, err = manager.NewTableTriggerEventDispatcher(tableTriggerEventDispatcherID, startTs, newChangefeed)
		if err != nil {
			return nil, 0, errors.Trace(err)
		}
		// redo meta manager
		if manager.redoManager.Enabled() {
			manager.redoTableTriggerEventDispatcher.MetaManager = redo.NewMetaManager(changefeedID, cfConfig.Consistent, startTs)
			manager.wg.Add(1)
			go func() {
				defer manager.wg.Done()
				err := manager.redoTableTriggerEventDispatcher.MetaManager.Run(context.Background())
				if err != nil && !errors.Is(errors.Cause(err), context.Canceled) {
					select {
					case <-ctx.Done():
						return
					case manager.errCh <- err:
					default:
						log.Error("error channel is full, discard error",
							zap.Stringer("changefeedID", changefeedID),
							zap.Error(err),
						)
					}
				}
			}()
		}
	}

	manager.wg.Add(1)
	go func() {
		defer manager.wg.Done()
		err = manager.sink.Run(ctx)
		if err != nil && !errors.Is(errors.Cause(err), context.Canceled) {
			select {
			case <-ctx.Done():
				return
			case manager.errCh <- err:
			default:
				log.Error("error channel is full, discard error",
					zap.Stringer("changefeedID", changefeedID),
					zap.Error(err),
				)
			}
		}
	}()

	// redo manager
	if manager.redoManager.Enabled() {
		manager.wg.Add(1)
		go func() {
			defer manager.wg.Done()
			err = manager.redoManager.Run(ctx)
			if err != nil && !errors.Is(errors.Cause(err), context.Canceled) {
				select {
				case <-ctx.Done():
					return
				case manager.errCh <- err:
				default:
					log.Error("error channel is full, discard error",
						zap.Stringer("changefeedID", changefeedID),
						zap.Error(err),
					)
				}
			}
		}()
	}

	// collect errors from error channel
	manager.wg.Add(1)
	go func() {
		defer manager.wg.Done()
		manager.collectErrors(ctx)
	}()

	// collect heart beat info from all dispatchers
	manager.wg.Add(1)
	go func() {
		defer manager.wg.Done()
		manager.collectComponentStatusWhenChanged(ctx)
	}()

	// collect block status from all dispatchers
	manager.wg.Add(1)
	go func() {
		defer manager.wg.Done()
		manager.collectBlockStatusRequest(ctx)
	}()

	totalQuota := manager.config.MemoryQuota
	if manager.redoManager.Enabled() {
		consistentMemoryUsage := manager.config.Consistent.MemoryUsage
		if consistentMemoryUsage == nil {
			consistentMemoryUsage = config.GetDefaultReplicaConfig().Consistent.MemoryUsage
		}

		manager.redoQuota = totalQuota * consistentMemoryUsage.MemoryQuotaPercentage / 100
		manager.sinkQuota = totalQuota - manager.redoQuota
	} else {
		manager.sinkQuota = totalQuota
		manager.redoQuota = 0
	}

	log.Info("event dispatcher manager created",
		zap.Stringer("changefeedID", changefeedID),
		zap.Stringer("maintainerID", maintainerID),
		zap.Uint64("startTs", startTs),
		zap.Uint64("tableTriggerStartTs", tableTriggerStartTs),
<<<<<<< HEAD
		zap.Uint64("sinkQuota", manager.sinkQuota),
		zap.Uint64("redoQuota", manager.redoQuota),
		zap.Bool("withRedo", manager.redoManager.Enabled()),
=======
>>>>>>> d2c79bd7
	)
	return manager, tableTriggerStartTs, nil
}

func (e *EventDispatcherManager) TryClose(removeChangefeed bool) bool {
	if e.closed.Load() {
		return true
	}
	if e.closing.Load() {
		return e.closed.Load()
	}
	e.cleanMetrics()
	e.closing.Store(true)
	go e.close(removeChangefeed)
	return false
}

func (e *EventDispatcherManager) cleanMetrics() {
	metrics.DynamicStreamMemoryUsage.DeleteLabelValues(
		"event-collector",
		"max",
		e.changefeedID.String(),
	)

	metrics.DynamicStreamMemoryUsage.DeleteLabelValues(
		"event-collector",
		"used",
		e.changefeedID.String(),
	)

	metrics.TableTriggerEventDispatcherGauge.DeleteLabelValues(e.changefeedID.Namespace(), e.changefeedID.Name())
	metrics.EventDispatcherGauge.DeleteLabelValues(e.changefeedID.Namespace(), e.changefeedID.Name())
	metrics.CreateDispatcherDuration.DeleteLabelValues(e.changefeedID.Namespace(), e.changefeedID.Name())
	metrics.EventDispatcherManagerCheckpointTsGauge.DeleteLabelValues(e.changefeedID.Namespace(), e.changefeedID.Name())
	metrics.EventDispatcherManagerResolvedTsGauge.DeleteLabelValues(e.changefeedID.Namespace(), e.changefeedID.Name())
	metrics.EventDispatcherManagerCheckpointTsLagGauge.DeleteLabelValues(e.changefeedID.Namespace(), e.changefeedID.Name())
	metrics.EventDispatcherManagerResolvedTsLagGauge.DeleteLabelValues(e.changefeedID.Namespace(), e.changefeedID.Name())
}

func (e *EventDispatcherManager) close(removeChangefeed bool) {
	log.Info("closing event dispatcher manager",
		zap.Stringer("changefeedID", e.changefeedID))

	defer e.closing.Store(false)
	e.closeAllDispatchers()

	err := appcontext.GetService[*HeartBeatCollector](appcontext.HeartbeatCollector).RemoveEventDispatcherManager(e)
	if err != nil {
		log.Error("remove event dispatcher manager from heartbeat collector failed",
			zap.Stringer("changefeedID", e.changefeedID),
			zap.Error(err),
		)
		return
	}

	// heartbeatTask only will be generated when create new dispatchers.
	// We check heartBeatTask after we remove the stream in heartbeat collector,
	// so we won't get add dispatcher messages to create heartbeatTask.
	// Thus there will not data race when we check heartBeatTask.
	if e.heartBeatTask != nil {
		e.heartBeatTask.Cancel()
	}

	e.sink.Close(removeChangefeed)
	e.redoManager.Close()
	e.cancel()
	e.wg.Wait()

	metrics.TableTriggerEventDispatcherGauge.DeleteLabelValues(e.changefeedID.Namespace(), e.changefeedID.Name())
	metrics.EventDispatcherGauge.DeleteLabelValues(e.changefeedID.Namespace(), e.changefeedID.Name())
	metrics.CreateDispatcherDuration.DeleteLabelValues(e.changefeedID.Namespace(), e.changefeedID.Name())
	metrics.EventDispatcherManagerCheckpointTsGauge.DeleteLabelValues(e.changefeedID.Namespace(), e.changefeedID.Name())
	metrics.EventDispatcherManagerResolvedTsGauge.DeleteLabelValues(e.changefeedID.Namespace(), e.changefeedID.Name())
	metrics.EventDispatcherManagerCheckpointTsLagGauge.DeleteLabelValues(e.changefeedID.Namespace(), e.changefeedID.Name())
	metrics.EventDispatcherManagerResolvedTsLagGauge.DeleteLabelValues(e.changefeedID.Namespace(), e.changefeedID.Name())

	e.closed.Store(true)
	log.Info("event dispatcher manager closed",
		zap.Stringer("changefeedID", e.changefeedID))
}

func (e *EventDispatcherManager) closeAllDispatchers() {
	leftToCloseDispatchers := make([]*dispatcher.Dispatcher, 0)
	e.dispatcherMap.ForEach(func(id common.DispatcherID, dispatcher *dispatcher.Dispatcher) {
		// Remove dispatcher from eventService
		appcontext.GetService[*eventcollector.EventCollector](appcontext.EventCollector).RemoveDispatcher(dispatcher)

		if dispatcher.IsTableTriggerEventDispatcher() && e.sink.SinkType() != common.MysqlSinkType {
			err := appcontext.GetService[*HeartBeatCollector](appcontext.HeartbeatCollector).RemoveCheckpointTsMessage(e.changefeedID)
			if err != nil {
				log.Error("remove checkpointTs message failed",
					zap.Stringer("changefeedID", e.changefeedID),
					zap.Error(err),
				)
			}
		}

		_, ok := dispatcher.TryClose()
		if !ok {
			leftToCloseDispatchers = append(leftToCloseDispatchers, dispatcher)
		} else {
			// Remove should be called after dispatcher is closed
			dispatcher.Remove()
		}
	})

	for _, dispatcher := range leftToCloseDispatchers {
		log.Info("closing dispatcher",
			zap.Stringer("changefeedID", e.changefeedID),
			zap.Stringer("dispatcherID", dispatcher.GetId()),
			zap.Any("tableSpan", common.FormatTableSpan(dispatcher.GetTableSpan())),
		)
		ok := false
		count := 0
		for !ok {
			_, ok = dispatcher.TryClose()
			time.Sleep(10 * time.Millisecond)
			count += 1
			if count%100 == 0 {
				log.Info("waiting for dispatcher to close",
					zap.Stringer("changefeedID", e.changefeedID),
					zap.Stringer("dispatcherID", dispatcher.GetId()),
					zap.Any("tableSpan", common.FormatTableSpan(dispatcher.GetTableSpan())),
					zap.Int("count", count),
				)
			}
		}
		// Remove should be called after dispatcher is closed
		dispatcher.Remove()
	}
}

type dispatcherCreateInfo struct {
	Id        common.DispatcherID
	TableSpan *heartbeatpb.TableSpan
	StartTs   uint64
	SchemaID  int64
}

func (e *EventDispatcherManager) NewTableTriggerEventDispatcher(id *heartbeatpb.DispatcherID, startTs uint64, newChangefeed bool) (uint64, error) {
	err := e.newDispatchers([]dispatcherCreateInfo{
		{
<<<<<<< HEAD
			Id:          common.NewDispatcherIDFromPB(id),
			TableSpan:   common.DDLSpan,
			StartTs:     startTs,
			SchemaID:    0,
			CurrentPDTs: 0,
=======
			Id:        common.NewDispatcherIDFromPB(id),
			TableSpan: common.DDLSpan,
			StartTs:   startTs,
			SchemaID:  0,
>>>>>>> d2c79bd7
		},
	}, newChangefeed)
	if err != nil {
		return 0, errors.Trace(err)
	}
	log.Info("table trigger event dispatcher created",
		zap.Stringer("changefeedID", e.changefeedID),
		zap.Stringer("dispatcherID", e.tableTriggerEventDispatcher.GetId()),
		zap.Uint64("startTs", e.tableTriggerEventDispatcher.GetStartTs()),
	)
	return e.tableTriggerEventDispatcher.GetStartTs(), nil
}

func (e *EventDispatcherManager) InitalizeTableTriggerEventDispatcher(schemaInfo []*heartbeatpb.SchemaInfo) error {
	if e.tableTriggerEventDispatcher == nil {
		return nil
	}

	needAddDispatcher, err := e.tableTriggerEventDispatcher.InitializeTableSchemaStore(schemaInfo)
	if err != nil {
		return errors.Trace(err)
	}

	if !needAddDispatcher {
		return nil
	}
	// before bootstrap finished, cannot send any event.
	success := e.tableTriggerEventDispatcher.EmitBootstrap()
	if !success {
		return errors.ErrDispatcherFailed.GenWithStackByArgs()
	}

	// table trigger event dispatcher can register to event collector to receive events after finish the initial table schema store from the maintainer.
<<<<<<< HEAD
	appcontext.GetService[*eventcollector.EventCollector](appcontext.EventCollector).AddDispatcher(e.tableTriggerEventDispatcher, e.sinkQuota, e.config.BDRMode)
	// redo
	if e.redoManager.Enabled() {
		appcontext.GetService[*eventcollector.EventCollector](appcontext.EventCollector).AddDispatcher(e.redoTableTriggerEventDispatcher, e.redoQuota, e.config.BDRMode)
	}
=======
	appcontext.GetService[*eventcollector.EventCollector](appcontext.EventCollector).AddDispatcher(e.tableTriggerEventDispatcher, e.config.MemoryQuota)
>>>>>>> d2c79bd7

	// when sink is not mysql-class, table trigger event dispatcher need to receive the checkpointTs message from maintainer.
	if e.sink.SinkType() != common.MysqlSinkType {
		appcontext.GetService[*HeartBeatCollector](appcontext.HeartbeatCollector).RegisterCheckpointTsMessageDs(e)
	}
	return nil
}

// removeDDLTs means we don't need to check startTs from ddl_ts_table when sink is mysql-class,
// but we need to remove the ddl_ts item of this changefeed, to obtain a clean environment.
// removeDDLTs is true only when meet the following conditions:
// 1. newDispatchers is called by NewTableTriggerEventDispatcher(just means when creating table trigger event dispatcher)
// 2. changefeed is total new created, or resumed with overwriteCheckpointTs
func (e *EventDispatcherManager) newDispatchers(infos []dispatcherCreateInfo, removeDDLTs bool) error {
	start := time.Now()
	currentPdTs := e.pdClock.CurrentTS()

	dispatcherIds := make([]common.DispatcherID, 0, len(infos))
	tableIds := make([]int64, 0, len(infos))
	startTsList := make([]int64, 0, len(infos))
	tableSpans := make([]*heartbeatpb.TableSpan, 0, len(infos))
	schemaIds := make([]int64, 0, len(infos))
	for _, info := range infos {
		id := info.Id
		if _, ok := e.dispatcherMap.Get(id); ok {
			continue
		}
		dispatcherIds = append(dispatcherIds, id)
		tableIds = append(tableIds, info.TableSpan.TableID)
		startTsList = append(startTsList, int64(info.StartTs))
		tableSpans = append(tableSpans, info.TableSpan)
		schemaIds = append(schemaIds, info.SchemaID)
	}

	if len(dispatcherIds) == 0 {
		return nil
	}

	// When sink is mysql-class, we need to query the startTs from the downstream.
	// Because we have to sync data at least from the last ddl commitTs to avoid write old data to new schema
	// While for other type sink, they don't have the problem of writing old data to new schema,
	// so we just return the startTs we get.
	// Besides, we batch the creation for the dispatchers,
	// mainly because we need to batch the query for startTs when sink is mysql-class to reduce the time cost.
	//
	// When we enable syncpoint, we also need to know the last ddl commitTs whether is a syncpoint event.
	// because the commitTs of a syncpoint event can be the same as a ddl event
	// If there is a ddl event and a syncpoint event at the same time, we ensure the syncpoint event always after the ddl event.
	// So we need to know whether the commitTs is from a syncpoint event or a ddl event,
	// to decide whether we need to send generate the syncpoint event of this commitTs to downstream.
	var newStartTsList []int64
	startTsIsSyncpointList := make([]bool, len(startTsList))
	var err error
	if e.sink.SinkType() == common.MysqlSinkType {
		newStartTsList, startTsIsSyncpointList, err = e.sink.(*mysql.Sink).GetStartTsList(tableIds, startTsList, removeDDLTs)
		if err != nil {
			return errors.Trace(err)
		}
		log.Info("calculate real startTs for dispatchers",
			zap.Stringer("changefeedID", e.changefeedID),
			zap.Any("receiveStartTs", startTsList),
			zap.Any("realStartTs", newStartTsList),
			zap.Bool("removeDDLTs", removeDDLTs),
		)
	} else {
		newStartTsList = startTsList
	}

	if e.latestWatermark.Get().CheckpointTs == 0 {
		// If the checkpointTs is 0, means there is no dispatchers before. So we need to init it with the smallest startTs of these dispatchers
		smallestStartTs := int64(math.MaxInt64)
		for _, startTs := range newStartTsList {
			if startTs < smallestStartTs {
				smallestStartTs = startTs
			}
		}
		e.latestWatermark = NewWatermark(uint64(smallestStartTs))
	}

	ctx := context.Background()
	for idx, id := range dispatcherIds {
		d := dispatcher.NewDispatcher(
			e.changefeedID,
			id, tableSpans[idx], e.sink,
			uint64(newStartTsList[idx]),
			e.statusesChan,
			e.blockStatusesChan,
			schemaIds[idx],
			e.schemaIDToDispatchers,
			e.syncPointConfig,
			startTsIsSyncpointList[idx],
			e.filterConfig,
			currentPdTs,
			e.errCh,
			e.config.BDRMode)

		var rd *dispatcher.RedoDispatcher
		if e.redoManager.Enabled() {
			rd = dispatcher.NewRedoDispatcher(
				ctx,
				e.changefeedID,
				id, tableSpans[idx], e.redoManager,
				uint64(newStartTsList[idx]),
				e.statusesChan,
				e.blockStatusesChan,
				schemaIds[idx],
				e.schemaIDToDispatchers,
				e.syncPointConfig,
				startTsIsSyncpointList[idx],
				e.filterConfig,
				pdTsList[idx],
				e.errCh,
				e.config.BDRMode)
		}
		if e.heartBeatTask == nil {
			e.heartBeatTask = newHeartBeatTask(e)
		}

		if d.IsTableTriggerEventDispatcher() {
			if util.GetOrZero(e.config.SinkConfig.SendAllBootstrapAtStart) {
				d.BootstrapState = dispatcher.BootstrapNotStarted
			}
			e.tableTriggerEventDispatcher = d
			e.redoTableTriggerEventDispatcher = rd
		} else {
			e.schemaIDToDispatchers.Set(schemaIds[idx], id)
			// we don't register table trigger event dispatcher in event collector, when created.
			// Table trigger event dispatcher is a special dispatcher,
			// it need to wait get the initial table schema store from the maintainer, then will register to event collector to receive events.
<<<<<<< HEAD
			appcontext.GetService[*eventcollector.EventCollector](appcontext.EventCollector).AddDispatcher(d, e.sinkQuota, e.config.BDRMode)
			if e.redoManager.Enabled() {
				appcontext.GetService[*eventcollector.EventCollector](appcontext.EventCollector).AddDispatcher(rd, e.redoQuota, e.config.BDRMode)
			}
=======
			appcontext.GetService[*eventcollector.EventCollector](appcontext.EventCollector).AddDispatcher(d, e.config.MemoryQuota)
>>>>>>> d2c79bd7
		}

		seq := e.dispatcherMap.Set(id, d)
		d.SetSeq(seq)
		if e.redoManager.Enabled() {
			redoSeq := e.redoDispatcherMap.Set(id, rd)
			rd.SetSeq(redoSeq)
		}

		if d.IsTableTriggerEventDispatcher() {
			e.metricTableTriggerEventDispatcherCount.Inc()
		} else {
			e.metricEventDispatcherCount.Inc()
		}

		log.Info("new dispatcher created",
			zap.Stringer("changefeedID", e.changefeedID),
			zap.Stringer("dispatcherID", id),
			zap.String("tableSpan", common.FormatTableSpan(tableSpans[idx])),
			zap.Int64("startTs", newStartTsList[idx]))

	}
	e.metricCreateDispatcherDuration.Observe(time.Since(start).Seconds() / float64(len(dispatcherIds)))
	log.Info("batch create new dispatchers",
		zap.Stringer("changefeedID", e.changefeedID),
		zap.Int("count", len(dispatcherIds)),
		zap.Duration("duration", time.Since(start)),
	)
	return nil
}

// collectErrors collect the errors from the error channel and report to the maintainer.
func (e *EventDispatcherManager) collectErrors(ctx context.Context) {
	for {
		select {
		case <-ctx.Done():
			return
		case err := <-e.errCh:
			if !errors.Is(errors.Cause(err), context.Canceled) {
				log.Error("Event Dispatcher Manager Meets Error",
					zap.Stringer("changefeedID", e.changefeedID),
					zap.Error(err),
				)

				// report error to maintainer
				var message heartbeatpb.HeartBeatRequest
				message.ChangefeedID = e.changefeedID.ToPB()
				message.Err = &heartbeatpb.RunningError{
					Time:    time.Now().String(),
					Node:    appcontext.GetID(),
					Code:    string(apperror.ErrorCode(err)),
					Message: err.Error(),
				}
				e.heartbeatRequestQueue.Enqueue(&HeartBeatRequestWithTargetID{TargetID: e.GetMaintainerID(), Request: &message})

				// resend message until the event dispatcher manager is closed
				// the first error is matter most, so we just need to resend it continue and ignore the other errors.
				ticker := time.NewTicker(time.Second * 5)
				for {
					select {
					case <-ctx.Done():
						ticker.Stop()
						return
					case <-ticker.C:
						e.heartbeatRequestQueue.Enqueue(&HeartBeatRequestWithTargetID{TargetID: e.GetMaintainerID(), Request: &message})
					}
				}
			}
		}
	}
}

// collectBlockStatusRequest collect the block status from the block status channel and report to the maintainer.
func (e *EventDispatcherManager) collectBlockStatusRequest(ctx context.Context) {
	for {
		blockStatusMessage := make([]*heartbeatpb.TableSpanBlockStatus, 0)
		select {
		case <-ctx.Done():
			return
		case blockStatus := <-e.blockStatusesChan:
			blockStatusMessage = append(blockStatusMessage, blockStatus)

			delay := time.NewTimer(10 * time.Millisecond)
		loop:
			for {
				select {
				case blockStatus := <-e.blockStatusesChan:
					blockStatusMessage = append(blockStatusMessage, blockStatus)
				case <-delay.C:
					break loop
				}
			}

			// Release resources promptly
			if !delay.Stop() {
				select {
				case <-delay.C:
				default:
				}
			}

			var message heartbeatpb.BlockStatusRequest
			message.ChangefeedID = e.changefeedID.ToPB()
			message.BlockStatuses = blockStatusMessage
			e.blockStatusRequestQueue.Enqueue(&BlockStatusRequestWithTargetID{TargetID: e.GetMaintainerID(), Request: &message})
		}
	}
}

// collectComponentStatusWhenStatesChanged collect the component status info when the dispatchers states changed,
// such as --> working; --> stopped; --> stopping
// we will do a batch for the status, then send to heartbeatRequestQueue
func (e *EventDispatcherManager) collectComponentStatusWhenChanged(ctx context.Context) {
	for {
		statusMessage := make([]*heartbeatpb.TableSpanStatus, 0)
		// why we need compare with latest watermark? for not backward the watermark?
		watermark := e.latestWatermark.Get()
		newWatermark := &heartbeatpb.Watermark{
			CheckpointTs: watermark.CheckpointTs,
			ResolvedTs:   watermark.ResolvedTs,
			Seq:          watermark.Seq,
		}
		select {
		case <-ctx.Done():
			return
		case tableSpanStatus := <-e.statusesChan:
			statusMessage = append(statusMessage, tableSpanStatus.TableSpanStatus)
			newWatermark.Seq = tableSpanStatus.Seq
			if tableSpanStatus.CheckpointTs != 0 && tableSpanStatus.CheckpointTs < newWatermark.CheckpointTs {
				newWatermark.CheckpointTs = tableSpanStatus.CheckpointTs
			}
			if tableSpanStatus.ResolvedTs != 0 && tableSpanStatus.ResolvedTs < newWatermark.ResolvedTs {
				newWatermark.ResolvedTs = tableSpanStatus.ResolvedTs
			}
			delay := time.NewTimer(10 * time.Millisecond)
		loop:
			for {
				select {
				case tableSpanStatus := <-e.statusesChan:
					statusMessage = append(statusMessage, tableSpanStatus.TableSpanStatus)
					if newWatermark.Seq < tableSpanStatus.Seq {
						newWatermark.Seq = tableSpanStatus.Seq
					}
					if tableSpanStatus.CheckpointTs != 0 && tableSpanStatus.CheckpointTs < newWatermark.CheckpointTs {
						newWatermark.CheckpointTs = tableSpanStatus.CheckpointTs
					}
					if tableSpanStatus.ResolvedTs != 0 && tableSpanStatus.ResolvedTs < newWatermark.ResolvedTs {
						newWatermark.ResolvedTs = tableSpanStatus.ResolvedTs
					}
				case <-delay.C:
					break loop
				}
			}
			// Release resources promptly
			if !delay.Stop() {
				select {
				case <-delay.C:
				default:
				}
			}
			var message heartbeatpb.HeartBeatRequest
			message.ChangefeedID = e.changefeedID.ToPB()
			message.Statuses = statusMessage
			message.Watermark = newWatermark
			e.heartbeatRequestQueue.Enqueue(&HeartBeatRequestWithTargetID{TargetID: e.GetMaintainerID(), Request: &message})
		}
	}
}

// aggregateDispatcherHeartbeats aggregates heartbeat information from all dispatchers and generates a HeartBeatRequest.
// The function performs the following tasks:
// 1. Aggregates status and watermark information from all dispatchers
// 2. Handles removal of stopped dispatchers
// 3. Updates metrics for checkpoint and resolved timestamps
//
// Parameters:
//   - needCompleteStatus: when true, includes detailed status for all dispatchers in the response.
//     When false, only includes minimal information and watermarks to reduce message size.
//
// Returns a HeartBeatRequest containing the aggregated information.
func (e *EventDispatcherManager) aggregateDispatcherHeartbeats(needCompleteStatus bool) *heartbeatpb.HeartBeatRequest {
	message := heartbeatpb.HeartBeatRequest{
		ChangefeedID:    e.changefeedID.ToPB(),
		CompeleteStatus: needCompleteStatus,
		Watermark:       heartbeatpb.NewMaxWatermark(),
	}

	toRemoveDispatcherIDs := make([]common.DispatcherID, 0)
	removedDispatcherSchemaIDs := make([]int64, 0)
	heartBeatInfo := &dispatcher.HeartBeatInfo{}

	eventServiceDispatcherHeartbeat := &event.DispatcherHeartbeat{
		Version:              event.DispatcherHeartbeatVersion,
		DispatcherCount:      0,
		DispatcherProgresses: make([]event.DispatcherProgress, 0, 32),
	}

	seq := e.dispatcherMap.ForEach(func(id common.DispatcherID, dispatcherItem *dispatcher.Dispatcher) {
		dispatcherItem.GetHeartBeatInfo(heartBeatInfo)
		// If the dispatcher is in removing state, we need to check if it's closed successfully.
		// If it's closed successfully, we could clean it up.
		// TODO: we need to consider how to deal with the checkpointTs of the removed dispatcher if the message will be discarded.
		if heartBeatInfo.IsRemoving {
			watermark, ok := dispatcherItem.TryClose()
			if ok {
				// remove successfully
				message.Watermark.UpdateMin(watermark)
				// If the dispatcher is removed successfully, we need to add the tableSpan into message whether needCompleteStatus is true or not.
				message.Statuses = append(message.Statuses, &heartbeatpb.TableSpanStatus{
					ID:              id.ToPB(),
					ComponentStatus: heartbeatpb.ComponentState_Stopped,
					CheckpointTs:    watermark.CheckpointTs,
				})
				toRemoveDispatcherIDs = append(toRemoveDispatcherIDs, id)
				removedDispatcherSchemaIDs = append(removedDispatcherSchemaIDs, dispatcherItem.GetSchemaID())
			}
		}

		message.Watermark.UpdateMin(heartBeatInfo.Watermark)
		if needCompleteStatus {
			message.Statuses = append(message.Statuses, &heartbeatpb.TableSpanStatus{
				ID:                 id.ToPB(),
				ComponentStatus:    heartBeatInfo.ComponentStatus,
				CheckpointTs:       heartBeatInfo.Watermark.CheckpointTs,
				EventSizePerSecond: dispatcherItem.GetEventSizePerSecond(),
			})
			eventServiceDispatcherHeartbeat.Append(event.NewDispatcherProgress(id, heartBeatInfo.Watermark.CheckpointTs))
		}
	})
	message.Watermark.Seq = seq
	e.latestWatermark.Set(message.Watermark)

	// if the event dispatcher manager is closing, we don't to remove the stopped dispatchers.
	if !e.closing.Load() {
		for idx, id := range toRemoveDispatcherIDs {
			e.cleanDispatcher(id, removedDispatcherSchemaIDs[idx])
		}
	}

	// If needCompleteStatus is true, we need to send the dispatcher heartbeat to the event service.
	if needCompleteStatus {
		if e.tableTriggerEventDispatcher != nil {
			// add tableTriggerEventDispatcher heartbeat
			heartBeatInfo := &dispatcher.HeartBeatInfo{}
			e.tableTriggerEventDispatcher.GetHeartBeatInfo(heartBeatInfo)
			eventServiceDispatcherHeartbeat.Append(event.NewDispatcherProgress(e.tableTriggerEventDispatcher.GetId(), heartBeatInfo.Watermark.CheckpointTs))
		}
		appcontext.GetService[*eventcollector.EventCollector](appcontext.EventCollector).SendDispatcherHeartbeat(eventServiceDispatcherHeartbeat)
	}

	e.metricCheckpointTs.Set(float64(message.Watermark.CheckpointTs))
	e.metricResolvedTs.Set(float64(message.Watermark.ResolvedTs))

	phyCheckpointTs := oracle.ExtractPhysical(message.Watermark.CheckpointTs)
	phyResolvedTs := oracle.ExtractPhysical(message.Watermark.ResolvedTs)

	pdTime := e.pdClock.CurrentTime()
	e.metricCheckpointTsLag.Set(float64(oracle.GetPhysical(pdTime)-phyCheckpointTs) / 1e3)
	e.metricResolvedTsLag.Set(float64(oracle.GetPhysical(pdTime)-phyResolvedTs) / 1e3)
	return &message
}

func (e *EventDispatcherManager) removeDispatcher(id common.DispatcherID) {
	dispatcherItem, ok := e.dispatcherMap.Get(id)
	if ok {
		if dispatcherItem.GetRemovingStatus() {
			return
		}
		appcontext.GetService[*eventcollector.EventCollector](appcontext.EventCollector).RemoveDispatcher(dispatcherItem)

		// for non-mysql class sink, only the event dispatcher manager with table trigger event dispatcher need to receive the checkpointTs message.
		if dispatcherItem.IsTableTriggerEventDispatcher() && e.sink.SinkType() != common.MysqlSinkType {
			err := appcontext.GetService[*HeartBeatCollector](appcontext.HeartbeatCollector).RemoveCheckpointTsMessage(e.changefeedID)
			log.Error("remove checkpointTs message ds failed", zap.Error(err))
		}

		dispatcherItem.Remove()

		if e.redoManager.Enabled() {
			redoDispatcherItem, ok := e.redoDispatcherMap.Get(id)
			if !ok {
				log.Panic("redo dispatcher missing", zap.Any("changefeedID", e.changefeedID), zap.String("id", id.String()))
			}
			if redoDispatcherItem.GetRemovingStatus() {
				return
			}
			appcontext.GetService[*eventcollector.EventCollector](appcontext.EventCollector).RemoveDispatcher(redoDispatcherItem)
			redoDispatcherItem.Remove()
		}

	} else {
		e.statusesChan <- dispatcher.TableSpanStatusWithSeq{
			TableSpanStatus: &heartbeatpb.TableSpanStatus{
				ID:              id.ToPB(),
				ComponentStatus: heartbeatpb.ComponentState_Stopped,
			},
			Seq: e.dispatcherMap.GetSeq(),
		}
	}
}

// cleanDispatcher is called when the dispatcher is removed successfully.
func (e *EventDispatcherManager) cleanDispatcher(id common.DispatcherID, schemaID int64) {
	e.dispatcherMap.Delete(id)
	e.schemaIDToDispatchers.Delete(schemaID, id)
	if e.tableTriggerEventDispatcher != nil && e.tableTriggerEventDispatcher.GetId() == id {
		e.tableTriggerEventDispatcher = nil
		e.metricTableTriggerEventDispatcherCount.Dec()
	} else {
		e.metricEventDispatcherCount.Dec()
	}
	if e.redoManager.Enabled() {
		e.redoDispatcherMap.Delete(id)
		if e.redoTableTriggerEventDispatcher != nil && e.redoTableTriggerEventDispatcher.GetId() == id {
			e.redoTableTriggerEventDispatcher = nil
		}
	}
	log.Info("table event dispatcher completely stopped, and delete it from event dispatcher manager",
		zap.Stringer("changefeedID", e.changefeedID),
		zap.Stringer("dispatcherID", id),
	)
}

func (e *EventDispatcherManager) GetDispatcherMap() *DispatcherMap[*dispatcher.Dispatcher] {
	return e.dispatcherMap
}

func (e *EventDispatcherManager) GetMaintainerID() node.ID {
	e.meta.Lock()
	defer e.meta.Unlock()
	return e.meta.maintainerID
}

func (e *EventDispatcherManager) SetMaintainerID(maintainerID node.ID) {
	e.meta.Lock()
	defer e.meta.Unlock()
	e.meta.maintainerID = maintainerID
}

func (e *EventDispatcherManager) GetMaintainerEpoch() uint64 {
	e.meta.Lock()
	defer e.meta.Unlock()
	return e.meta.maintainerEpoch
}

func (e *EventDispatcherManager) GetTableTriggerEventDispatcher() *dispatcher.Dispatcher {
	return e.tableTriggerEventDispatcher
}

func (e *EventDispatcherManager) SetHeartbeatRequestQueue(heartbeatRequestQueue *HeartbeatRequestQueue) {
	e.heartbeatRequestQueue = heartbeatRequestQueue
}

func (e *EventDispatcherManager) SetBlockStatusRequestQueue(blockStatusRequestQueue *BlockStatusRequestQueue) {
	e.blockStatusRequestQueue = blockStatusRequestQueue
}

// Get all dispatchers id of the specified schemaID. Including the tableTriggerEventDispatcherID if exists.
func (e *EventDispatcherManager) GetAllDispatchers(schemaID int64) []common.DispatcherID {
	dispatcherIDs := e.schemaIDToDispatchers.GetDispatcherIDs(schemaID)
	if e.tableTriggerEventDispatcher != nil {
		dispatcherIDs = append(dispatcherIDs, e.tableTriggerEventDispatcher.GetId())
	}
	return dispatcherIDs
}<|MERGE_RESOLUTION|>--- conflicted
+++ resolved
@@ -318,12 +318,9 @@
 		zap.Stringer("maintainerID", maintainerID),
 		zap.Uint64("startTs", startTs),
 		zap.Uint64("tableTriggerStartTs", tableTriggerStartTs),
-<<<<<<< HEAD
 		zap.Uint64("sinkQuota", manager.sinkQuota),
 		zap.Uint64("redoQuota", manager.redoQuota),
 		zap.Bool("withRedo", manager.redoManager.Enabled()),
-=======
->>>>>>> d2c79bd7
 	)
 	return manager, tableTriggerStartTs, nil
 }
@@ -466,18 +463,10 @@
 func (e *EventDispatcherManager) NewTableTriggerEventDispatcher(id *heartbeatpb.DispatcherID, startTs uint64, newChangefeed bool) (uint64, error) {
 	err := e.newDispatchers([]dispatcherCreateInfo{
 		{
-<<<<<<< HEAD
-			Id:          common.NewDispatcherIDFromPB(id),
-			TableSpan:   common.DDLSpan,
-			StartTs:     startTs,
-			SchemaID:    0,
-			CurrentPDTs: 0,
-=======
 			Id:        common.NewDispatcherIDFromPB(id),
 			TableSpan: common.DDLSpan,
 			StartTs:   startTs,
 			SchemaID:  0,
->>>>>>> d2c79bd7
 		},
 	}, newChangefeed)
 	if err != nil {
@@ -511,15 +500,11 @@
 	}
 
 	// table trigger event dispatcher can register to event collector to receive events after finish the initial table schema store from the maintainer.
-<<<<<<< HEAD
-	appcontext.GetService[*eventcollector.EventCollector](appcontext.EventCollector).AddDispatcher(e.tableTriggerEventDispatcher, e.sinkQuota, e.config.BDRMode)
+	appcontext.GetService[*eventcollector.EventCollector](appcontext.EventCollector).AddDispatcher(e.tableTriggerEventDispatcher, e.sinkQuota)
 	// redo
 	if e.redoManager.Enabled() {
-		appcontext.GetService[*eventcollector.EventCollector](appcontext.EventCollector).AddDispatcher(e.redoTableTriggerEventDispatcher, e.redoQuota, e.config.BDRMode)
-	}
-=======
-	appcontext.GetService[*eventcollector.EventCollector](appcontext.EventCollector).AddDispatcher(e.tableTriggerEventDispatcher, e.config.MemoryQuota)
->>>>>>> d2c79bd7
+		appcontext.GetService[*eventcollector.EventCollector](appcontext.EventCollector).AddDispatcher(e.redoTableTriggerEventDispatcher, e.redoQuota)
+	}
 
 	// when sink is not mysql-class, table trigger event dispatcher need to receive the checkpointTs message from maintainer.
 	if e.sink.SinkType() != common.MysqlSinkType {
@@ -649,14 +634,10 @@
 			// we don't register table trigger event dispatcher in event collector, when created.
 			// Table trigger event dispatcher is a special dispatcher,
 			// it need to wait get the initial table schema store from the maintainer, then will register to event collector to receive events.
-<<<<<<< HEAD
-			appcontext.GetService[*eventcollector.EventCollector](appcontext.EventCollector).AddDispatcher(d, e.sinkQuota, e.config.BDRMode)
+			appcontext.GetService[*eventcollector.EventCollector](appcontext.EventCollector).AddDispatcher(d, e.sinkQuota)
 			if e.redoManager.Enabled() {
-				appcontext.GetService[*eventcollector.EventCollector](appcontext.EventCollector).AddDispatcher(rd, e.redoQuota, e.config.BDRMode)
-			}
-=======
-			appcontext.GetService[*eventcollector.EventCollector](appcontext.EventCollector).AddDispatcher(d, e.config.MemoryQuota)
->>>>>>> d2c79bd7
+				appcontext.GetService[*eventcollector.EventCollector](appcontext.EventCollector).AddDispatcher(rd, e.redoQuota)
+			}
 		}
 
 		seq := e.dispatcherMap.Set(id, d)
