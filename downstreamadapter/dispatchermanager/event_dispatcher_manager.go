// Copyright 2024 PingCAP, Inc.
//
// Licensed under the Apache License, Version 2.0 (the "License");
// you may not use this file except in compliance with the License.
// You may obtain a copy of the License at
//
//     http://www.apache.org/licenses/LICENSE-2.0
//
// Unless required by applicable law or agreed to in writing, software
// distributed under the License is distributed on an "AS IS" BASIS,
// See the License for the specific language governing permissions and
// limitations under the License.

package dispatchermanager

import (
	"context"
	"math"
	"sync"
	"sync/atomic"
	"time"

	"github.com/pingcap/failpoint"
	"github.com/pingcap/log"
	"github.com/pingcap/ticdc/downstreamadapter/dispatcher"
	"github.com/pingcap/ticdc/downstreamadapter/eventcollector"
	"github.com/pingcap/ticdc/downstreamadapter/sink"
	"github.com/pingcap/ticdc/downstreamadapter/sink/mysql"
	"github.com/pingcap/ticdc/downstreamadapter/syncpoint"
	"github.com/pingcap/ticdc/eventpb"
	"github.com/pingcap/ticdc/heartbeatpb"
	"github.com/pingcap/ticdc/pkg/apperror"
	"github.com/pingcap/ticdc/pkg/common"
	appcontext "github.com/pingcap/ticdc/pkg/common/context"
	"github.com/pingcap/ticdc/pkg/common/event"
	"github.com/pingcap/ticdc/pkg/config"
	"github.com/pingcap/ticdc/pkg/errors"
	"github.com/pingcap/ticdc/pkg/metrics"
	"github.com/pingcap/ticdc/pkg/node"
	"github.com/pingcap/ticdc/pkg/pdutil"
	"github.com/pingcap/ticdc/pkg/util"
	"github.com/prometheus/client_golang/prometheus"
	"github.com/tikv/client-go/v2/oracle"
	"go.uber.org/zap"
)

/*
EventDispatcherManager manages dispatchers for a changefeed instance with responsibilities including:

1. Initializing and managing the sink for the changefeed.
2. Communicating with the maintainer through the HeartBeatCollector by:
  - Collecting and batching messages from all dispatchers
  - Forwarding table status, block status, and heartbeat messages to the maintainer

3. Creating and removing dispatchers, including the table trigger event dispatcher
4. Collecting errors from all dispatchers and the sink module, reporting them to the maintainer

Architecture:
- Each changefeed in an instance has exactly one EventDispatcherManager
- Each EventDispatcherManager has exactly one backend sink
*/
type EventDispatcherManager struct {
	changefeedID common.ChangeFeedID

	// meta is used to store the meta info of the event dispatcher manager
	// it's used to avoid data race when we update the maintainerID and maintainerEpoch
	meta struct {
		sync.Mutex
		maintainerEpoch uint64
		maintainerID    node.ID
	}

	pdClock pdutil.Clock

	config       *config.ChangefeedConfig
	filterConfig *eventpb.FilterConfig
	// only not nil when enable sync point
	// TODO: changefeed update config
	syncPointConfig *syncpoint.SyncPointConfig

	// tableTriggerEventDispatcher is a special dispatcher, that is responsible for handling ddl and checkpoint events.
	tableTriggerEventDispatcher *dispatcher.Dispatcher
	// dispatcherMap restore all the dispatchers in the EventDispatcherManager, including table trigger event dispatcher
	dispatcherMap *DispatcherMap
	// schemaIDToDispatchers is store the schemaID info for all normal dispatchers.
	schemaIDToDispatchers *dispatcher.SchemaIDToDispatchers

	// statusesChan is used to store the status of dispatchers when status changed
	// and push to heartbeatRequestQueue
	statusesChan chan dispatcher.TableSpanStatusWithSeq
	// heartbeatRequestQueue is used to store the heartbeat request from all the dispatchers.
	// heartbeat collector will consume the heartbeat request from the queue and send the response to each dispatcher.
	heartbeatRequestQueue *HeartbeatRequestQueue

	// heartBeatTask is responsible for collecting the heartbeat info from all the dispatchers
	// and report to the maintainer periodicity.
	heartBeatTask *HeartBeatTask

	// blockStatusesChan will fetch the block status about ddl event and sync point event
	// and push to blockStatusRequestQueue
	blockStatusesChan chan *heartbeatpb.TableSpanBlockStatus
	// blockStatusRequestQueue is used to store the block status request from all the dispatchers.
	// heartbeat collector will consume the block status request from the queue and report to the maintainer.
	blockStatusRequestQueue *BlockStatusRequestQueue

	// sink is used to send all the events to the downstream.
	sink sink.Sink

	latestWatermark Watermark

	// collect the error in all the dispatchers and sink module
	// when we get the error, we will report the error to the maintainer
	errCh chan error

	closing atomic.Bool
	closed  atomic.Bool
	cancel  context.CancelFunc
	wg      sync.WaitGroup

	metricTableTriggerEventDispatcherCount prometheus.Gauge
	metricEventDispatcherCount             prometheus.Gauge
	metricCreateDispatcherDuration         prometheus.Observer
	metricCheckpointTs                     prometheus.Gauge
	metricCheckpointTsLag                  prometheus.Gauge
	metricResolvedTs                       prometheus.Gauge
	metricResolvedTsLag                    prometheus.Gauge
}

// return actual startTs of the table trigger event dispatcher
// when the table trigger event dispatcher is in this event dispatcher manager
func NewEventDispatcherManager(
	changefeedID common.ChangeFeedID,
	cfConfig *config.ChangefeedConfig,
	tableTriggerEventDispatcherID *heartbeatpb.DispatcherID,
	startTs uint64,
	maintainerID node.ID,
	newChangefeed bool,
) (*EventDispatcherManager, uint64, error) {
	failpoint.Inject("NewEventDispatcherManagerDelay", nil)

	ctx, cancel := context.WithCancel(context.Background())
	pdClock := appcontext.GetService[pdutil.Clock](appcontext.DefaultPDClock)

	filterCfg := &eventpb.FilterConfig{
		CaseSensitive:  cfConfig.CaseSensitive,
		ForceReplicate: cfConfig.ForceReplicate,
		FilterConfig:   toFilterConfigPB(cfConfig.Filter),
	}
	log.Info("New EventDispatcherManager",
		zap.Stringer("changefeedID", changefeedID),
		zap.String("config", cfConfig.String()),
		zap.String("filterConfig", filterCfg.String()),
	)
	manager := &EventDispatcherManager{
		dispatcherMap:                          newDispatcherMap(),
		changefeedID:                           changefeedID,
		pdClock:                                pdClock,
		statusesChan:                           make(chan dispatcher.TableSpanStatusWithSeq, 8192),
		blockStatusesChan:                      make(chan *heartbeatpb.TableSpanBlockStatus, 1024*1024),
		errCh:                                  make(chan error, 1),
		cancel:                                 cancel,
		config:                                 cfConfig,
		filterConfig:                           filterCfg,
		schemaIDToDispatchers:                  dispatcher.NewSchemaIDToDispatchers(),
		latestWatermark:                        NewWatermark(0),
		metricTableTriggerEventDispatcherCount: metrics.TableTriggerEventDispatcherGauge.WithLabelValues(changefeedID.Namespace(), changefeedID.Name()),
		metricEventDispatcherCount:             metrics.EventDispatcherGauge.WithLabelValues(changefeedID.Namespace(), changefeedID.Name()),
		metricCreateDispatcherDuration:         metrics.CreateDispatcherDuration.WithLabelValues(changefeedID.Namespace(), changefeedID.Name()),
		metricCheckpointTs:                     metrics.EventDispatcherManagerCheckpointTsGauge.WithLabelValues(changefeedID.Namespace(), changefeedID.Name()),
		metricCheckpointTsLag:                  metrics.EventDispatcherManagerCheckpointTsLagGauge.WithLabelValues(changefeedID.Namespace(), changefeedID.Name()),
		metricResolvedTs:                       metrics.EventDispatcherManagerResolvedTsGauge.WithLabelValues(changefeedID.Namespace(), changefeedID.Name()),
		metricResolvedTsLag:                    metrics.EventDispatcherManagerResolvedTsLagGauge.WithLabelValues(changefeedID.Namespace(), changefeedID.Name()),
	}

	// Set the epoch and maintainerID of the event dispatcher manager
	manager.meta.maintainerEpoch = cfConfig.Epoch
	manager.meta.maintainerID = maintainerID

	// Set Sync Point Config
	if cfConfig.EnableSyncPoint {
		// TODO: confirm that parameter validation is done at the setting location, so no need to check again here
		manager.syncPointConfig = &syncpoint.SyncPointConfig{
			SyncPointInterval:  cfConfig.SyncPointInterval,
			SyncPointRetention: cfConfig.SyncPointRetention,
		}
	}

	var err error
	manager.sink, err = sink.New(ctx, manager.config, manager.changefeedID)
	if err != nil {
		return nil, 0, errors.Trace(err)
	}

	// Register Event Dispatcher Manager in HeartBeatCollector,
	// which is responsible for communication with the maintainer.
	err = appcontext.GetService[*HeartBeatCollector](appcontext.HeartbeatCollector).RegisterEventDispatcherManager(manager)
	if err != nil {
		return nil, 0, errors.Trace(err)
	}

	var tableTriggerStartTs uint64 = 0
	// init table trigger event dispatcher when tableTriggerEventDispatcherID is not nil
	if tableTriggerEventDispatcherID != nil {
		tableTriggerStartTs, err = manager.NewTableTriggerEventDispatcher(tableTriggerEventDispatcherID, startTs, newChangefeed)
		if err != nil {
			return nil, 0, errors.Trace(err)
		}
	}

	manager.wg.Add(1)
	go func() {
		defer manager.wg.Done()
		err = manager.sink.Run(ctx)
		if err != nil && !errors.Is(errors.Cause(err), context.Canceled) {
			select {
			case <-ctx.Done():
				return
			case manager.errCh <- err:
			default:
				log.Error("error channel is full, discard error",
					zap.Stringer("changefeedID", changefeedID),
					zap.Error(err),
				)
			}
		}
	}()

	// collect errors from error channel
	manager.wg.Add(1)
	go func() {
		defer manager.wg.Done()
		manager.collectErrors(ctx)
	}()

	// collect heart beat info from all dispatchers
	manager.wg.Add(1)
	go func() {
		defer manager.wg.Done()
		manager.collectComponentStatusWhenChanged(ctx)
	}()

	// collect block status from all dispatchers
	manager.wg.Add(1)
	go func() {
		defer manager.wg.Done()
		manager.collectBlockStatusRequest(ctx)
	}()

	log.Info("event dispatcher manager created",
		zap.Stringer("changefeedID", changefeedID),
		zap.Stringer("maintainerID", maintainerID),
		zap.Uint64("startTs", startTs),
		zap.Uint64("tableTriggerStartTs", tableTriggerStartTs),
	)
	return manager, tableTriggerStartTs, nil
}

func (e *EventDispatcherManager) NewTableTriggerEventDispatcher(id *heartbeatpb.DispatcherID, startTs uint64, newChangefeed bool) (uint64, error) {
	err := e.newDispatchers([]dispatcherCreateInfo{
		{
			Id:        common.NewDispatcherIDFromPB(id),
			TableSpan: common.DDLSpan,
			StartTs:   startTs,
			SchemaID:  0,
		},
	}, newChangefeed)
	if err != nil {
		return 0, errors.Trace(err)
	}
	log.Info("table trigger event dispatcher created",
		zap.Stringer("changefeedID", e.changefeedID),
		zap.Stringer("dispatcherID", e.tableTriggerEventDispatcher.GetId()),
		zap.Uint64("startTs", e.tableTriggerEventDispatcher.GetStartTs()),
	)
	return e.tableTriggerEventDispatcher.GetStartTs(), nil
}

func (e *EventDispatcherManager) InitalizeTableTriggerEventDispatcher(schemaInfo []*heartbeatpb.SchemaInfo) error {
	if e.tableTriggerEventDispatcher == nil {
		return nil
	}

	needAddDispatcher, err := e.tableTriggerEventDispatcher.InitializeTableSchemaStore(schemaInfo)
	if err != nil {
		return errors.Trace(err)
	}

	if !needAddDispatcher {
		return nil
	}
	// before bootstrap finished, cannot send any event.
	success := e.tableTriggerEventDispatcher.EmitBootstrap()
	if !success {
		return errors.ErrDispatcherFailed.GenWithStackByArgs()
	}

	// table trigger event dispatcher can register to event collector to receive events after finish the initial table schema store from the maintainer.
	appcontext.GetService[*eventcollector.EventCollector](appcontext.EventCollector).AddDispatcher(e.tableTriggerEventDispatcher, e.config.MemoryQuota)

	// when sink is not mysql-class, table trigger event dispatcher need to receive the checkpointTs message from maintainer.
	if e.sink.SinkType() != common.MysqlSinkType {
		appcontext.GetService[*HeartBeatCollector](appcontext.HeartbeatCollector).RegisterCheckpointTsMessageDs(e)
	}
	return nil
}

// removeDDLTs means we don't need to check startTs from ddl_ts_table when sink is mysql-class,
// but we need to remove the ddl_ts item of this changefeed, to obtain a clean environment.
// removeDDLTs is true only when meet the following conditions:
// 1. newDispatchers is called by NewTableTriggerEventDispatcher(just means when creating table trigger event dispatcher)
// 2. changefeed is total new created, or resumed with overwriteCheckpointTs
func (e *EventDispatcherManager) newDispatchers(infos []dispatcherCreateInfo, removeDDLTs bool) error {
	start := time.Now()
	currentPdTs := e.pdClock.CurrentTS()

	dispatcherIds := make([]common.DispatcherID, 0, len(infos))
	tableIds := make([]int64, 0, len(infos))
	startTsList := make([]int64, 0, len(infos))
	tableSpans := make([]*heartbeatpb.TableSpan, 0, len(infos))
	schemaIds := make([]int64, 0, len(infos))
	for _, info := range infos {
		id := info.Id
		if _, ok := e.dispatcherMap.Get(id); ok {
			continue
		}
		dispatcherIds = append(dispatcherIds, id)
		tableIds = append(tableIds, info.TableSpan.TableID)
		startTsList = append(startTsList, int64(info.StartTs))
		tableSpans = append(tableSpans, info.TableSpan)
		schemaIds = append(schemaIds, info.SchemaID)
	}

	if len(dispatcherIds) == 0 {
		return nil
	}

	// When sink is mysql-class, we need to query the startTs from the downstream.
	// Because we have to sync data at least from the last ddl commitTs to avoid write old data to new schema
	// While for other type sink, they don't have the problem of writing old data to new schema,
	// so we just return the startTs we get.
	// Besides, we batch the creation for the dispatchers,
	// mainly because we need to batch the query for startTs when sink is mysql-class to reduce the time cost.
	//
	// When we enable syncpoint, we also need to know the last ddl commitTs whether is a syncpoint event.
	// because the commitTs of a syncpoint event can be the same as a ddl event
	// If there is a ddl event and a syncpoint event at the same time, we ensure the syncpoint event always after the ddl event.
	// So we need to know whether the commitTs is from a syncpoint event or a ddl event,
	// to decide whether we need to send generate the syncpoint event of this commitTs to downstream.
	var newStartTsList []int64
	startTsIsSyncpointList := make([]bool, len(startTsList))
	var err error
	if e.sink.SinkType() == common.MysqlSinkType {
		newStartTsList, startTsIsSyncpointList, err = e.sink.(*mysql.Sink).GetStartTsList(tableIds, startTsList, removeDDLTs)
		if err != nil {
			return errors.Trace(err)
		}
		log.Info("calculate real startTs for dispatchers",
			zap.Stringer("changefeedID", e.changefeedID),
			zap.Any("receiveStartTs", startTsList),
			zap.Any("realStartTs", newStartTsList),
			zap.Bool("removeDDLTs", removeDDLTs),
		)
	} else {
		newStartTsList = startTsList
	}

	if e.latestWatermark.Get().CheckpointTs == 0 {
		// If the checkpointTs is 0, means there is no dispatchers before. So we need to init it with the smallest startTs of these dispatchers
		smallestStartTs := int64(math.MaxInt64)
		for _, startTs := range newStartTsList {
			if startTs < smallestStartTs {
				smallestStartTs = startTs
			}
		}
		e.latestWatermark = NewWatermark(uint64(smallestStartTs))
	}

	for idx, id := range dispatcherIds {
		d := dispatcher.NewDispatcher(
			e.changefeedID,
			id, tableSpans[idx], e.sink,
			uint64(newStartTsList[idx]),
			e.statusesChan,
			e.blockStatusesChan,
			schemaIds[idx],
			e.schemaIDToDispatchers,
			e.syncPointConfig,
			startTsIsSyncpointList[idx],
			e.filterConfig,
			currentPdTs,
			e.errCh,
			e.config.BDRMode)

		if e.heartBeatTask == nil {
			e.heartBeatTask = newHeartBeatTask(e)
		}

		if d.IsTableTriggerEventDispatcher() {
			if util.GetOrZero(e.config.SinkConfig.SendAllBootstrapAtStart) {
				d.BootstrapState = dispatcher.BootstrapNotStarted
			}
			e.tableTriggerEventDispatcher = d
		} else {
			e.schemaIDToDispatchers.Set(schemaIds[idx], id)
			// we don't register table trigger event dispatcher in event collector, when created.
			// Table trigger event dispatcher is a special dispatcher,
			// it need to wait get the initial table schema store from the maintainer, then will register to event collector to receive events.
			appcontext.GetService[*eventcollector.EventCollector](appcontext.EventCollector).AddDispatcher(d, e.config.MemoryQuota)
		}

		seq := e.dispatcherMap.Set(id, d)
		d.SetSeq(seq)

		if d.IsTableTriggerEventDispatcher() {
			e.metricTableTriggerEventDispatcherCount.Inc()
		} else {
			e.metricEventDispatcherCount.Inc()
		}

		log.Info("new dispatcher created",
			zap.Stringer("changefeedID", e.changefeedID),
			zap.Stringer("dispatcherID", id),
			zap.String("tableSpan", common.FormatTableSpan(tableSpans[idx])),
			zap.Int64("startTs", newStartTsList[idx]))

	}
	e.metricCreateDispatcherDuration.Observe(time.Since(start).Seconds() / float64(len(dispatcherIds)))
	log.Info("batch create new dispatchers",
		zap.Stringer("changefeedID", e.changefeedID),
		zap.Int("count", len(dispatcherIds)),
		zap.Duration("duration", time.Since(start)),
	)
	return nil
}

// collectErrors collect the errors from the error channel and report to the maintainer.
func (e *EventDispatcherManager) collectErrors(ctx context.Context) {
	for {
		select {
		case <-ctx.Done():
			return
		case err := <-e.errCh:
			if !errors.Is(errors.Cause(err), context.Canceled) {
				log.Error("Event Dispatcher Manager Meets Error",
					zap.Stringer("changefeedID", e.changefeedID),
					zap.Error(err),
				)

				// report error to maintainer
				var message heartbeatpb.HeartBeatRequest
				message.ChangefeedID = e.changefeedID.ToPB()
				message.Err = &heartbeatpb.RunningError{
					Time:    time.Now().String(),
					Node:    appcontext.GetID(),
					Code:    string(apperror.ErrorCode(err)),
					Message: err.Error(),
				}
				e.heartbeatRequestQueue.Enqueue(&HeartBeatRequestWithTargetID{TargetID: e.GetMaintainerID(), Request: &message})

				// resend message until the event dispatcher manager is closed
				// the first error is matter most, so we just need to resend it continue and ignore the other errors.
				ticker := time.NewTicker(time.Second * 5)
				for {
					select {
					case <-ctx.Done():
						ticker.Stop()
						return
					case <-ticker.C:
						e.heartbeatRequestQueue.Enqueue(&HeartBeatRequestWithTargetID{TargetID: e.GetMaintainerID(), Request: &message})
					}
				}
			}
		}
	}
}

// collectBlockStatusRequest collect the block status from the block status channel and report to the maintainer.
func (e *EventDispatcherManager) collectBlockStatusRequest(ctx context.Context) {
	for {
		blockStatusMessage := make([]*heartbeatpb.TableSpanBlockStatus, 0)
		select {
		case <-ctx.Done():
			return
		case blockStatus := <-e.blockStatusesChan:
			blockStatusMessage = append(blockStatusMessage, blockStatus)

			delay := time.NewTimer(10 * time.Millisecond)
		loop:
			for {
				select {
				case blockStatus := <-e.blockStatusesChan:
					blockStatusMessage = append(blockStatusMessage, blockStatus)
				case <-delay.C:
					break loop
				}
			}

			// Release resources promptly
			if !delay.Stop() {
				select {
				case <-delay.C:
				default:
				}
			}

			var message heartbeatpb.BlockStatusRequest
			message.ChangefeedID = e.changefeedID.ToPB()
			message.BlockStatuses = blockStatusMessage
			e.blockStatusRequestQueue.Enqueue(&BlockStatusRequestWithTargetID{TargetID: e.GetMaintainerID(), Request: &message})
		}
	}
}

// collectComponentStatusWhenStatesChanged collect the component status info when the dispatchers states changed,
// such as --> working; --> stopped; --> stopping
// we will do a batch for the status, then send to heartbeatRequestQueue
func (e *EventDispatcherManager) collectComponentStatusWhenChanged(ctx context.Context) {
	for {
		statusMessage := make([]*heartbeatpb.TableSpanStatus, 0)
		// why we need compare with latest watermark? for not backward the watermark?
		watermark := e.latestWatermark.Get()
		newWatermark := &heartbeatpb.Watermark{
			CheckpointTs: watermark.CheckpointTs,
			ResolvedTs:   watermark.ResolvedTs,
			Seq:          watermark.Seq,
		}
		select {
		case <-ctx.Done():
			return
		case tableSpanStatus := <-e.statusesChan:
			statusMessage = append(statusMessage, tableSpanStatus.TableSpanStatus)
			newWatermark.Seq = tableSpanStatus.Seq
			if tableSpanStatus.CheckpointTs != 0 && tableSpanStatus.CheckpointTs < newWatermark.CheckpointTs {
				newWatermark.CheckpointTs = tableSpanStatus.CheckpointTs
			}
			if tableSpanStatus.ResolvedTs != 0 && tableSpanStatus.ResolvedTs < newWatermark.ResolvedTs {
				newWatermark.ResolvedTs = tableSpanStatus.ResolvedTs
			}
			delay := time.NewTimer(10 * time.Millisecond)
		loop:
			for {
				select {
				case tableSpanStatus := <-e.statusesChan:
					statusMessage = append(statusMessage, tableSpanStatus.TableSpanStatus)
					if newWatermark.Seq < tableSpanStatus.Seq {
						newWatermark.Seq = tableSpanStatus.Seq
					}
					if tableSpanStatus.CheckpointTs != 0 && tableSpanStatus.CheckpointTs < newWatermark.CheckpointTs {
						newWatermark.CheckpointTs = tableSpanStatus.CheckpointTs
					}
					if tableSpanStatus.ResolvedTs != 0 && tableSpanStatus.ResolvedTs < newWatermark.ResolvedTs {
						newWatermark.ResolvedTs = tableSpanStatus.ResolvedTs
					}
				case <-delay.C:
					break loop
				}
			}
			// Release resources promptly
			if !delay.Stop() {
				select {
				case <-delay.C:
				default:
				}
			}
			var message heartbeatpb.HeartBeatRequest
			message.ChangefeedID = e.changefeedID.ToPB()
			message.Statuses = statusMessage
			message.Watermark = newWatermark
			e.heartbeatRequestQueue.Enqueue(&HeartBeatRequestWithTargetID{TargetID: e.GetMaintainerID(), Request: &message})
		}
	}
}

// aggregateDispatcherHeartbeats aggregates heartbeat information from all dispatchers and generates a HeartBeatRequest.
// The function performs the following tasks:
// 1. Aggregates status and watermark information from all dispatchers
// 2. Handles removal of stopped dispatchers
// 3. Updates metrics for checkpoint and resolved timestamps
//
// Parameters:
//   - needCompleteStatus: when true, includes detailed status for all dispatchers in the response.
//     When false, only includes minimal information and watermarks to reduce message size.
//
// Returns a HeartBeatRequest containing the aggregated information.
func (e *EventDispatcherManager) aggregateDispatcherHeartbeats(needCompleteStatus bool) *heartbeatpb.HeartBeatRequest {
	message := heartbeatpb.HeartBeatRequest{
		ChangefeedID:    e.changefeedID.ToPB(),
		CompeleteStatus: needCompleteStatus,
		Watermark:       heartbeatpb.NewMaxWatermark(),
	}

	toCleanDispatcherIDs := make([]common.DispatcherID, 0)
	cleanDispatcherSchemaIDs := make([]int64, 0)
	heartBeatInfo := &dispatcher.HeartBeatInfo{}
	dispatcherCount := 0

	seq := e.dispatcherMap.ForEach(func(id common.DispatcherID, dispatcherItem *dispatcher.Dispatcher) {
		dispatcherCount++

		// the merged dispatcher in preparing state, don't need to join the calculation of the heartbeat
		// the dispatcher still not know the startTs of it, and the dispatchers to be merged are still in the calculation of the checkpointTs
		if dispatcherItem.GetComponentStatus() == heartbeatpb.ComponentState_Preparing || dispatcherItem.GetComponentStatus() == heartbeatpb.ComponentState_MergeReady {
			return
		}
		dispatcherItem.GetHeartBeatInfo(heartBeatInfo)
		// If the dispatcher is in removing state, we need to check if it's closed successfully.
		// If it's closed successfully, we could clean it up.
		// TODO: we need to consider how to deal with the checkpointTs of the removed dispatcher if the message will be discarded.
		if heartBeatInfo.IsRemoving {
			watermark, ok := dispatcherItem.TryClose()
			if ok {
				// it's ok to clean the dispatcher
				message.Watermark.UpdateMin(watermark)
				// If the dispatcher is removed successfully, we need to add the tableSpan into message whether needCompleteStatus is true or not.
				message.Statuses = append(message.Statuses, &heartbeatpb.TableSpanStatus{
					ID:              id.ToPB(),
					ComponentStatus: heartbeatpb.ComponentState_Stopped,
					CheckpointTs:    watermark.CheckpointTs,
				})
				toCleanDispatcherIDs = append(toCleanDispatcherIDs, id)
				cleanDispatcherSchemaIDs = append(cleanDispatcherSchemaIDs, dispatcherItem.GetSchemaID())
			}
		}

		message.Watermark.UpdateMin(heartBeatInfo.Watermark)
		if needCompleteStatus {
			message.Statuses = append(message.Statuses, &heartbeatpb.TableSpanStatus{
				ID:                 id.ToPB(),
				ComponentStatus:    heartBeatInfo.ComponentStatus,
				CheckpointTs:       heartBeatInfo.Watermark.CheckpointTs,
				EventSizePerSecond: dispatcherItem.GetEventSizePerSecond(),
			})
		}
	})
	message.Watermark.Seq = seq
	e.latestWatermark.Set(message.Watermark)

	// if the event dispatcher manager is closing, we don't to remove the stopped dispatchers.
	if !e.closing.Load() {
		for idx, id := range toCleanDispatcherIDs {
			e.cleanDispatcher(id, cleanDispatcherSchemaIDs[idx])
		}
	}

	// If needCompleteStatus is true, we need to send the dispatcher heartbeat to the event service.
	if needCompleteStatus {
		if e.tableTriggerEventDispatcher != nil {
			// add tableTriggerEventDispatcher heartbeat
			heartBeatInfo := &dispatcher.HeartBeatInfo{}
			e.tableTriggerEventDispatcher.GetHeartBeatInfo(heartBeatInfo)
<<<<<<< HEAD
			eventServiceDispatcherHeartbeat.Append(event.NewDispatcherProgress(e.tableTriggerEventDispatcher.GetId(), e.latestWatermark.CheckpointTs))
		}

=======
		}

		eventServiceDispatcherHeartbeat := &event.DispatcherHeartbeat{
			Version:              event.DispatcherHeartbeatVersion,
			DispatcherCount:      0,
			DispatcherProgresses: make([]event.DispatcherProgress, 0, dispatcherCount),
		}
>>>>>>> 0da9d641
		e.dispatcherMap.ForEach(func(id common.DispatcherID, dispatcher *dispatcher.Dispatcher) {
			eventServiceDispatcherHeartbeat.Append(event.NewDispatcherProgress(id, message.Watermark.CheckpointTs))
		})
		appcontext.GetService[*eventcollector.EventCollector](appcontext.EventCollector).SendDispatcherHeartbeat(eventServiceDispatcherHeartbeat)
	}

	e.metricCheckpointTs.Set(float64(message.Watermark.CheckpointTs))
	e.metricResolvedTs.Set(float64(message.Watermark.ResolvedTs))

	phyCheckpointTs := oracle.ExtractPhysical(message.Watermark.CheckpointTs)
	phyResolvedTs := oracle.ExtractPhysical(message.Watermark.ResolvedTs)

	pdTime := e.pdClock.CurrentTime()
	e.metricCheckpointTsLag.Set(float64(oracle.GetPhysical(pdTime)-phyCheckpointTs) / 1e3)
	e.metricResolvedTsLag.Set(float64(oracle.GetPhysical(pdTime)-phyResolvedTs) / 1e3)

	return &message
}

// MergeDispatcher merges the mulitple dispatchers belonging to the same table with consecutive ranges.
func (e *EventDispatcherManager) MergeDispatcher(dispatcherIDs []common.DispatcherID, mergedDispatcherID common.DispatcherID) *MergeCheckTask {
	// Step 1: check the dispatcherIDs and mergedDispatcherID are valid:
	//         1. whether the mergedDispatcherID is not exist in the dispatcherMap
	//         2. whether the dispatcherIDs exist in the dispatcherMap
	//         3. whether the dispatcherIDs belong to the same table
	//         4. whether the dispatcherIDs have consecutive ranges
	//         5. whether the dispatcher in working status.

	if len(dispatcherIDs) < 2 {
		log.Error("merge dispatcher failed, invalid dispatcherIDs",
			zap.Stringer("changefeedID", e.changefeedID),
			zap.Any("dispatcherIDs", dispatcherIDs))
		return nil
	}
	if dispatcherItem, ok := e.dispatcherMap.Get(mergedDispatcherID); ok {
		// if the status is working, means the mergeDispatcher is outdated, return the latest status info
		if dispatcherItem.GetComponentStatus() == heartbeatpb.ComponentState_Working {
			e.statusesChan <- dispatcher.TableSpanStatusWithSeq{
				TableSpanStatus: &heartbeatpb.TableSpanStatus{
					ID:              mergedDispatcherID.ToPB(),
					CheckpointTs:    dispatcherItem.GetCheckpointTs(),
					ComponentStatus: heartbeatpb.ComponentState_Working,
				},
				Seq: e.dispatcherMap.GetSeq(),
			}
		}
		// otherwise, merge is in process, just return.
		return nil
	}
	var prevTableSpan *heartbeatpb.TableSpan
	var startKey []byte
	var endKey []byte
	var schemaID int64
	var fakeStartTs uint64 = math.MaxUint64 // we calculate the fake startTs as the min-checkpointTs of these dispatchers
	for idx, id := range dispatcherIDs {
		dispatcher, ok := e.dispatcherMap.Get(id)
		if !ok {
			log.Error("merge dispatcher failed, the dispatcher is not found",
				zap.Stringer("changefeedID", e.changefeedID),
				zap.Any("dispatcherID", id))
			return nil
		}
		if dispatcher.GetComponentStatus() != heartbeatpb.ComponentState_Working {
			log.Error("merge dispatcher failed, the dispatcher is not working",
				zap.Stringer("changefeedID", e.changefeedID),
				zap.Any("dispatcherID", id),
				zap.Any("componentStatus", dispatcher.GetComponentStatus()))
			return nil
		}
		if dispatcher.GetCheckpointTs() < fakeStartTs {
			fakeStartTs = dispatcher.GetCheckpointTs()
		}
		if idx == 0 {
			prevTableSpan = dispatcher.GetTableSpan()
			startKey = prevTableSpan.StartKey
			schemaID = dispatcher.GetSchemaID()
		} else {
			currentTableSpan := dispatcher.GetTableSpan()
			if !common.IsTableSpanConsecutive(prevTableSpan, currentTableSpan) {
				log.Error("merge dispatcher failed, the dispatcherIDs are not consecutive",
					zap.Stringer("changefeedID", e.changefeedID),
					zap.Any("dispatcherIDs", dispatcherIDs),
					zap.Any("prevTableSpan", prevTableSpan),
					zap.Any("currentTableSpan", currentTableSpan),
				)
				return nil
			}
			prevTableSpan = currentTableSpan
			endKey = currentTableSpan.EndKey
		}
	}

	// Step 2: create a new dispatcher with the merged ranges, and set it to preparing state;
	//         set the old dispatchers to waiting merge state.
	//         now, we just create a non-working dispatcher, we will make the dispatcher into work when DoMerge() called
	mergedSpan := &heartbeatpb.TableSpan{
		TableID:  prevTableSpan.TableID,
		StartKey: startKey,
		EndKey:   endKey,
	}

	mergedDispatcher := dispatcher.NewDispatcher(
		e.changefeedID,
		mergedDispatcherID,
		mergedSpan,
		e.sink,
		fakeStartTs, // real startTs will be calculated later.
		e.statusesChan,
		e.blockStatusesChan,
		schemaID,
		e.schemaIDToDispatchers,
		e.syncPointConfig,
		false,
		e.filterConfig,
		0, // currentPDTs will be calculated later.
		e.errCh,
		e.config.BDRMode,
	)

	log.Info("new dispatcher created(merge dispatcher)",
		zap.Stringer("changefeedID", e.changefeedID),
		zap.Stringer("dispatcherID", mergedDispatcherID),
		zap.String("tableSpan", common.FormatTableSpan(mergedSpan)))

	mergedDispatcher.SetComponentStatus(heartbeatpb.ComponentState_Preparing)
	seq := e.dispatcherMap.Set(mergedDispatcherID, mergedDispatcher)
	mergedDispatcher.SetSeq(seq)
	e.schemaIDToDispatchers.Set(mergedDispatcher.GetSchemaID(), mergedDispatcherID)
	e.metricEventDispatcherCount.Inc()

	for _, id := range dispatcherIDs {
		dispatcher, ok := e.dispatcherMap.Get(id)
		if ok {
			dispatcher.SetComponentStatus(heartbeatpb.ComponentState_WaitingMerge)
		}
	}

	// Step 3: register mergeDispatcher into event collector, and generate a task to check the merged dispatcher status
	appcontext.GetService[*eventcollector.EventCollector](appcontext.EventCollector).PrepareAddDispatcher(
		mergedDispatcher,
		e.config.MemoryQuota,
		func() {
			mergedDispatcher.SetComponentStatus(heartbeatpb.ComponentState_MergeReady)
		})
	return newMergeCheckTask(e, mergedDispatcher, dispatcherIDs)
}

func (e *EventDispatcherManager) DoMerge(t *MergeCheckTask) {
	// Step1: close all dispatchers to be merged, calculate the min checkpointTs of the merged dispatcher
	minCheckpointTs := uint64(math.MaxUint64)
	closedList := make([]bool, len(t.dispatcherIDs)) // record whether the dispatcher is closed successfully
	closedCount := 0
	count := 0
	for closedCount < len(t.dispatcherIDs) {
		for idx, id := range t.dispatcherIDs {
			if closedList[idx] {
				continue
			}
			dispatcher, ok := e.dispatcherMap.Get(id)
			if !ok {
				log.Panic("dispatcher not found when do merge", zap.Stringer("dispatcherID", id))
			}
			if count == 0 {
				appcontext.GetService[*eventcollector.EventCollector](appcontext.EventCollector).RemoveDispatcher(dispatcher)
			}

			watermark, ok := dispatcher.TryClose()
			if ok {
				if watermark.CheckpointTs < minCheckpointTs {
					minCheckpointTs = watermark.CheckpointTs
				}
				closedList[idx] = true
				closedCount++
			} else {
				log.Info("dispatcher is still not closed", zap.Stringer("dispatcherID", id))
			}
		}
		time.Sleep(10 * time.Millisecond)
		count += 1
		log.Info("event dispatcher manager is doing merge, waiting for dispatchers to be closed",
			zap.Int("closedCount", closedCount),
			zap.Int("total", len(t.dispatcherIDs)),
			zap.Int("count", count),
		)
	}

	// Step2: set the minCheckpointTs as the startTs of the merged dispatcher,
	//        set the pd clock currentTs as the currentPDTs of the merged dispatcher,
	//        change the component status of the merged dispatcher to Initializing
	//        set dispatcher into dispatcherMap and related field
	//        notify eventCollector to update the merged dispatcher startTs
	t.mergedDispatcher.SetStartTs(minCheckpointTs)
	t.mergedDispatcher.SetCurrentPDTs(e.pdClock.CurrentTS())
	t.mergedDispatcher.SetComponentStatus(heartbeatpb.ComponentState_Initializing)
	appcontext.GetService[*eventcollector.EventCollector](appcontext.EventCollector).CommitAddDispatcher(t.mergedDispatcher, minCheckpointTs)

	// Step3: cancel the merge task
	t.Cancel()

	// Step4: remove all the dispatchers to be merged
	// we set dispatcher removing status to true after we set the merged dispatcher into dispatcherMap and change its status to Initializing.
	// so that we can ensure the calculate of checkpointTs of the event dispatcher manager will include the merged dispatcher of the dispatchers to be merged
	// to avoid the fallback of the checkpointTs
	for _, id := range t.dispatcherIDs {
		dispatcher, ok := e.dispatcherMap.Get(id)
		if !ok {
			log.Panic("dispatcher not found when do merge", zap.Stringer("dispatcherID", id))
		}
		dispatcher.Remove()
	}
}

// ==== remove and clean related functions ====

func (e *EventDispatcherManager) TryClose(removeChangefeed bool) bool {
	if e.closed.Load() {
		return true
	}
	if e.closing.Load() {
		return e.closed.Load()
	}
	e.cleanMetrics()
	e.closing.Store(true)
	go e.close(removeChangefeed)
	return false
}

func (e *EventDispatcherManager) close(removeChangefeed bool) {
	log.Info("closing event dispatcher manager",
		zap.Stringer("changefeedID", e.changefeedID))

	defer e.closing.Store(false)
	e.closeAllDispatchers()

	err := appcontext.GetService[*HeartBeatCollector](appcontext.HeartbeatCollector).RemoveEventDispatcherManager(e)
	if err != nil {
		log.Error("remove event dispatcher manager from heartbeat collector failed",
			zap.Stringer("changefeedID", e.changefeedID),
			zap.Error(err),
		)
		return
	}

	// heartbeatTask only will be generated when create new dispatchers.
	// We check heartBeatTask after we remove the stream in heartbeat collector,
	// so we won't get add dispatcher messages to create heartbeatTask.
	// Thus there will not data race when we check heartBeatTask.
	if e.heartBeatTask != nil {
		e.heartBeatTask.Cancel()
	}

	e.sink.Close(removeChangefeed)
	e.cancel()
	e.wg.Wait()

	metrics.TableTriggerEventDispatcherGauge.DeleteLabelValues(e.changefeedID.Namespace(), e.changefeedID.Name())
	metrics.EventDispatcherGauge.DeleteLabelValues(e.changefeedID.Namespace(), e.changefeedID.Name())
	metrics.CreateDispatcherDuration.DeleteLabelValues(e.changefeedID.Namespace(), e.changefeedID.Name())
	metrics.EventDispatcherManagerCheckpointTsGauge.DeleteLabelValues(e.changefeedID.Namespace(), e.changefeedID.Name())
	metrics.EventDispatcherManagerResolvedTsGauge.DeleteLabelValues(e.changefeedID.Namespace(), e.changefeedID.Name())
	metrics.EventDispatcherManagerCheckpointTsLagGauge.DeleteLabelValues(e.changefeedID.Namespace(), e.changefeedID.Name())
	metrics.EventDispatcherManagerResolvedTsLagGauge.DeleteLabelValues(e.changefeedID.Namespace(), e.changefeedID.Name())

	e.closed.Store(true)
	log.Info("event dispatcher manager closed",
		zap.Stringer("changefeedID", e.changefeedID))
}

// closeAllDispatchers is called when the event dispatcher manager is closing
func (e *EventDispatcherManager) closeAllDispatchers() {
	leftToCloseDispatchers := make([]*dispatcher.Dispatcher, 0)
	e.dispatcherMap.ForEach(func(id common.DispatcherID, dispatcher *dispatcher.Dispatcher) {
		// Remove dispatcher from eventService
		appcontext.GetService[*eventcollector.EventCollector](appcontext.EventCollector).RemoveDispatcher(dispatcher)

		if dispatcher.IsTableTriggerEventDispatcher() && e.sink.SinkType() != common.MysqlSinkType {
			err := appcontext.GetService[*HeartBeatCollector](appcontext.HeartbeatCollector).RemoveCheckpointTsMessage(e.changefeedID)
			if err != nil {
				log.Error("remove checkpointTs message failed",
					zap.Stringer("changefeedID", e.changefeedID),
					zap.Error(err),
				)
			}
		}

		_, ok := dispatcher.TryClose()
		if !ok {
			leftToCloseDispatchers = append(leftToCloseDispatchers, dispatcher)
		} else {
			dispatcher.Remove()
		}
	})
	// wait all dispatchers finish syncing the data to sink
	for _, dispatcher := range leftToCloseDispatchers {
		log.Info("closing dispatcher",
			zap.Stringer("changefeedID", e.changefeedID),
			zap.Stringer("dispatcherID", dispatcher.GetId()),
			zap.Any("tableSpan", common.FormatTableSpan(dispatcher.GetTableSpan())),
		)
		ok := false
		count := 0
		for !ok {
			_, ok = dispatcher.TryClose()
			time.Sleep(10 * time.Millisecond)
			count += 1
			if count%100 == 0 {
				log.Info("waiting for dispatcher to close",
					zap.Stringer("changefeedID", e.changefeedID),
					zap.Stringer("dispatcherID", dispatcher.GetId()),
					zap.Any("tableSpan", common.FormatTableSpan(dispatcher.GetTableSpan())),
					zap.Int("count", count),
				)
			}
		}
		// Remove should be called after dispatcher is closed
		dispatcher.Remove()
	}
}

// removeDispatcher is called when the dispatcher is scheduled
func (e *EventDispatcherManager) removeDispatcher(id common.DispatcherID) {
	dispatcherItem, ok := e.dispatcherMap.Get(id)
	if ok {
		if dispatcherItem.GetRemovingStatus() {
			return
		}
		appcontext.GetService[*eventcollector.EventCollector](appcontext.EventCollector).RemoveDispatcher(dispatcherItem)

		// for non-mysql class sink, only the event dispatcher manager with table trigger event dispatcher need to receive the checkpointTs message.
		if dispatcherItem.IsTableTriggerEventDispatcher() && e.sink.SinkType() != common.MysqlSinkType {
			err := appcontext.GetService[*HeartBeatCollector](appcontext.HeartbeatCollector).RemoveCheckpointTsMessage(e.changefeedID)
			log.Error("remove checkpointTs message ds failed", zap.Error(err))
		}

		count := 0
		ok := false
		// We don't want to block the ds handle function, so we just try 10 times.
		// If the dispatcher is not closed, we can wait for the next message to check it again
		for !ok && count < 10 {
			_, ok = dispatcherItem.TryClose()
			time.Sleep(10 * time.Millisecond)
			count += 1
			if count%5 == 0 {
				log.Info("waiting for dispatcher to close",
					zap.Stringer("changefeedID", e.changefeedID),
					zap.Stringer("dispatcherID", dispatcherItem.GetId()),
					zap.Any("tableSpan", common.FormatTableSpan(dispatcherItem.GetTableSpan())),
					zap.Int("count", count),
				)
			}
		}
		if ok {
			dispatcherItem.Remove()
		}
	} else {
		e.statusesChan <- dispatcher.TableSpanStatusWithSeq{
			TableSpanStatus: &heartbeatpb.TableSpanStatus{
				ID:              id.ToPB(),
				ComponentStatus: heartbeatpb.ComponentState_Stopped,
			},
			Seq: e.dispatcherMap.GetSeq(),
		}
	}
}

// cleanDispatcher is called when the dispatcher is removed successfully.
func (e *EventDispatcherManager) cleanDispatcher(id common.DispatcherID, schemaID int64) {
	e.dispatcherMap.Delete(id)
	e.schemaIDToDispatchers.Delete(schemaID, id)
	if e.tableTriggerEventDispatcher != nil && e.tableTriggerEventDispatcher.GetId() == id {
		e.tableTriggerEventDispatcher = nil
		e.metricTableTriggerEventDispatcherCount.Dec()
	} else {
		e.metricEventDispatcherCount.Dec()
	}
	log.Info("table event dispatcher completely stopped, and delete it from event dispatcher manager",
		zap.Stringer("changefeedID", e.changefeedID),
		zap.Stringer("dispatcherID", id),
	)
}

func (e *EventDispatcherManager) cleanMetrics() {
	metrics.DynamicStreamMemoryUsage.DeleteLabelValues(
		"event-collector",
		"max",
		e.changefeedID.String(),
	)

	metrics.DynamicStreamMemoryUsage.DeleteLabelValues(
		"event-collector",
		"used",
		e.changefeedID.String(),
	)

	metrics.TableTriggerEventDispatcherGauge.DeleteLabelValues(e.changefeedID.Namespace(), e.changefeedID.Name())
	metrics.EventDispatcherGauge.DeleteLabelValues(e.changefeedID.Namespace(), e.changefeedID.Name())
	metrics.CreateDispatcherDuration.DeleteLabelValues(e.changefeedID.Namespace(), e.changefeedID.Name())
	metrics.EventDispatcherManagerCheckpointTsGauge.DeleteLabelValues(e.changefeedID.Namespace(), e.changefeedID.Name())
	metrics.EventDispatcherManagerResolvedTsGauge.DeleteLabelValues(e.changefeedID.Namespace(), e.changefeedID.Name())
	metrics.EventDispatcherManagerCheckpointTsLagGauge.DeleteLabelValues(e.changefeedID.Namespace(), e.changefeedID.Name())
	metrics.EventDispatcherManagerResolvedTsLagGauge.DeleteLabelValues(e.changefeedID.Namespace(), e.changefeedID.Name())
}

// ==== remove and clean related functions END ====<|MERGE_RESOLUTION|>--- conflicted
+++ resolved
@@ -648,11 +648,6 @@
 			// add tableTriggerEventDispatcher heartbeat
 			heartBeatInfo := &dispatcher.HeartBeatInfo{}
 			e.tableTriggerEventDispatcher.GetHeartBeatInfo(heartBeatInfo)
-<<<<<<< HEAD
-			eventServiceDispatcherHeartbeat.Append(event.NewDispatcherProgress(e.tableTriggerEventDispatcher.GetId(), e.latestWatermark.CheckpointTs))
-		}
-
-=======
 		}
 
 		eventServiceDispatcherHeartbeat := &event.DispatcherHeartbeat{
@@ -660,7 +655,6 @@
 			DispatcherCount:      0,
 			DispatcherProgresses: make([]event.DispatcherProgress, 0, dispatcherCount),
 		}
->>>>>>> 0da9d641
 		e.dispatcherMap.ForEach(func(id common.DispatcherID, dispatcher *dispatcher.Dispatcher) {
 			eventServiceDispatcherHeartbeat.Append(event.NewDispatcherProgress(id, message.Watermark.CheckpointTs))
 		})
