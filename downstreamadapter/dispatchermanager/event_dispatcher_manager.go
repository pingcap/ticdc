--- conflicted
+++ resolved
@@ -391,18 +391,10 @@
 func (e *EventDispatcherManager) NewTableTriggerEventDispatcher(id *heartbeatpb.DispatcherID, startTs uint64, newChangefeed bool) (uint64, error) {
 	err := e.newDispatchers([]dispatcherCreateInfo{
 		{
-<<<<<<< HEAD
 			Id:          common.NewDispatcherIDFromPB(id),
 			TableSpan:   common.DDLSpan,
 			StartTs:     startTs,
 			SchemaID:    0,
-			CurrentPDTs: 0,
-=======
-			Id:        common.NewDispatcherIDFromPB(id),
-			TableSpan: heartbeatpb.DDLSpan,
-			StartTs:   startTs,
-			SchemaID:  0,
->>>>>>> b3656145
 		},
 	}, newChangefeed)
 	if err != nil {
