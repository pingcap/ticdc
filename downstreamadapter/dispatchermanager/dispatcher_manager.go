--- conflicted
+++ resolved
@@ -174,7 +174,7 @@
 	}
 
 	manager := &DispatcherManager{
-<<<<<<< HEAD
+		ctx:                    ctx,
 		dispatcherMap:          newDispatcherMap[*dispatcher.EventDispatcher](),
 		currentOperatorMap:     sync.Map{},
 		redoCurrentOperatorMap: sync.Map{},
@@ -184,21 +184,9 @@
 		cancel:                 cancel,
 		config:                 cfConfig,
 		latestWatermark:        NewWatermark(0),
+		latestRedoWatermark:    NewWatermark(0),
 		schemaIDToDispatchers:  dispatcher.NewSchemaIDToDispatchers(),
 		sinkQuota:              cfConfig.MemoryQuota,
-=======
-		ctx:                   ctx,
-		dispatcherMap:         newDispatcherMap[*dispatcher.EventDispatcher](),
-		changefeedID:          changefeedID,
-		keyspaceID:            keyspaceID,
-		pdClock:               pdClock,
-		cancel:                cancel,
-		config:                cfConfig,
-		latestWatermark:       NewWatermark(0),
-		latestRedoWatermark:   NewWatermark(0),
-		schemaIDToDispatchers: dispatcher.NewSchemaIDToDispatchers(),
-		sinkQuota:             cfConfig.MemoryQuota,
->>>>>>> be0aeafa
 
 		metricTableTriggerEventDispatcherCount: metrics.TableTriggerEventDispatcherGauge.WithLabelValues(changefeedID.Keyspace(), changefeedID.Name(), "eventDispatcher"),
 		metricEventDispatcherCount:             metrics.EventDispatcherGauge.WithLabelValues(changefeedID.Keyspace(), changefeedID.Name(), "eventDispatcher"),
