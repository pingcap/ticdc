--- conflicted
+++ resolved
@@ -126,18 +126,9 @@
 	ctx context.Context,
 	changefeedID commonType.ChangeFeedID,
 	sinkURI *url.URL,
-<<<<<<< HEAD
-	sinkConfig *ticonfig.SinkConfig,
-) (KafkaComponent, ticonfig.Protocol, error) {
-	factoryCreator := kafka.NewFactory
-=======
 	sinkConfig *config.SinkConfig,
 ) (KafkaComponent, config.Protocol, error) {
-	factoryCreator := kafka.NewSaramaFactory
-	if utils.GetOrZero(sinkConfig.EnableKafkaSinkV2) {
-		factoryCreator = v2.NewFactory
-	}
->>>>>>> e1fcd8ce
+	factoryCreator := kafka.NewFactory
 	return getKafkaSinkComponentWithFactory(ctx, changefeedID, sinkURI, sinkConfig, factoryCreator)
 }
 
