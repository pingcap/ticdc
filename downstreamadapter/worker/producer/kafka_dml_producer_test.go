// Copyright 2022 PingCAP, Inc.
//
// Licensed under the Apache License, Version 2.0 (the "License");
// you may not use this file except in compliance with the License.
// You may obtain a copy of the License at
//
//     http://www.apache.org/licenses/LICENSE-2.0
//
// Unless required by applicable law or agreed to in writing, software
// distributed under the License is distributed on an "AS IS" BASIS,
// See the License for the specific language governing permissions and
// limitations under the License.

package producer

import (
	"context"
	"errors"
	"sync"
	"testing"
	"time"

	"github.com/IBM/sarama"
	"github.com/pingcap/ticdc/pkg/common"
	ticommon "github.com/pingcap/ticdc/pkg/sink/codec/common"
	"github.com/pingcap/ticdc/pkg/sink/kafka"
	cerror "github.com/pingcap/tiflow/pkg/errors"
<<<<<<< HEAD
=======
	tikafka "github.com/pingcap/tiflow/pkg/sink/kafka"
>>>>>>> 1b604bee
	"github.com/stretchr/testify/require"
	"go.uber.org/atomic"
)

func getOptions() *kafka.Options {
	options := kafka.NewOptions()
	options.Version = "0.9.0.0"
	options.ClientID = "test-client"
	options.PartitionNum = int32(2)
	options.AutoCreate = false
	options.BrokerEndpoints = []string{"127.0.0.1:9092"}

	return options
}

func TestProducerAck(t *testing.T) {
	options := getOptions()
	options.MaxMessages = 1

	errCh := make(chan error, 1)
	ctx, cancel := context.WithCancel(context.Background())
	config, err := kafka.NewSaramaConfig(ctx, options)
	require.Nil(t, err)
	require.Equal(t, 1, config.Producer.Flush.MaxMessages)

	ctx = context.WithValue(ctx, "testing.T", t)
	changefeed := common.NewChangefeedID4Test("test", "test")
	factory, err := kafka.NewMockFactory(options, changefeed)
	require.NoError(t, err)

	asyncProducer, err := factory.AsyncProducer(ctx)
	require.NoError(t, err)

	producer := NewKafkaDMLProducer(changefeed, asyncProducer)
	require.NotNil(t, producer)

	go producer.Run(ctx)

	messageCount := 20
	for i := 0; i < messageCount; i++ {
		asyncProducer.(*kafka.MockSaramaAsyncProducer).AsyncProducer.ExpectInputAndSucceed()
	}

	count := atomic.NewInt64(0)
	for i := 0; i < 10; i++ {
		err = producer.AsyncSendMessage(ctx, kafka.DefaultMockTopicName, int32(0), &codec.Message{
			Key:   []byte("test-key-1"),
			Value: []byte("test-value"),
			Callback: func() {
				count.Add(1)
			},
		})
		require.NoError(t, err)
		err = producer.AsyncSendMessage(ctx, kafka.DefaultMockTopicName, int32(1), &codec.Message{
			Key:   []byte("test-key-1"),
			Value: []byte("test-value"),
			Callback: func() {
				count.Add(1)
			},
		})
		require.NoError(t, err)
	}
	// Test all messages are sent and callback is called.
	require.Eventuallyf(t, func() bool {
		return count.Load() == 20
	}, time.Second*5, time.Millisecond*10, "All msgs should be acked")

	// No error should be returned.
	select {
	case err := <-errCh:
		t.Fatalf("unexpected err: %s", err)
	default:
	}

	producer.Close()
	cancel()
	// check send messages when context is producer closed
	err = producer.AsyncSendMessage(ctx, kafka.DefaultMockTopicName, int32(0), &codec.Message{
		Key:   []byte("cancel"),
		Value: nil,
	})
	require.ErrorIs(t, err, cerror.ErrKafkaProducerClosed)
}

func TestProducerSendMsgFailed(t *testing.T) {
	options := getOptions()
	errCh := make(chan error, 1)
	ctx, cancel := context.WithTimeout(context.Background(), time.Second*10)
	defer cancel()
	_, err := kafka.NewSaramaConfig(ctx, options)
	require.Nil(t, err)
	options.MaxMessages = 1
	options.MaxMessageBytes = 1

	ctx = context.WithValue(ctx, "testing.T", t)
	changefeed := common.NewChangefeedID4Test("test", "test")
	factory, err := kafka.NewMockFactory(options, changefeed)
	require.NoError(t, err)

	asyncProducer, err := factory.AsyncProducer(ctx)
	require.NoError(t, err)

	producer := NewKafkaDMLProducer(changefeed, asyncProducer)
	require.NoError(t, err)
	require.NotNil(t, producer)
	go func() {
		errCh <- producer.Run(ctx)
	}()

	defer func() {
		producer.Close()

		// Close reentry.
		producer.Close()
	}()

	var wg sync.WaitGroup

	wg.Add(1)
	go func(t *testing.T) {
		defer wg.Done()

		asyncProducer.(*kafka.MockSaramaAsyncProducer).AsyncProducer.ExpectInputAndFail(sarama.ErrMessageTooLarge)
		err = producer.AsyncSendMessage(ctx, kafka.DefaultMockTopicName, int32(0), &codec.Message{
			Key:   []byte("test-key-1"),
			Value: []byte("test-value"),
		})
		if err != nil {
			require.Condition(t, func() bool {
				return errors.Is(err, cerror.ErrKafkaProducerClosed) ||
					errors.Is(err, context.DeadlineExceeded)
			}, "should return error")
		}
	}(t)

	wg.Add(1)
	go func() {
		defer wg.Done()
		select {
		case <-ctx.Done():
			t.Errorf("TestProducerSendMessageFailed timed out")
		case err := <-errCh:
			require.ErrorIs(t, err, sarama.ErrMessageTooLarge)
		}
	}()

	wg.Wait()
}

func TestProducerDoubleClose(t *testing.T) {
	options := getOptions()

	ctx, cancel := context.WithCancel(context.Background())
	defer cancel()

	ctx = context.WithValue(ctx, "testing.T", t)
	changefeed := common.NewChangefeedID4Test("test", "test")
	factory, err := kafka.NewMockFactory(options, changefeed)
	require.NoError(t, err)

	asyncProducer, err := factory.AsyncProducer(ctx)
	require.NoError(t, err)

	producer := NewKafkaDMLProducer(changefeed, asyncProducer)
	go producer.Run(ctx)
	require.NoError(t, err)
	require.NotNil(t, producer)

	producer.Close()
	producer.Close()
}<|MERGE_RESOLUTION|>--- conflicted
+++ resolved
@@ -21,14 +21,10 @@
 	"time"
 
 	"github.com/IBM/sarama"
-	"github.com/pingcap/ticdc/pkg/common"
-	ticommon "github.com/pingcap/ticdc/pkg/sink/codec/common"
+	commonType "github.com/pingcap/ticdc/pkg/common"
+	"github.com/pingcap/ticdc/pkg/sink/codec/common"
 	"github.com/pingcap/ticdc/pkg/sink/kafka"
 	cerror "github.com/pingcap/tiflow/pkg/errors"
-<<<<<<< HEAD
-=======
-	tikafka "github.com/pingcap/tiflow/pkg/sink/kafka"
->>>>>>> 1b604bee
 	"github.com/stretchr/testify/require"
 	"go.uber.org/atomic"
 )
@@ -55,7 +51,7 @@
 	require.Equal(t, 1, config.Producer.Flush.MaxMessages)
 
 	ctx = context.WithValue(ctx, "testing.T", t)
-	changefeed := common.NewChangefeedID4Test("test", "test")
+	changefeed := commonType.NewChangefeedID4Test("test", "test")
 	factory, err := kafka.NewMockFactory(options, changefeed)
 	require.NoError(t, err)
 
@@ -74,7 +70,7 @@
 
 	count := atomic.NewInt64(0)
 	for i := 0; i < 10; i++ {
-		err = producer.AsyncSendMessage(ctx, kafka.DefaultMockTopicName, int32(0), &codec.Message{
+		err = producer.AsyncSendMessage(ctx, kafka.DefaultMockTopicName, int32(0), &common.Message{
 			Key:   []byte("test-key-1"),
 			Value: []byte("test-value"),
 			Callback: func() {
@@ -82,7 +78,7 @@
 			},
 		})
 		require.NoError(t, err)
-		err = producer.AsyncSendMessage(ctx, kafka.DefaultMockTopicName, int32(1), &codec.Message{
+		err = producer.AsyncSendMessage(ctx, kafka.DefaultMockTopicName, int32(1), &common.Message{
 			Key:   []byte("test-key-1"),
 			Value: []byte("test-value"),
 			Callback: func() {
@@ -106,7 +102,7 @@
 	producer.Close()
 	cancel()
 	// check send messages when context is producer closed
-	err = producer.AsyncSendMessage(ctx, kafka.DefaultMockTopicName, int32(0), &codec.Message{
+	err = producer.AsyncSendMessage(ctx, kafka.DefaultMockTopicName, int32(0), &common.Message{
 		Key:   []byte("cancel"),
 		Value: nil,
 	})
@@ -124,7 +120,7 @@
 	options.MaxMessageBytes = 1
 
 	ctx = context.WithValue(ctx, "testing.T", t)
-	changefeed := common.NewChangefeedID4Test("test", "test")
+	changefeed := commonType.NewChangefeedID4Test("test", "test")
 	factory, err := kafka.NewMockFactory(options, changefeed)
 	require.NoError(t, err)
 
@@ -152,7 +148,7 @@
 		defer wg.Done()
 
 		asyncProducer.(*kafka.MockSaramaAsyncProducer).AsyncProducer.ExpectInputAndFail(sarama.ErrMessageTooLarge)
-		err = producer.AsyncSendMessage(ctx, kafka.DefaultMockTopicName, int32(0), &codec.Message{
+		err = producer.AsyncSendMessage(ctx, kafka.DefaultMockTopicName, int32(0), &common.Message{
 			Key:   []byte("test-key-1"),
 			Value: []byte("test-value"),
 		})
@@ -185,7 +181,7 @@
 	defer cancel()
 
 	ctx = context.WithValue(ctx, "testing.T", t)
-	changefeed := common.NewChangefeedID4Test("test", "test")
+	changefeed := commonType.NewChangefeedID4Test("test", "test")
 	factory, err := kafka.NewMockFactory(options, changefeed)
 	require.NoError(t, err)
 
