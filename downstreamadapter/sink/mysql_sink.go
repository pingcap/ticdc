// Copyright 2024 PingCAP, Inc.
//
// Licensed under the Apache License, Version 2.0 (the "License");
// you may not use this file except in compliance with the License.
// You may obtain a copy of the License at
//
//     http://www.apache.org/licenses/LICENSE-2.0
//
// Unless required by applicable law or agreed to in writing, software
// distributed under the License is distributed on an "AS IS" BASIS,
// See the License for the specific language governing permissions and
// limitations under the License.

package sink

import (
	"context"
	"database/sql"
	"github.com/pingcap/errors"
	"net/url"
	"sync/atomic"

	"github.com/DATA-DOG/go-sqlmock"
	"github.com/pingcap/log"
	"github.com/pingcap/ticdc/downstreamadapter/worker"
	"github.com/pingcap/ticdc/pkg/common"
	commonEvent "github.com/pingcap/ticdc/pkg/common/event"
	"github.com/pingcap/ticdc/pkg/config"
	"github.com/pingcap/ticdc/pkg/metrics"
	"github.com/pingcap/ticdc/pkg/sink/mysql"
	"github.com/pingcap/ticdc/pkg/sink/util"
	"github.com/pingcap/tidb/pkg/sessionctx/variable"
<<<<<<< HEAD
	utils "github.com/pingcap/tiflow/pkg/util"
=======
	"github.com/pkg/errors"
>>>>>>> e701ccb8
	"go.uber.org/zap"
	"golang.org/x/sync/errgroup"
)

const (
	prime = 31
)

// MysqlSink is responsible for writing data to mysql downstream.
// Including DDL and DML.
type MysqlSink struct {
	changefeedID common.ChangeFeedID

	ddlWorker   *worker.MysqlDDLWorker
	dmlWorker   []*worker.MysqlDMLWorker
	workerCount int

	db         *sql.DB
	statistics *metrics.Statistics

	isNormal uint32 // if sink is normal, isNormal is 1, otherwise is 0
}

func NewMysqlSink(ctx context.Context, changefeedID common.ChangeFeedID, workerCount int, config *config.ChangefeedConfig, sinkURI *url.URL) (*MysqlSink, error) {
	cfg, db, err := mysql.NewMysqlConfigAndDB(ctx, changefeedID, sinkURI, config)
	if err != nil {
		return nil, err
	}
	cfg.SyncPointRetention = utils.GetOrZero(config.SyncPointRetention)
	mysqlSink := MysqlSink{
		changefeedID: changefeedID,
		db:           db,
		dmlWorker:    make([]*worker.MysqlDMLWorker, workerCount),
		workerCount:  workerCount,
		statistics:   metrics.NewStatistics(changefeedID, "TxnSink"),
		isNormal:     1,
	}
<<<<<<< HEAD
=======

	cfg, db, err := mysql.NewMysqlConfigAndDB(ctx, changefeedID, sinkURI, config)
	if err != nil {
		return nil, err
	}
	cfg.SyncPointRetention = config.SyncPointRetention

>>>>>>> e701ccb8
	for i := 0; i < workerCount; i++ {
		mysqlSink.dmlWorker[i] = worker.NewMysqlDMLWorker(ctx, db, cfg, i, mysqlSink.changefeedID, mysqlSink.statistics)
	}
	mysqlSink.ddlWorker = worker.NewMysqlDDLWorker(ctx, db, cfg, mysqlSink.changefeedID, mysqlSink.statistics)
	return &mysqlSink, nil
}

func (s *MysqlSink) Run(ctx context.Context) error {
	g, ctx := errgroup.WithContext(ctx)
	for i := 0; i < s.workerCount; i++ {
		g.Go(func() error {
			return s.dmlWorker[i].Run()
		})
	}
	err := g.Wait()
	atomic.StoreUint32(&s.isNormal, 0)
	return errors.Trace(err)
}

// for test
func NewMysqlSinkWithDBAndConfig(ctx context.Context, changefeedID common.ChangeFeedID, workerCount int, cfg *mysql.MysqlConfig, db *sql.DB) (*MysqlSink, error) {
	mysqlSink := MysqlSink{
		changefeedID: changefeedID,
		dmlWorker:    make([]*worker.MysqlDMLWorker, workerCount),
		workerCount:  workerCount,
		statistics:   metrics.NewStatistics(changefeedID, "TxnSink"),
		isNormal:     1,
	}

	for i := 0; i < workerCount; i++ {
		mysqlSink.dmlWorker[i] = worker.NewMysqlDMLWorker(ctx, db, cfg, i, mysqlSink.changefeedID, mysqlSink.statistics)
	}
	mysqlSink.ddlWorker = worker.NewMysqlDDLWorker(ctx, db, cfg, mysqlSink.changefeedID, mysqlSink.statistics)
	mysqlSink.db = db

	go mysqlSink.Run(ctx)

	return &mysqlSink, nil
}

func (s *MysqlSink) IsNormal() bool {
	value := atomic.LoadUint32(&s.isNormal) == 1
	return value
}

func (s *MysqlSink) SinkType() common.SinkType {
	return common.MysqlSinkType
}

func (s *MysqlSink) SetTableSchemaStore(tableSchemaStore *util.TableSchemaStore) {
	s.ddlWorker.SetTableSchemaStore(tableSchemaStore)
}

func (s *MysqlSink) AddDMLEvent(event *commonEvent.DMLEvent) {
	// Considering that the parity of tableID is not necessarily even,
	// directly dividing by the number of buckets may cause unevenness between buckets.
	// Therefore, we first take the modulus of the prime number and then take the modulus of the bucket.
	index := int64(event.PhysicalTableID) % prime % int64(s.workerCount)
	s.dmlWorker[index].GetEventChan() <- event
}

func (s *MysqlSink) PassBlockEvent(event commonEvent.BlockEvent) {
	event.PostFlush()
}

func (s *MysqlSink) WriteBlockEvent(event commonEvent.BlockEvent) error {
	err := s.ddlWorker.WriteBlockEvent(event)
	if err != nil {
		atomic.StoreUint32(&s.isNormal, 0)
		return err
	}
	return nil
}

func (s *MysqlSink) AddCheckpointTs(ts uint64) {}

func (s *MysqlSink) GetStartTsList(tableIds []int64, startTsList []int64) ([]int64, error) {
	startTsList, err := s.ddlWorker.GetStartTsList(tableIds, startTsList)
	if err != nil {
		atomic.StoreUint32(&s.isNormal, 0)
		return nil, err
	}
	return startTsList, nil
}

func (s *MysqlSink) Close(removeChangefeed bool) {
	// when remove the changefeed, we need to remove the ddl ts item in the ddl worker
	if removeChangefeed {
		if err := s.ddlWorker.RemoveDDLTsItem(); err != nil {
			log.Warn("close mysql sink, remove changefeed meet error",
				zap.Any("changefeed", s.changefeedID.String()), zap.Error(err))
		}
	}
	for i := 0; i < s.workerCount; i++ {
		s.dmlWorker[i].Close()
	}

	s.ddlWorker.Close()

	if err := s.db.Close(); err != nil {
		log.Warn("close mysql sink db meet error", zap.Any("changefeed", s.changefeedID.String()), zap.Error(err))
	}
	s.statistics.Close()
}

func MysqlSinkForTest() (*MysqlSink, sqlmock.Sqlmock) {
	db, mock, _ := sqlmock.New(sqlmock.QueryMatcherOption(sqlmock.QueryMatcherEqual))
	ctx := context.Background()
	changefeedID := common.NewChangefeedID4Test("test", "test")
	cfg := mysql.NewMysqlConfig()
	cfg.DMLMaxRetry = 1
	cfg.MaxAllowedPacket = int64(variable.DefMaxAllowedPacket)
	cfg.CachePrepStmts = false

	sink, _ := NewMysqlSinkWithDBAndConfig(ctx, changefeedID, 8, cfg, db)
	return sink, mock
}<|MERGE_RESOLUTION|>--- conflicted
+++ resolved
@@ -16,9 +16,10 @@
 import (
 	"context"
 	"database/sql"
-	"github.com/pingcap/errors"
 	"net/url"
 	"sync/atomic"
+
+	"github.com/pingcap/errors"
 
 	"github.com/DATA-DOG/go-sqlmock"
 	"github.com/pingcap/log"
@@ -30,11 +31,6 @@
 	"github.com/pingcap/ticdc/pkg/sink/mysql"
 	"github.com/pingcap/ticdc/pkg/sink/util"
 	"github.com/pingcap/tidb/pkg/sessionctx/variable"
-<<<<<<< HEAD
-	utils "github.com/pingcap/tiflow/pkg/util"
-=======
-	"github.com/pkg/errors"
->>>>>>> e701ccb8
 	"go.uber.org/zap"
 	"golang.org/x/sync/errgroup"
 )
@@ -63,7 +59,7 @@
 	if err != nil {
 		return nil, err
 	}
-	cfg.SyncPointRetention = utils.GetOrZero(config.SyncPointRetention)
+	cfg.SyncPointRetention = config.SyncPointRetention
 	mysqlSink := MysqlSink{
 		changefeedID: changefeedID,
 		db:           db,
@@ -72,16 +68,6 @@
 		statistics:   metrics.NewStatistics(changefeedID, "TxnSink"),
 		isNormal:     1,
 	}
-<<<<<<< HEAD
-=======
-
-	cfg, db, err := mysql.NewMysqlConfigAndDB(ctx, changefeedID, sinkURI, config)
-	if err != nil {
-		return nil, err
-	}
-	cfg.SyncPointRetention = config.SyncPointRetention
-
->>>>>>> e701ccb8
 	for i := 0; i < workerCount; i++ {
 		mysqlSink.dmlWorker[i] = worker.NewMysqlDMLWorker(ctx, db, cfg, i, mysqlSink.changefeedID, mysqlSink.statistics)
 	}
