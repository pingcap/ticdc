// Copyright 2022 PingCAP, Inc.
//
// Licensed under the Apache License, Version 2.0 (the "License");
// you may not use this file except in compliance with the License.
// You may obtain a copy of the License at
//
//     http://www.apache.org/licenses/LICENSE-2.0
//
// Unless required by applicable law or agreed to in writing, software
// distributed under the License is distributed on an "AS IS" BASIS,
// See the License for the specific language governing permissions and
// limitations under the License.

package partition

import (
	"strconv"
	"sync"

	"github.com/pingcap/log"
	"github.com/pingcap/ticdc/pkg/common"
	commonEvent "github.com/pingcap/ticdc/pkg/common/event"
	"github.com/pingcap/ticdc/pkg/errors"
	"github.com/pingcap/tiflow/cdc/model"
	"github.com/pingcap/tiflow/pkg/hash"
	"go.uber.org/zap"
)

type IndexValuePartitionGenerator struct {
	hasher *hash.PositionInertia
	lock   sync.Mutex

	IndexName string
}

func newIndexValuePartitionGenerator(indexName string) *IndexValuePartitionGenerator {
	return &IndexValuePartitionGenerator{
		hasher:    hash.NewPositionInertia(),
		IndexName: indexName,
	}
}

func (r *IndexValuePartitionGenerator) GeneratePartitionIndexAndKey(row *commonEvent.RowChange,
	partitionNum int32,
	tableInfo *common.TableInfo,
	commitTs uint64,
) (int32, string, error) {
	r.lock.Lock()
	defer r.lock.Unlock()
	r.hasher.Reset()
	r.hasher.Write([]byte(tableInfo.GetSchemaName()), []byte(tableInfo.GetTableName()))

	rowData := row.Row
	if rowData.IsEmpty() {
		rowData = row.PreRow
	}

	// the most normal case, index-name is not set, use the handle key columns.
	if r.IndexName == "" {
		for idx, col := range tableInfo.GetColumns() {
			if col == nil {
				continue
			}
<<<<<<< HEAD
			if common.HasHandleKeyFlag(col.GetFlag()) {
				value, err := common.FormatColVal(&rowData, col, idx)
=======
			if tableInfo.GetColumnFlags()[col.ID].IsHandleKey() {
				value, err := common.ExtractColVal(&rowData, col, idx)
>>>>>>> 41bf8923
				if err != nil {
					// FIXME:
					log.Panic("ExtractColVal failed", zap.Error(err))
				}
				r.hasher.Write([]byte(col.Name.O), []byte(model.ColumnValueString(value)))
			}
		}
	} else {
		names, offsets, ok := tableInfo.IndexByName(r.IndexName)
		if !ok {
			log.Error("index not found when dispatch event",
				zap.Any("tableName", tableInfo.GetTableName()),
				zap.String("indexName", r.IndexName))
			return 0, "", errors.ErrDispatcherFailed.GenWithStack(
				"index not found when dispatch event, table: %v, index: %s", tableInfo.GetTableName(), r.IndexName)
		}
		for idx := 0; idx < len(names); idx++ {
			colInfo := tableInfo.GetColumns()[offsets[idx]]
			value, err := common.ExtractColVal(&rowData, colInfo, idx)
			if err != nil {
				// FIXME:
				log.Panic("ExtractColVal failed", zap.Error(err))
			}
			if value == nil {
				continue
			}
			r.hasher.Write([]byte(names[idx]), []byte(model.ColumnValueString(value)))
		}
	}

	sum32 := r.hasher.Sum32()
	return int32(sum32 % uint32(partitionNum)), strconv.FormatInt(int64(sum32), 10), nil
}<|MERGE_RESOLUTION|>--- conflicted
+++ resolved
@@ -61,13 +61,8 @@
 			if col == nil {
 				continue
 			}
-<<<<<<< HEAD
 			if common.HasHandleKeyFlag(col.GetFlag()) {
-				value, err := common.FormatColVal(&rowData, col, idx)
-=======
-			if tableInfo.GetColumnFlags()[col.ID].IsHandleKey() {
 				value, err := common.ExtractColVal(&rowData, col, idx)
->>>>>>> 41bf8923
 				if err != nil {
 					// FIXME:
 					log.Panic("ExtractColVal failed", zap.Error(err))
