// Copyright 2024 PingCAP, Inc.
//
// Licensed under the Apache License, Version 2.0 (the "License");
// you may not use this file except in compliance with the License.
// You may obtain a copy of the License at
//
//     http://www.apache.org/licenses/LICENSE-2.0
//
// Unless required by applicable law or agreed to in writing, software
// distributed under the License is distributed on an "AS IS" BASIS,
// See the License for the specific language governing permissions and
// limitations under the License.

package partition

import (
	"strings"

	"github.com/pingcap/log"
	"github.com/pingcap/ticdc/pkg/common"
	commonEvent "github.com/pingcap/ticdc/pkg/common/event"
	"go.uber.org/zap"
)

type Generator interface {
	// GeneratePartitionIndexAndKey returns an index of partitions or a partition key for event.
	// Concurrency Note: This method is thread-safe.
	GeneratePartitionIndexAndKey(row *commonEvent.RowChange, partitionNum int32, tableInfo *common.TableInfo, commitTs uint64) (int32, string, error)
}

<<<<<<< HEAD
func NewGenerator(rule string, scheme string, indexName string, columns []string) Generator {
=======
func GetPartitionGenerator(rule string, isPulsar bool, indexName string, columns []string) PartitionGenerator {
>>>>>>> dbd818d9
	switch strings.ToLower(rule) {
	case "default", "table":
		return newTablePartitionGenerator()
	case "ts":
		return newTsPartitionGenerator()
	case "index-value":
		return newIndexValuePartitionGenerator(indexName)
	case "rowid":
		log.Warn("rowid is deprecated, index-value is used as the partition dispatcher.")
		return newIndexValuePartitionGenerator(indexName)
	case "columns":
		return newColumnsPartitionGenerator(columns)
	default:
	}

	if isPulsar {
		return newKeyPartitionGenerator(rule)
	}

	log.Warn("the partition dispatch rule is not default/ts/table/index-value/columns,"+
		" use the default rule instead.", zap.String("rule", rule))
	return newTablePartitionGenerator()
}<|MERGE_RESOLUTION|>--- conflicted
+++ resolved
@@ -28,11 +28,7 @@
 	GeneratePartitionIndexAndKey(row *commonEvent.RowChange, partitionNum int32, tableInfo *common.TableInfo, commitTs uint64) (int32, string, error)
 }
 
-<<<<<<< HEAD
-func NewGenerator(rule string, scheme string, indexName string, columns []string) Generator {
-=======
-func GetPartitionGenerator(rule string, isPulsar bool, indexName string, columns []string) PartitionGenerator {
->>>>>>> dbd818d9
+func NewGenerator(rule string, isPulsar bool, indexName string, columns []string) Generator {
 	switch strings.ToLower(rule) {
 	case "default", "table":
 		return newTablePartitionGenerator()
