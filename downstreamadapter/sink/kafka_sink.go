// Copyright 2024 PingCAP, Inc.
//
// Licensed under the Apache License, Version 2.0 (the "License");
// you may not use this file except in compliance with the License.
// You may obtain a copy of the License at
//
//     http://www.apache.org/licenses/LICENSE-2.0
//
// Unless required by applicable law or agreed to in writing, software
// distributed under the License is distributed on an "AS IS" BASIS,
// See the License for the specific language governing permissions and
// limitations under the License.

package sink

import (
	"context"
	"fmt"
	"net/url"
	"sync/atomic"

	"github.com/pingcap/errors"
	"github.com/pingcap/log"
	"github.com/pingcap/ticdc/downstreamadapter/sink/helper/topicmanager"
	"github.com/pingcap/ticdc/downstreamadapter/worker"
	"github.com/pingcap/ticdc/downstreamadapter/worker/producer"
	"github.com/pingcap/ticdc/pkg/common"
	commonEvent "github.com/pingcap/ticdc/pkg/common/event"
	"github.com/pingcap/ticdc/pkg/config"
	cerror "github.com/pingcap/ticdc/pkg/errors"
	"github.com/pingcap/ticdc/pkg/metrics"
	"github.com/pingcap/ticdc/pkg/sink/kafka"
	"github.com/pingcap/ticdc/pkg/sink/util"
	"go.uber.org/zap"
	"golang.org/x/sync/errgroup"
)

type KafkaSink struct {
	changefeedID common.ChangeFeedID

	dmlWorker *worker.KafkaDMLWorker
	ddlWorker *worker.KafkaDDLWorker

	// the module used by dmlWorker and ddlWorker
	// KafkaSink need to close it when Close() is called
	adminClient      kafka.ClusterAdminClient
	topicManager     topicmanager.TopicManager
	statistics       *metrics.Statistics
	metricsCollector kafka.MetricsCollector

	isNormal uint32 // if sink is normal, isNormal is 1, otherwise is 0
	ctx      context.Context
}

func (s *KafkaSink) SinkType() common.SinkType {
	return common.KafkaSinkType
}

func verifyKafkaSink(ctx context.Context, changefeedID common.ChangeFeedID, uri *url.URL, sinkConfig *config.SinkConfig) error {
	components, _, err := worker.GetKafkaSinkComponent(ctx, changefeedID, uri, sinkConfig)
	if components.AdminClient != nil {
		components.AdminClient.Close()
	}
	if components.TopicManager != nil {
		components.TopicManager.Close()
	}
<<<<<<< HEAD
	return errors.Trace(err)
=======
	return err
>>>>>>> e1fcd8ce
}

func newKafkaSink(
	ctx context.Context, changefeedID common.ChangeFeedID, sinkURI *url.URL, sinkConfig *config.SinkConfig,
) (*KafkaSink, error) {
	kafkaComponent, protocol, err := worker.GetKafkaSinkComponent(ctx, changefeedID, sinkURI, sinkConfig)
	if err != nil {
		return nil, errors.Trace(err)
	}

	// We must close adminClient when this func return cause by an error
	// otherwise the adminClient will never be closed and lead to a goroutine leak.
	defer func() {
		if err != nil && kafkaComponent.AdminClient != nil {
			kafkaComponent.AdminClient.Close()
		}
	}()

	statistics := metrics.NewStatistics(changefeedID, "KafkaSink")
	asyncProducer, err := kafkaComponent.Factory.AsyncProducer()
	if err != nil {
		return nil, cerror.WrapError(cerror.ErrKafkaNewProducer, err)
	}
	dmlProducer := producer.NewKafkaDMLProducer(changefeedID, asyncProducer)
	dmlWorker := worker.NewKafkaDMLWorker(
		changefeedID,
		protocol,
		dmlProducer,
		kafkaComponent.EncoderGroup,
		kafkaComponent.ColumnSelector,
		kafkaComponent.EventRouter,
		kafkaComponent.TopicManager,
		statistics)

	syncProducer, err := kafkaComponent.Factory.SyncProducer()
	if err != nil {
		return nil, errors.Trace(err)
	}
	ddlProducer := producer.NewKafkaDDLProducer(ctx, changefeedID, syncProducer)
	ddlWorker := worker.NewKafkaDDLWorker(
		changefeedID,
		protocol,
		ddlProducer,
		kafkaComponent.Encoder,
		kafkaComponent.EventRouter,
		kafkaComponent.TopicManager,
		statistics)

	sink := &KafkaSink{
		changefeedID:     changefeedID,
		dmlWorker:        dmlWorker,
		ddlWorker:        ddlWorker,
		adminClient:      kafkaComponent.AdminClient,
		topicManager:     kafkaComponent.TopicManager,
		statistics:       statistics,
		metricsCollector: kafkaComponent.Factory.MetricsCollector(),
		ctx:              ctx,
	}
	return sink, nil
}

func (s *KafkaSink) Run(ctx context.Context) error {
	g, ctx := errgroup.WithContext(ctx)
	g.Go(func() error {
		return s.dmlWorker.Run(ctx)
	})
	g.Go(func() error {
		return s.ddlWorker.Run(ctx)
	})
	g.Go(func() error {
		s.metricsCollector.Run(ctx)
		return nil
	})
	err := g.Wait()
	atomic.StoreUint32(&s.isNormal, 0)
	return errors.Trace(err)
}

func (s *KafkaSink) IsNormal() bool {
	return atomic.LoadUint32(&s.isNormal) == 1
}

func (s *KafkaSink) AddDMLEvent(event *commonEvent.DMLEvent) {
	s.dmlWorker.AddDMLEvent(event)
}

func (s *KafkaSink) PassBlockEvent(event commonEvent.BlockEvent) {
	event.PostFlush()
}

func (s *KafkaSink) WriteBlockEvent(event commonEvent.BlockEvent) error {
	switch v := event.(type) {
	case *commonEvent.DDLEvent:
		if v.TiDBOnly {
			// run callback directly and return
			v.PostFlush()
			return nil
		}
		err := s.ddlWorker.WriteBlockEvent(s.ctx, v)
		if err != nil {
			atomic.StoreUint32(&s.isNormal, 0)
			return errors.Trace(err)
		}
	case *commonEvent.SyncPointEvent:
		log.Error("KafkaSink doesn't support Sync Point Event",
			zap.String("namespace", s.changefeedID.Namespace()),
			zap.String("changefeed", s.changefeedID.Name()),
			zap.Any("event", event))
	default:
		log.Error("KafkaSink doesn't support this type of block event",
			zap.String("namespace", s.changefeedID.Namespace()),
			zap.String("changefeed", s.changefeedID.Name()),
			zap.Any("eventType", event.GetType()))
	}
	return nil
}

func (s *KafkaSink) AddCheckpointTs(ts uint64) {
	s.ddlWorker.AddCheckpoint(ts)
}

func (s *KafkaSink) SetTableSchemaStore(tableSchemaStore *util.TableSchemaStore) {
	s.ddlWorker.SetTableSchemaStore(tableSchemaStore)
}

func (s *KafkaSink) Close(_ bool) {
	s.ddlWorker.Close()
	s.dmlWorker.Close()
	s.adminClient.Close()
	s.topicManager.Close()
	s.statistics.Close()
}

func newKafkaSinkForTest() (*KafkaSink, producer.DMLProducer, producer.DDLProducer, error) {
	ctx := context.Background()
	changefeedID := common.NewChangefeedID4Test("test", "test")
	openProtocol := "open-protocol"
	sinkConfig := &config.SinkConfig{Protocol: &openProtocol}
	uriTemplate := "kafka://%s/%s?kafka-version=0.9.0.0&max-batch-size=1" +
		"&max-message-bytes=1048576&partition-num=1" +
		"&kafka-client-id=unit-test&auto-create-topic=false&compression=gzip&protocol=open-protocol"
	uri := fmt.Sprintf(uriTemplate, "127.0.0.1:9092", kafka.DefaultMockTopicName)

	sinkURI, err := url.Parse(uri)
	if err != nil {
		return nil, nil, nil, errors.Trace(err)
	}
	statistics := metrics.NewStatistics(changefeedID, "KafkaSink")
	kafkaComponent, protocol, err := worker.GetKafkaSinkComponentForTest(ctx, changefeedID, sinkURI, sinkConfig)
	if err != nil {
		return nil, nil, nil, errors.Trace(err)
	}

	// We must close adminClient when this func return cause by an error
	// otherwise the adminClient will never be closed and lead to a goroutine leak.
	defer func() {
		if err != nil && kafkaComponent.AdminClient != nil {
			kafkaComponent.AdminClient.Close()
		}
	}()

	dmlMockProducer := producer.NewMockDMLProducer()

	dmlWorker := worker.NewKafkaDMLWorker(
		changefeedID,
		protocol,
		dmlMockProducer,
		kafkaComponent.EncoderGroup,
		kafkaComponent.ColumnSelector,
		kafkaComponent.EventRouter,
		kafkaComponent.TopicManager,
		statistics)

	ddlMockProducer := producer.NewMockDDLProducer()
	ddlWorker := worker.NewKafkaDDLWorker(
		changefeedID,
		protocol,
		ddlMockProducer,
		kafkaComponent.Encoder,
		kafkaComponent.EventRouter,
		kafkaComponent.TopicManager,
		statistics)

	sink := &KafkaSink{
		changefeedID:     changefeedID,
		dmlWorker:        dmlWorker,
		ddlWorker:        ddlWorker,
		adminClient:      kafkaComponent.AdminClient,
		topicManager:     kafkaComponent.TopicManager,
		statistics:       statistics,
		metricsCollector: kafkaComponent.Factory.MetricsCollector(),
	}
	go sink.Run(ctx)
	return sink, dmlMockProducer, ddlMockProducer, nil
}<|MERGE_RESOLUTION|>--- conflicted
+++ resolved
@@ -64,11 +64,7 @@
 	if components.TopicManager != nil {
 		components.TopicManager.Close()
 	}
-<<<<<<< HEAD
 	return errors.Trace(err)
-=======
-	return err
->>>>>>> e1fcd8ce
 }
 
 func newKafkaSink(
