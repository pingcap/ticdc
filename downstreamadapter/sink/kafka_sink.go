--- conflicted
+++ resolved
@@ -32,10 +32,6 @@
 	"github.com/pingcap/ticdc/pkg/sink/kafka"
 	"github.com/pingcap/ticdc/pkg/sink/util"
 	cerror "github.com/pingcap/tiflow/pkg/errors"
-<<<<<<< HEAD
-=======
-	"github.com/pingcap/tiflow/pkg/sink/kafka"
->>>>>>> 5f228f63
 	"go.uber.org/zap"
 	"golang.org/x/sync/errgroup"
 )
@@ -48,21 +44,10 @@
 
 	// the module used by dmlWorker and ddlWorker
 	// KafkaSink need to close it when Close() is called
-<<<<<<< HEAD
-	adminClient  kafka.ClusterAdminClient
-	topicManager topicmanager.TopicManager
-	statistics   *metrics.Statistics
-	// metricsCollector is used to report metrics.
-	metricsCollector kafka.MetricsCollector
-
-	ctx    context.Context
-	cancel context.CancelFunc
-=======
 	adminClient      kafka.ClusterAdminClient
 	topicManager     topicmanager.TopicManager
 	statistics       *metrics.Statistics
 	metricsCollector kafka.MetricsCollector
->>>>>>> 5f228f63
 
 	errgroup *errgroup.Group
 	errCh    chan error
@@ -97,11 +82,7 @@
 		return nil, cerror.WrapError(cerror.ErrKafkaNewProducer, err)
 	}
 	dmlProducer := producer.NewKafkaDMLProducer(changefeedID, dmlAsyncProducer)
-<<<<<<< HEAD
-	dmlWorker := worker.NewKafkaDMLWorker(
-=======
 	dmlWorker := worker.NewKafkaDMLWorker(ctx,
->>>>>>> 5f228f63
 		changefeedID,
 		protocol,
 		dmlProducer,
@@ -134,17 +115,9 @@
 		adminClient:      kafkaComponent.AdminClient,
 		topicManager:     kafkaComponent.TopicManager,
 		statistics:       statistics,
-<<<<<<< HEAD
-		errgroup:         errGroup,
-		metricsCollector: kafkaComponent.Factory.MetricsCollector(kafkaComponent.AdminClient),
-		errCh:            errCh,
-		ctx:              ctx,
-		cancel:           cancel,
-=======
 		metricsCollector: kafkaComponent.Factory.MetricsCollector(kafkaComponent.AdminClient),
 		errgroup:         errGroup,
 		errCh:            errCh,
->>>>>>> 5f228f63
 	}
 	go sink.run(ctx)
 	return sink, nil
@@ -152,17 +125,11 @@
 
 func (s *KafkaSink) run(ctx context.Context) {
 	s.dmlWorker.Run(ctx)
-<<<<<<< HEAD
-	s.ddlWorker.Run(ctx)
-	s.metricsCollector.Run(ctx)
-
-=======
 	s.ddlWorker.Run()
 	s.errgroup.Go(func() error {
 		s.metricsCollector.Run(ctx)
 		return nil
 	})
->>>>>>> 5f228f63
 	err := s.errgroup.Wait()
 	if errors.Cause(err) != context.Canceled {
 		atomic.StoreUint32(&s.isNormal, 0)
