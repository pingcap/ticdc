// Copyright 2025 PingCAP, Inc.
//
// Licensed under the Apache License, Version 2.0 (the "License");
// you may not use this file except in compliance with the License.
// You may obtain a copy of the License at
//
//     http://www.apache.org/licenses/LICENSE-2.0
//
// Unless required by applicable law or agreed to in writing, software
// distributed under the License is distributed on an "AS IS" BASIS,
// See the License for the specific language governing permissions and
// limitations under the License.

package cloudstorage

import (
	"context"
	"encoding/json"
	"math"
	"net/url"
	"time"

	"github.com/pingcap/log"
	"github.com/pingcap/ticdc/downstreamadapter/sink/helper"
	"github.com/pingcap/ticdc/pkg/common"
	commonEvent "github.com/pingcap/ticdc/pkg/common/event"
	"github.com/pingcap/ticdc/pkg/config"
	"github.com/pingcap/ticdc/pkg/errors"
	"github.com/pingcap/ticdc/pkg/metrics"
	"github.com/pingcap/ticdc/pkg/sink/cloudstorage"
	"github.com/pingcap/ticdc/pkg/sink/util"
	putil "github.com/pingcap/ticdc/pkg/util"
	"github.com/pingcap/tidb/br/pkg/storage"
	"github.com/pingcap/tidb/pkg/meta/model"
	"github.com/robfig/cron"
	"go.uber.org/atomic"
	"go.uber.org/zap"
	"golang.org/x/sync/errgroup"
)

// It will send the events to cloud storage systems.
// Messages are encoded in the specific protocol and then sent to the defragmenter.
// The data flow is as follows: **data** -> encodingWorkers -> defragmenter -> dmlWorkers -> external storage
// The defragmenter will defragment the out-of-order encoded messages and sends encoded
// messages to individual dmlWorkers.
// The dmlWorkers will write the encoded messages to external storage in parallel between different tables.
type sink struct {
	changefeedID common.ChangeFeedID
	cfg          *cloudstorage.Config
	sinkURI      *url.URL
	// todo: this field is not take effects yet, should be fixed.
	outputRawChangeEvent bool
	storage              storage.ExternalStorage

	dmlWriters *dmlWriters

	checkpointChan           chan uint64
	lastCheckpointTs         atomic.Uint64
	lastSendCheckpointTsTime time.Time

	tableSchemaStore *util.TableSchemaStore
	cron             *cron.Cron
	statistics       *metrics.Statistics

	isNormal    *atomic.Bool
	cleanupJobs []func() /* only for test */
}

func Verify(ctx context.Context, changefeedID common.ChangeFeedID, sinkURI *url.URL, sinkConfig *config.SinkConfig) error {
	cfg := cloudstorage.NewConfig()
	err := cfg.Apply(ctx, sinkURI, sinkConfig)
	if err != nil {
		return err
	}
	protocol, err := helper.GetProtocol(putil.GetOrZero(sinkConfig.Protocol))
	if err != nil {
		return err
	}
	_, err = helper.GetEncoderConfig(changefeedID, sinkURI, protocol, sinkConfig, math.MaxInt)
	if err != nil {
		return err
	}
	storage, err := putil.GetExternalStorageWithDefaultTimeout(ctx, sinkURI.String())
	if err != nil {
		return err
	}
	storage.Close()
	return nil
}

func New(
	ctx context.Context, changefeedID common.ChangeFeedID, sinkURI *url.URL, sinkConfig *config.SinkConfig,
	cleanupJobs []func(), /* only for test */
) (*sink, error) {
	// create cloud storage config and then apply the params of sinkURI to it.
	cfg := cloudstorage.NewConfig()
	err := cfg.Apply(ctx, sinkURI, sinkConfig)
	if err != nil {
		return nil, err
	}
	// fetch protocol from replicaConfig defined by changefeed config file.
	protocol, err := helper.GetProtocol(
		putil.GetOrZero(sinkConfig.Protocol),
	)
	if err != nil {
		return nil, errors.Trace(err)
	}
	// get cloud storage file extension according to the specific protocol.
	ext := helper.GetFileExtension(protocol)
	// the last param maxMsgBytes is mainly to limit the size of a single message for
	// batch protocols in mq scenario. In cloud storage sink, we just set it to max int.
	encoderConfig, err := helper.GetEncoderConfig(changefeedID, sinkURI, protocol, sinkConfig, math.MaxInt)
	if err != nil {
		return nil, errors.Trace(err)
	}
	storage, err := putil.GetExternalStorageWithDefaultTimeout(ctx, sinkURI.String())
	if err != nil {
		return nil, err
	}
	statistics := metrics.NewStatistics(changefeedID, "cloudstorage")
	return &sink{
		changefeedID:             changefeedID,
		sinkURI:                  sinkURI,
		cfg:                      cfg,
		cleanupJobs:              cleanupJobs,
		storage:                  storage,
		dmlWriters:               newDMLWriters(changefeedID, storage, cfg, encoderConfig, ext, statistics),
		checkpointChan:           make(chan uint64, 16),
		lastSendCheckpointTsTime: time.Now(),
		outputRawChangeEvent:     sinkConfig.CloudStorageConfig.GetOutputRawChangeEvent(),
		statistics:               statistics,
		isNormal:                 atomic.NewBool(true),
	}, nil
}

func (s *sink) SinkType() common.SinkType {
	return common.CloudStorageSinkType
}

func (s *sink) Run(ctx context.Context) error {
	g, ctx := errgroup.WithContext(ctx)

	g.Go(func() error {
		return s.dmlWriters.Run(ctx)
	})

	g.Go(func() error {
		return s.sendCheckpointTs(ctx)
	})

	g.Go(func() error {
		if err := s.initCron(ctx, s.sinkURI, s.cleanupJobs); err != nil {
			return err
		}
		s.bgCleanup(ctx)
		return nil
	})
	return g.Wait()
}

func (s *sink) IsNormal() bool {
	return s.isNormal.Load()
}

func (s *sink) AddDMLEvent(event *commonEvent.DMLEvent) {
	s.dmlWriters.AddDMLEvent(event)
}

func (s *sink) WriteBlockEvent(event commonEvent.BlockEvent) error {
	var err error
	switch e := event.(type) {
	case *commonEvent.DDLEvent:
		err = s.writeDDLEvent(e)
	default:
<<<<<<< HEAD
		log.Panic("sink doesn't support this type of block event",
			zap.String("keyspace", s.changefeedID.Keyspace()),
=======
		log.Error("cloudstorage sink doesn't support this type of block event",
			zap.String("namespace", s.changefeedID.Namespace()),
>>>>>>> 90c51ff9
			zap.String("changefeed", s.changefeedID.Name()),
			zap.String("eventType", commonEvent.TypeToString(event.GetType())))
		return errors.ErrInvalidEventType.GenWithStackByArgs(commonEvent.TypeToString(event.GetType()))
	}
	if err != nil {
		s.isNormal.Store(false)
		return err
	}
	event.PostFlush()
	return nil
}

func (s *sink) writeDDLEvent(event *commonEvent.DDLEvent) error {
	// For exchange partition, we need to write the schema of the source table.
	// write the previous table first
	if event.GetDDLType() == model.ActionExchangeTablePartition {
		var def cloudstorage.TableDefinition
		def.FromTableInfo(event.ExtraSchemaName, event.ExtraTableName, event.TableInfo, event.FinishedTs, s.cfg.OutputColumnID)
		def.Query = event.Query
		def.Type = event.Type
		if err := s.writeFile(event, def); err != nil {
			return err
		}
		var sourceTableDef cloudstorage.TableDefinition
		sourceTableDef.FromTableInfo(event.SchemaName, event.TableName, event.MultipleTableInfos[1], event.FinishedTs, s.cfg.OutputColumnID)
		if err := s.writeFile(event, sourceTableDef); err != nil {
			return err
		}
	} else {
		for _, e := range event.GetEvents() {
			var def cloudstorage.TableDefinition
			def.FromDDLEvent(e, s.cfg.OutputColumnID)
			if err := s.writeFile(e, def); err != nil {
				return err
			}
		}
	}
	return nil
}

func (s *sink) writeFile(v *commonEvent.DDLEvent, def cloudstorage.TableDefinition) error {
	encodedDef, err := def.MarshalWithQuery()
	if err != nil {
		return errors.Trace(err)
	}

	path, err := def.GenerateSchemaFilePath()
	if err != nil {
		return errors.Trace(err)
	}
	log.Debug("write ddl event to external storage",
		zap.String("path", path), zap.Any("ddl", v))
	return s.statistics.RecordDDLExecution(func() error {
		err = s.storage.WriteFile(context.Background(), path, encodedDef)
		if err != nil {
			return err
		}
		return nil
	})
}

func (s *sink) AddCheckpointTs(ts uint64) {
	s.checkpointChan <- ts
}

func (s *sink) sendCheckpointTs(ctx context.Context) error {
	checkpointTsMessageDuration := metrics.CheckpointTsMessageDuration.WithLabelValues(s.changefeedID.Keyspace(), s.changefeedID.Name())
	checkpointTsMessageCount := metrics.CheckpointTsMessageCount.WithLabelValues(s.changefeedID.Keyspace(), s.changefeedID.Name())
	defer func() {
		metrics.CheckpointTsMessageDuration.DeleteLabelValues(s.changefeedID.Keyspace(), s.changefeedID.Name())
		metrics.CheckpointTsMessageCount.DeleteLabelValues(s.changefeedID.Keyspace(), s.changefeedID.Name())
	}()

	var (
		checkpoint uint64
		ok         bool
	)
	for {
		select {
		case <-ctx.Done():
			return errors.Trace(ctx.Err())
		case checkpoint, ok = <-s.checkpointChan:
			if !ok {
				log.Warn("cloud storage sink checkpoint channel closed",
					zap.String("keyspace", s.changefeedID.Keyspace()),
					zap.String("changefeed", s.changefeedID.Name()))
				return nil
			}
		}

		if time.Since(s.lastSendCheckpointTsTime) < 2*time.Second {
			log.Warn("skip write checkpoint ts to external storage",
				zap.Any("changefeedID", s.changefeedID),
				zap.Uint64("checkpoint", checkpoint))
			continue
		}

		start := time.Now()
		message, err := json.Marshal(map[string]uint64{"checkpoint-ts": checkpoint})
		if err != nil {
			log.Panic("CloudStorageSink marshal checkpoint failed, this should never happen",
				zap.String("keyspace", s.changefeedID.Keyspace()),
				zap.String("changefeed", s.changefeedID.Name()),
				zap.Uint64("checkpoint", checkpoint),
				zap.Duration("duration", time.Since(start)),
				zap.Error(err))
		}
		err = s.storage.WriteFile(ctx, "metadata", message)
		if err != nil {
			log.Error("CloudStorageSink storage write file failed",
				zap.String("keyspace", s.changefeedID.Keyspace()),
				zap.String("changefeed", s.changefeedID.Name()),
				zap.Duration("duration", time.Since(start)),
				zap.Error(err))
			return errors.Trace(err)
		}
		s.lastSendCheckpointTsTime = time.Now()
		s.lastCheckpointTs.Store(checkpoint)

		checkpointTsMessageCount.Inc()
		checkpointTsMessageDuration.Observe(time.Since(start).Seconds())
	}
}

func (s *sink) SetTableSchemaStore(tableSchemaStore *util.TableSchemaStore) {
	s.tableSchemaStore = tableSchemaStore
}

func (s *sink) initCron(
	ctx context.Context, sinkURI *url.URL, cleanupJobs []func(),
) (err error) {
	if cleanupJobs == nil {
		cleanupJobs = s.genCleanupJob(ctx, sinkURI)
	}

	s.cron = cron.New()
	for _, job := range cleanupJobs {
		err = s.cron.AddFunc(s.cfg.FileCleanupCronSpec, job)
		if err != nil {
			return errors.Trace(err)
		}
	}
	return nil
}

func (s *sink) bgCleanup(ctx context.Context) {
	if s.cfg.DateSeparator != config.DateSeparatorDay.String() || s.cfg.FileExpirationDays <= 0 {
		log.Info("skip cleanup expired files for storage sink",
			zap.String("keyspace", s.changefeedID.Keyspace()),
			zap.Stringer("changefeedID", s.changefeedID.ID()),
			zap.String("dateSeparator", s.cfg.DateSeparator),
			zap.Int("expiredFileTTL", s.cfg.FileExpirationDays))
		return
	}

	s.cron.Start()
	defer s.cron.Stop()
	log.Info("start schedule cleanup expired files for storage sink",
		zap.String("keyspace", s.changefeedID.Keyspace()),
		zap.Stringer("changefeedID", s.changefeedID.ID()),
		zap.String("dateSeparator", s.cfg.DateSeparator),
		zap.Int("expiredFileTTL", s.cfg.FileExpirationDays))

	// wait for the context done
	<-ctx.Done()
	log.Info("stop schedule cleanup expired files for storage sink",
		zap.String("keyspace", s.changefeedID.Keyspace()),
		zap.Stringer("changefeedID", s.changefeedID.ID()),
		zap.Error(ctx.Err()))
}

func (s *sink) genCleanupJob(ctx context.Context, uri *url.URL) []func() {
	var ret []func()

	isLocal := uri.Scheme == "file" || uri.Scheme == "local" || uri.Scheme == ""
	var isRemoveEmptyDirsRunning atomic.Bool
	if isLocal {
		ret = append(ret, func() {
			if !isRemoveEmptyDirsRunning.CompareAndSwap(false, true) {
				log.Warn("remove empty dirs is already running, skip this round",
					zap.String("keyspace", s.changefeedID.Keyspace()),
					zap.Stringer("changefeedID", s.changefeedID.ID()))
				return
			}

			checkpointTs := s.lastCheckpointTs.Load()
			start := time.Now()
			cnt, err := cloudstorage.RemoveEmptyDirs(ctx, s.changefeedID, uri.Path)
			if err != nil {
				log.Error("failed to remove empty dirs",
					zap.String("keyspace", s.changefeedID.Keyspace()),
					zap.Stringer("changefeedID", s.changefeedID.ID()),
					zap.Uint64("checkpointTs", checkpointTs),
					zap.Duration("cost", time.Since(start)),
					zap.Error(err),
				)
				return
			}
			log.Info("remove empty dirs",
				zap.String("keyspace", s.changefeedID.Keyspace()),
				zap.Stringer("changefeedID", s.changefeedID.ID()),
				zap.Uint64("checkpointTs", checkpointTs),
				zap.Uint64("count", cnt),
				zap.Duration("cost", time.Since(start)))
		})
	}

	var isCleanupRunning atomic.Bool
	ret = append(ret, func() {
		if !isCleanupRunning.CompareAndSwap(false, true) {
			log.Warn("cleanup expired files is already running, skip this round",
				zap.String("keyspace", s.changefeedID.Keyspace()),
				zap.Stringer("changefeedID", s.changefeedID.ID()))
			return
		}

		defer isCleanupRunning.Store(false)
		start := time.Now()
		checkpointTs := s.lastCheckpointTs.Load()
		cnt, err := cloudstorage.RemoveExpiredFiles(ctx, s.changefeedID, s.storage, s.cfg, checkpointTs)
		if err != nil {
			log.Error("failed to remove expired files",
				zap.String("keyspace", s.changefeedID.Keyspace()),
				zap.Stringer("changefeedID", s.changefeedID.ID()),
				zap.Uint64("checkpointTs", checkpointTs),
				zap.Duration("cost", time.Since(start)),
				zap.Error(err),
			)
			return
		}
		log.Info("remove expired files",
			zap.String("keyspace", s.changefeedID.Keyspace()),
			zap.Stringer("changefeedID", s.changefeedID.ID()),
			zap.Uint64("checkpointTs", checkpointTs),
			zap.Uint64("count", cnt),
			zap.Duration("cost", time.Since(start)))
	})
	return ret
}

func (s *sink) Close(_ bool) {
	s.dmlWriters.close()
	s.cron.Stop()
	if s.statistics != nil {
		s.statistics.Close()
	}
	s.storage.Close()
}<|MERGE_RESOLUTION|>--- conflicted
+++ resolved
@@ -172,13 +172,8 @@
 	case *commonEvent.DDLEvent:
 		err = s.writeDDLEvent(e)
 	default:
-<<<<<<< HEAD
-		log.Panic("sink doesn't support this type of block event",
-			zap.String("keyspace", s.changefeedID.Keyspace()),
-=======
 		log.Error("cloudstorage sink doesn't support this type of block event",
-			zap.String("namespace", s.changefeedID.Namespace()),
->>>>>>> 90c51ff9
+			zap.String("namespace", s.changefeedID.Keyspace()),
 			zap.String("changefeed", s.changefeedID.Name()),
 			zap.String("eventType", commonEvent.TypeToString(event.GetType())))
 		return errors.ErrInvalidEventType.GenWithStackByArgs(commonEvent.TypeToString(event.GetType()))
