// Copyright 2024 PingCAP, Inc.
//
// Licensed under the Apache License, Version 2.0 (the "License");
// you may not use this file except in compliance with the License.
// You may obtain a copy of the License at
//
//     http://www.apache.org/licenses/LICENSE-2.0
//
// Unless required by applicable law or agreed to in writing, software
// distributed under the License is distributed on an "AS IS" BASIS,
// See the License for the specific language governing permissions and
// limitations under the License.

package pulsar

import (
	"context"
	"net/url"
	"time"

	"github.com/pingcap/log"
	"github.com/pingcap/ticdc/downstreamadapter/sink/helper"
	commonType "github.com/pingcap/ticdc/pkg/common"
	commonEvent "github.com/pingcap/ticdc/pkg/common/event"
	"github.com/pingcap/ticdc/pkg/config"
	"github.com/pingcap/ticdc/pkg/errors"
	"github.com/pingcap/ticdc/pkg/metrics"
	"github.com/pingcap/ticdc/pkg/sink/codec/common"
	"github.com/pingcap/ticdc/pkg/sink/util"
	"go.uber.org/atomic"
	"go.uber.org/zap"
	"golang.org/x/sync/errgroup"
)

type sink struct {
	changefeedID commonType.ChangeFeedID

	dmlProducer dmlProducer
	ddlProducer ddlProducer

	comp       component
	statistics *metrics.Statistics

	protocol      config.Protocol
	partitionRule helper.DDLDispatchRule

	// isNormal indicate whether the sink is in the normal state.
	isNormal *atomic.Bool
	ctx      context.Context

	tableSchemaStore *util.TableSchemaStore
	checkpointTsChan chan uint64
	eventChan        chan *commonEvent.DMLEvent
	rowChan          chan *commonEvent.MQRowEvent
}

func (s *sink) SinkType() commonType.SinkType {
	return commonType.PulsarSinkType
}

func Verify(ctx context.Context, changefeedID commonType.ChangeFeedID, uri *url.URL, sinkConfig *config.SinkConfig) error {
	comp, _, err := newPulsarSinkComponent(ctx, changefeedID, uri, sinkConfig)
	defer comp.close()
	return err
}

func New(
	ctx context.Context, changefeedID commonType.ChangeFeedID, sinkURI *url.URL, sinkConfig *config.SinkConfig,
) (*sink, error) {
	comp, protocol, err := newPulsarSinkComponent(ctx, changefeedID, sinkURI, sinkConfig)
	if err != nil {
		return nil, err
	}
	defer func() {
		if err != nil {
			comp.close()
		}
	}()

	failpointCh := make(chan error, 1)
	statistics := metrics.NewStatistics(changefeedID, "pulsar")
	dmlProducer, err := newDMLProducers(changefeedID, comp, failpointCh)
	if err != nil {
		return nil, err
	}

	ddlProducer, err := newDDLProducers(changefeedID, comp, sinkConfig)
	if err != nil {
		return nil, err
	}

	return &sink{
		changefeedID: changefeedID,
		dmlProducer:  dmlProducer,
		ddlProducer:  ddlProducer,

		checkpointTsChan: make(chan uint64, 16),
		eventChan:        make(chan *commonEvent.DMLEvent, 32),
		rowChan:          make(chan *commonEvent.MQRowEvent, 32),

		protocol:      protocol,
		partitionRule: helper.GetDDLDispatchRule(protocol),
		comp:          comp,
		statistics:    statistics,
		isNormal:      atomic.NewBool(true),
		ctx:           ctx,
	}, nil
}

func (s *sink) Run(ctx context.Context) error {
	g, ctx := errgroup.WithContext(ctx)
	g.Go(func() error {
		return s.sendDMLEvent(ctx)
	})
	g.Go(func() error {
		return s.sendCheckpoint(ctx)
	})
	err := g.Wait()
	s.isNormal.Store(false)
	return errors.Trace(err)
}

func (s *sink) IsNormal() bool {
	return s.isNormal.Load()
}

func (s *sink) AddDMLEvent(event *commonEvent.DMLEvent) {
	s.eventChan <- event
}

func (s *sink) WriteBlockEvent(event commonEvent.BlockEvent) error {
	var err error
	switch v := event.(type) {
	case *commonEvent.DDLEvent:
		err = s.sendDDLEvent(v)
	default:
<<<<<<< HEAD
		log.Panic("pulsar sink doesn't support this type of block event",
			zap.String("keyspace", s.changefeedID.Keyspace()),
=======
		log.Error("pulsar sink doesn't support this type of block event",
			zap.String("namespace", s.changefeedID.Namespace()),
>>>>>>> 90c51ff9
			zap.String("changefeed", s.changefeedID.Name()),
			zap.String("eventType", commonEvent.TypeToString(event.GetType())))
		return errors.ErrInvalidEventType.GenWithStackByArgs(commonEvent.TypeToString(event.GetType()))
	}
	if err != nil {
		s.isNormal.Store(false)
		return err
	}
	event.PostFlush()
	return nil
}

func (s *sink) sendDDLEvent(event *commonEvent.DDLEvent) error {
	for _, e := range event.GetEvents() {
		message, err := s.comp.encoder.EncodeDDLEvent(e)
		if err != nil {
			return err
		}
		topic := s.comp.eventRouter.GetTopicForDDL(e)
		// Notice: We must call GetPartitionNum here,
		// which will be responsible for automatically creating topics when they don't exist.
		// If it is not called here and kafka has `auto.create.topics.enable` turned on,
		// then the auto-created topic will not be created as configured by ticdc.
		_, err = s.comp.topicManager.GetPartitionNum(s.ctx, topic)
		if err != nil {
			return err
		}
		if s.partitionRule == helper.PartitionAll {
			err = s.statistics.RecordDDLExecution(func() error {
				return s.ddlProducer.syncBroadcastMessage(s.ctx, topic, message)
			})
		} else {
			err = s.statistics.RecordDDLExecution(func() error {
				return s.ddlProducer.syncSendMessage(s.ctx, topic, message)
			})
		}
		if err != nil {
			return err
		}
	}
	log.Info("pulsar sink send DDL event",
		zap.String("keyspace", s.changefeedID.Keyspace()), zap.String("changefeed", s.changefeedID.Name()),
		zap.Any("commitTs", event.GetCommitTs()), zap.Any("event", event.GetDDLQuery()))
	return nil
}

func (s *sink) AddCheckpointTs(ts uint64) {
	s.checkpointTsChan <- ts
}

func (s *sink) SetTableSchemaStore(tableSchemaStore *util.TableSchemaStore) {
	s.tableSchemaStore = tableSchemaStore
}

func (s *sink) sendCheckpoint(ctx context.Context) error {
	checkpointTsMessageDuration := metrics.CheckpointTsMessageDuration.WithLabelValues(s.changefeedID.Keyspace(), s.changefeedID.Name())
	checkpointTsMessageCount := metrics.CheckpointTsMessageCount.WithLabelValues(s.changefeedID.Keyspace(), s.changefeedID.Name())

	defer func() {
		metrics.CheckpointTsMessageDuration.DeleteLabelValues(s.changefeedID.Keyspace(), s.changefeedID.Name())
		metrics.CheckpointTsMessageCount.DeleteLabelValues(s.changefeedID.Keyspace(), s.changefeedID.Name())
	}()
	var (
		msg *common.Message
		err error
	)
	for {
		select {
		case <-ctx.Done():
			return errors.Trace(ctx.Err())
		case ts, ok := <-s.checkpointTsChan:
			if !ok {
				log.Info("pulsar sink checkpoint channel closed",
					zap.String("keyspace", s.changefeedID.Keyspace()),
					zap.String("changefeed", s.changefeedID.Name()))
				return nil
			}

			start := time.Now()
			msg, err = s.comp.encoder.EncodeCheckpointEvent(ts)
			if err != nil {
				return errors.Trace(err)
			}

			if msg == nil {
				continue
			}

			tableNames := s.getAllTableNames(ts)
			// NOTICE: When there are no tables to replicate,
			// we need to send checkpoint ts to the default topic.
			// This will be compatible with the old behavior.
			if len(tableNames) == 0 {
				topic := s.comp.eventRouter.GetDefaultTopic()
				_, err = s.comp.topicManager.GetPartitionNum(ctx, topic)
				if err != nil {
					return errors.Trace(err)
				}
				err = s.ddlProducer.syncBroadcastMessage(ctx, topic, msg)
				if err != nil {
					return errors.Trace(err)
				}
			} else {
				topics := s.comp.eventRouter.GetActiveTopics(tableNames)
				for _, topic := range topics {
					_, err = s.comp.topicManager.GetPartitionNum(ctx, topic)
					if err != nil {
						return errors.Trace(err)
					}
					err = s.ddlProducer.syncBroadcastMessage(ctx, topic, msg)
					if err != nil {
						return errors.Trace(err)
					}
				}
			}

			checkpointTsMessageCount.Inc()
			checkpointTsMessageDuration.Observe(time.Since(start).Seconds())
		}
	}
}

func (s *sink) sendDMLEvent(ctx context.Context) error {
	g, ctx := errgroup.WithContext(ctx)
	g.Go(func() error {
		return s.calculateKeyPartitions(ctx)
	})
	g.Go(func() error {
		return s.comp.encoderGroup.Run(ctx)
	})
	g.Go(func() error {
		if s.protocol.IsBatchEncode() {
			return s.batchEncodeRun(ctx)
		}
		return s.nonBatchEncodeRun(ctx)
	})
	g.Go(func() error {
		return s.sendMessages(ctx)
	})
	g.Go(func() error {
		return s.dmlProducer.run(ctx)
	})
	return g.Wait()
}

func (s *sink) calculateKeyPartitions(ctx context.Context) error {
	for {
		select {
		case <-ctx.Done():
			return errors.Trace(ctx.Err())
		case event := <-s.eventChan:
			schema := event.TableInfo.GetSchemaName()
			table := event.TableInfo.GetTableName()
			topic := s.comp.eventRouter.GetTopicForRowChange(schema, table)
			partitionNum, err := s.comp.topicManager.GetPartitionNum(ctx, topic)
			if err != nil {
				return errors.Trace(err)
			}

			partitionGenerator := s.comp.eventRouter.GetPartitionGenerator(schema, table)
			selector := s.comp.columnSelector.Get(schema, table)
			toRowCallback := func(postTxnFlushed []func(), totalCount uint64) func() {
				var calledCount atomic.Uint64
				// The callback of the last row will trigger the callback of the txn.
				return func() {
					if calledCount.Inc() == totalCount {
						for _, callback := range postTxnFlushed {
							callback()
						}
					}
				}
			}

			rowsCount := uint64(event.Len())
			rowCallback := toRowCallback(event.PostTxnFlushed, rowsCount)

			for {
				row, ok := event.GetNextRow()
				if !ok {
					event.Rewind()
					break
				}

				index, key, err := partitionGenerator.GeneratePartitionIndexAndKey(&row, partitionNum, event.TableInfo, event.CommitTs)
				if err != nil {
					return errors.Trace(err)
				}

				mqEvent := &commonEvent.MQRowEvent{
					Key: commonEvent.TopicPartitionKey{
						Topic:          topic,
						Partition:      index,
						PartitionKey:   key,
						TotalPartition: partitionNum,
					},
					RowEvent: commonEvent.RowEvent{
						PhysicalTableID: event.PhysicalTableID,
						TableInfo:       event.TableInfo,
						CommitTs:        event.CommitTs,
						Event:           row,
						Callback:        rowCallback,
						ColumnSelector:  selector,
						Checksum:        row.Checksum,
					},
				}
				s.rowChan <- mqEvent
			}
		}
	}
}

const (
	// batchSize is the maximum size of the number of messages in a batch.
	batchSize = 2048
	// batchInterval is the interval of the worker to collect a batch of messages.
	// It shouldn't be too large, otherwise it will lead to a high latency.
	batchInterval = 15 * time.Millisecond
)

// batchEncodeRun collect messages into batch and add them to the encoder group.
func (s *sink) batchEncodeRun(ctx context.Context) error {
	keyspace, changefeed := s.changefeedID.Keyspace(), s.changefeedID.Name()
	metricBatchDuration := metrics.WorkerBatchDuration.WithLabelValues(keyspace, changefeed)
	metricBatchSize := metrics.WorkerBatchSize.WithLabelValues(keyspace, changefeed)
	defer func() {
		metrics.WorkerBatchDuration.DeleteLabelValues(keyspace, changefeed)
		metrics.WorkerBatchSize.DeleteLabelValues(keyspace, changefeed)
	}()

	ticker := time.NewTicker(batchInterval)
	defer ticker.Stop()
	msgsBuf := make([]*commonEvent.MQRowEvent, batchSize)
	for {
		start := time.Now()
		msgCount, err := s.batch(ctx, msgsBuf, ticker)
		if err != nil {
			log.Error("pulsar sink batch dml events failed",
				zap.String("keyspace", s.changefeedID.Keyspace()),
				zap.String("changefeed", s.changefeedID.Name()),
				zap.Error(err))
			return errors.Trace(err)
		}
		if msgCount == 0 {
			continue
		}

		metricBatchSize.Observe(float64(msgCount))
		metricBatchDuration.Observe(time.Since(start).Seconds())

		msgs := msgsBuf[:msgCount]
		// Group messages by its TopicPartitionKey before adding them to the encoder group.
		groupedMsgs := s.group(msgs)
		for key, msg := range groupedMsgs {
			if err = s.comp.encoderGroup.AddEvents(ctx, key, msg...); err != nil {
				return errors.Trace(err)
			}
		}
	}
}

// batch collects a batch of messages from w.msgChan into buffer.
// It returns the number of messages collected.
// Note: It will block until at least one message is received.
func (s *sink) batch(ctx context.Context, buffer []*commonEvent.MQRowEvent, ticker *time.Ticker) (int, error) {
	msgCount := 0
	maxBatchSize := len(buffer)
	// We need to receive at least one message or be interrupted,
	// otherwise it will lead to idling.
	select {
	case <-ctx.Done():
		return msgCount, ctx.Err()
	case msg, ok := <-s.rowChan:
		if !ok {
			log.Info("pulsar sink row event channel closed",
				zap.String("keyspace", s.changefeedID.Keyspace()),
				zap.String("changefeed", s.changefeedID.Name()))
			return msgCount, nil
		}

		buffer[msgCount] = msg
		msgCount++
	}

	// Reset the ticker to start a new batching.
	// We need to stop batching when the interval is reached.
	ticker.Reset(batchInterval)
	for {
		select {
		case <-ctx.Done():
			return msgCount, ctx.Err()
		case msg, ok := <-s.rowChan:
			if !ok {
				log.Info("pulsar sink row event channel closed",
					zap.String("keyspace", s.changefeedID.Keyspace()),
					zap.String("changefeed", s.changefeedID.Name()))
				return msgCount, nil
			}

			buffer[msgCount] = msg
			msgCount++

			if msgCount >= maxBatchSize {
				return msgCount, nil
			}
		case <-ticker.C:
			return msgCount, nil
		}
	}
}

// group groups messages by its key.
func (s *sink) group(msgs []*commonEvent.MQRowEvent) map[commonEvent.TopicPartitionKey][]*commonEvent.RowEvent {
	groupedMsgs := make(map[commonEvent.TopicPartitionKey][]*commonEvent.RowEvent)
	for _, msg := range msgs {
		if _, ok := groupedMsgs[msg.Key]; !ok {
			groupedMsgs[msg.Key] = make([]*commonEvent.RowEvent, 0)
		}
		groupedMsgs[msg.Key] = append(groupedMsgs[msg.Key], &msg.RowEvent)
	}
	return groupedMsgs
}

// nonBatchEncodeRun add events to the encoder group immediately.
func (s *sink) nonBatchEncodeRun(ctx context.Context) error {
	for {
		select {
		case <-ctx.Done():
			return errors.Trace(ctx.Err())
		case event, ok := <-s.rowChan:
			if !ok {
				log.Info("pulsar sink row event channel closed",
					zap.String("keyspace", s.changefeedID.Keyspace()),
					zap.String("changefeed", s.changefeedID.Name()))
				return nil
			}
			if err := s.comp.encoderGroup.AddEvents(ctx, event.Key, &event.RowEvent); err != nil {
				return errors.Trace(err)
			}
		}
	}
}

func (s *sink) sendMessages(ctx context.Context) error {
	metricSendMessageDuration := metrics.WorkerSendMessageDuration.WithLabelValues(s.changefeedID.Keyspace(), s.changefeedID.Name())
	defer metrics.WorkerSendMessageDuration.DeleteLabelValues(s.changefeedID.Keyspace(), s.changefeedID.Name())

	var err error
	outCh := s.comp.encoderGroup.Output()
	for {
		select {
		case <-ctx.Done():
			return errors.Trace(ctx.Err())
		case future, ok := <-outCh:
			if !ok {
				log.Info("pulsar sink encoder group output channel closed",
					zap.String("keyspace", s.changefeedID.Keyspace()),
					zap.String("changefeed", s.changefeedID.Name()))
				return nil
			}
			if err = future.Ready(ctx); err != nil {
				return errors.Trace(err)
			}
			for _, message := range future.Messages {
				start := time.Now()
				if err = s.statistics.RecordBatchExecution(func() (int, int64, error) {
					message.SetPartitionKey(future.Key.PartitionKey)
					if err = s.dmlProducer.asyncSendMessage(ctx, future.Key.Topic, message); err != nil {
						return 0, 0, err
					}
					return message.GetRowsCount(), int64(message.Length()), nil
				}); err != nil {
					return errors.Trace(err)
				}
				metricSendMessageDuration.Observe(time.Since(start).Seconds())
			}
		}
	}
}

func (s *sink) getAllTableNames(ts uint64) []*commonEvent.SchemaTableName {
	if s.tableSchemaStore == nil {
		log.Warn("kafka sink table schema store is not set",
			zap.String("keyspace", s.changefeedID.Keyspace()),
			zap.String("changefeed", s.changefeedID.Name()),
			zap.Uint64("ts", ts))
		return nil
	}
	return s.tableSchemaStore.GetAllTableNames(ts)
}

func (s *sink) Close(_ bool) {
	s.ddlProducer.close()
	s.dmlProducer.close()
	s.comp.close()
	s.statistics.Close()
}<|MERGE_RESOLUTION|>--- conflicted
+++ resolved
@@ -134,13 +134,8 @@
 	case *commonEvent.DDLEvent:
 		err = s.sendDDLEvent(v)
 	default:
-<<<<<<< HEAD
-		log.Panic("pulsar sink doesn't support this type of block event",
-			zap.String("keyspace", s.changefeedID.Keyspace()),
-=======
 		log.Error("pulsar sink doesn't support this type of block event",
-			zap.String("namespace", s.changefeedID.Namespace()),
->>>>>>> 90c51ff9
+			zap.String("namespace", s.changefeedID.Keyspace()),
 			zap.String("changefeed", s.changefeedID.Name()),
 			zap.String("eventType", commonEvent.TypeToString(event.GetType())))
 		return errors.ErrInvalidEventType.GenWithStackByArgs(commonEvent.TypeToString(event.GetType()))
