--- conflicted
+++ resolved
@@ -14,11 +14,7 @@
 package dispatcher
 
 import (
-<<<<<<< HEAD
-	"context"
 	"math"
-=======
->>>>>>> 19c96c47
 	"testing"
 	"time"
 
