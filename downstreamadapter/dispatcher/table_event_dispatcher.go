--- conflicted
+++ resolved
@@ -299,12 +299,8 @@
 	// TODO: 修改这个 dispatcher 的 status 为 removing
 	d.cancel()
 	d.sink.StopTableSpan(d.tableSpan)
-<<<<<<< HEAD
-	log.Info("table event dispatcher is stopping", zap.String("table", d.tableSpan.String()))
-=======
 	log.Info("table event dispatcher component status changed to stopping", zap.String("table", d.tableSpan.String()))
 	d.isRemoving.Store(true)
->>>>>>> c3660168
 }
 
 func (d *TableEventDispatcher) TryClose() (w heartbeatpb.Watermark, ok bool) {
