// Copyright 2025 PingCAP, Inc.
//
// Licensed under the Apache License, Version 2.0 (the "License");
// you may not use this file except in compliance with the License.
// You may obtain a copy of the License at
//
//     http://www.apache.org/licenses/LICENSE-2.0
//
// Unless required by applicable law or agreed to in writing, software
// distributed under the License is distributed on an "AS IS" BASIS,
// See the License for the specific language governing permissions and
// limitations under the License.

package dispatcher

import (
	"context"

	"github.com/pingcap/log"
	"github.com/pingcap/ticdc/downstreamadapter/sink"
	"github.com/pingcap/ticdc/downstreamadapter/sink/redo"
	"github.com/pingcap/ticdc/heartbeatpb"
	"github.com/pingcap/ticdc/pkg/common"
	"github.com/pingcap/ticdc/pkg/config"
	misc "github.com/pingcap/ticdc/pkg/redo/common"
	"go.uber.org/zap"
)

var _ Dispatcher = (*RedoDispatcher)(nil)

// RedoDispatcher is the dispatcher to flush events to the redo log
type RedoDispatcher struct {
	*BasicDispatcher
	// redoMeta stores the redo meta log
	redoMeta *redo.RedoMeta
	cancel   context.CancelFunc
}

// RedoDispatcher is similar with BasicDispatcher.
func NewRedoDispatcher(
	id common.DispatcherID,
	tableSpan *heartbeatpb.TableSpan,
	startTs uint64,
	schemaID int64,
	schemaIDToDispatchers *SchemaIDToDispatchers,
	skipSyncpointAtStartTs bool,
	sink sink.Sink,
	sharedInfo *SharedInfo,
) *RedoDispatcher {
	basicDispatcher := NewBasicDispatcher(
		id,
		tableSpan,
		startTs,
		schemaID,
		schemaIDToDispatchers,
		skipSyncpointAtStartTs,
		false, // skipDMLAsStartTs is not needed for redo dispatcher
		0,
		common.RedoMode,
		sink,
		sharedInfo,
	)
	dispatcher := &RedoDispatcher{
		BasicDispatcher: basicDispatcher,
	}

	return dispatcher
}

func (rd *RedoDispatcher) HandleEvents(dispatcherEvents []DispatcherEvent, wakeCallback func()) bool {
	return rd.handleEvents(dispatcherEvents, wakeCallback)
}

// Remove is called when TryClose returns true
// It set isRemoving to true, to make the dispatcher can be clean by the DispatcherManager.
func (rd *RedoDispatcher) Remove() {
	rd.isRemoving.Store(true)
	rd.removeDispatcher()
	if rd.cancel != nil {
		rd.cancel()
	}
}

func (rd *RedoDispatcher) GetRedoMeta() *redo.RedoMeta {
	return rd.redoMeta
}

// SetRedoMeta used to init redo meta
// only for redo table trigger event dispatcher
func (rd *RedoDispatcher) SetRedoMeta(cfg *config.ConsistentConfig) {
	if !rd.IsTableTriggerEventDispatcher() {
		log.Error("SetRedoMeta should be called by redo table trigger event dispatcher", zap.Any("id", rd.GetId()))
	}
	ctx := context.Background()
	ctx, rd.cancel = context.WithCancel(ctx)
	rd.redoMeta = redo.NewRedoMeta(rd.sharedInfo.changefeedID, rd.startTs, cfg)
	go func() {
		err := rd.redoMeta.PreStart(ctx)
		if err != nil {
			rd.HandleError(err)
		}
		err = rd.redoMeta.Run(ctx)
		if err != nil {
			rd.HandleError(err)
		}
	}()
}

// UpdateMeta used to update redo unflused meta
// only for redo table trigger event dispatcher
func (rd *RedoDispatcher) UpdateMeta(checkpointTs, resolvedTs common.Ts) {
<<<<<<< HEAD
	if !rd.IsTableTriggerEventDispatcher() {
		log.Error("UpdateMeta should be called by redo table trigger event dispatcher", zap.Any("id", rd.GetId()))
	}
	if rd.redoMeta != nil && rd.redoMeta.Running() {
=======
	if rd.redoMeta.Running() {
>>>>>>> c402e4a0
		log.Debug("update redo meta", zap.Uint64("resolvedTs", resolvedTs), zap.Uint64("checkpointTs", checkpointTs))
		rd.redoMeta.UpdateMeta(checkpointTs, resolvedTs)
	}
}

// GetFlushedMeta return redo flushed meta
// only for redo table trigger event dispatcher
func (rd *RedoDispatcher) GetFlushedMeta() misc.LogMeta {
	return rd.redoMeta.GetFlushedMeta()
}<|MERGE_RESOLUTION|>--- conflicted
+++ resolved
@@ -109,14 +109,7 @@
 // UpdateMeta used to update redo unflused meta
 // only for redo table trigger event dispatcher
 func (rd *RedoDispatcher) UpdateMeta(checkpointTs, resolvedTs common.Ts) {
-<<<<<<< HEAD
-	if !rd.IsTableTriggerEventDispatcher() {
-		log.Error("UpdateMeta should be called by redo table trigger event dispatcher", zap.Any("id", rd.GetId()))
-	}
 	if rd.redoMeta != nil && rd.redoMeta.Running() {
-=======
-	if rd.redoMeta.Running() {
->>>>>>> c402e4a0
 		log.Debug("update redo meta", zap.Uint64("resolvedTs", resolvedTs), zap.Uint64("checkpointTs", checkpointTs))
 		rd.redoMeta.UpdateMeta(checkpointTs, resolvedTs)
 	}
