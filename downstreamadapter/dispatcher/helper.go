--- conflicted
+++ resolved
@@ -352,15 +352,9 @@
 	return false
 }
 
-<<<<<<< HEAD
-func (h *DispatcherStatusHandler) GetSize(event DispatcherStatusWithID) int   { return 0 }
-func (h *DispatcherStatusHandler) IsPaused(event DispatcherStatusWithID) bool { return false }
-func (h *DispatcherStatusHandler) GetArea(path common.DispatcherID, dest Dispatcher) common.GID {
-=======
 func (h *DispatcherStatusHandler) GetSize(event DispatcherStatusWithID) uint64 { return 0 }
 func (h *DispatcherStatusHandler) IsPaused(event DispatcherStatusWithID) bool  { return false }
-func (h *DispatcherStatusHandler) GetArea(path common.DispatcherID, dest *Dispatcher) common.GID {
->>>>>>> f0fc5e77
+func (h *DispatcherStatusHandler) GetArea(path common.DispatcherID, dest Dispatcher) common.GID {
 	return dest.GetChangefeedID().ID()
 }
 
