// Copyright 2024 PingCAP, Inc.
//
// Licensed under the Apache License, Version 2.0 (the "License");
// you may not use this file except in compliance with the License.
// You may obtain a copy of the License at
//
//     http://www.apache.org/licenses/LICENSE-2.0
//
// Unless required by applicable law or agreed to in writing, software
// distributed under the License is distributed on an "AS IS" BASIS,
// See the License for the specific language governing permissions and
// limitations under the License.

package dispatcher

import (
	"math/rand"
	"sync/atomic"
	"time"

	"github.com/pingcap/failpoint"
	"github.com/pingcap/log"
	"github.com/pingcap/ticdc/downstreamadapter/sink"
	"github.com/pingcap/ticdc/downstreamadapter/syncpoint"
	"github.com/pingcap/ticdc/eventpb"
	"github.com/pingcap/ticdc/heartbeatpb"
	"github.com/pingcap/ticdc/pkg/apperror"
	"github.com/pingcap/ticdc/pkg/common"
	commonEvent "github.com/pingcap/ticdc/pkg/common/event"
	"github.com/pingcap/ticdc/pkg/sink/util"
	"github.com/pingcap/tiflow/pkg/spanz"
	"go.uber.org/zap"
)

// EventDispatcher is the interface that responsible for receiving events from Event Service
type EventDispatcher interface {
	GetId() common.DispatcherID
	GetStartTs() uint64
	GetChangefeedID() common.ChangeFeedID
	GetTableSpan() *heartbeatpb.TableSpan
	GetFilterConfig() *eventpb.FilterConfig
	EnableSyncPoint() bool
	GetSyncPointInterval() time.Duration
	GetStartTsIsSyncpoint() bool
	GetResolvedTs() uint64
	SetInitialTableInfo(tableInfo *common.TableInfo)
	HandleEvents(events []DispatcherEvent, wakeCallback func()) (block bool)
}

/*
Dispatcher is responsible for getting events from Event Service and sending them to Sink in appropriate order.
Each dispatcher only deal with the events of one tableSpan in one changefeed.
Here is a special dispatcher will deal with the events of the DDLSpan in one changefeed, we call it TableTriggerEventDispatcher
Each EventDispatcherManager will have multiple dispatchers.

All dispatchers in the changefeed will share the same Sink.
All dispatchers will communicate with the Maintainer about self progress and whether can push down the blocked ddl event.

Because Sink does not flush events to the downstream in strict order.
the dispatcher can't send event to Sink continuously all the time,
1. The ddl event/sync point event can be sent to Sink only when the previous event has been flushed to downstream successfully.
2. Only when the ddl event/sync point event is flushed to downstream successfully, the dispatcher can send the following event to Sink.
3. For the cross table ddl event/sync point event, dispatcher needs to negotiate with the maintainer to decide whether and when send it to Sink.

The workflow related to the dispatcher is as follows:

	+--------------+       +----------------+       +------------+       +--------+       +--------+       +------------+
	| EventService |  -->  | EventCollector |  -->  | Dispatcher |  -->  |  Sink  |  -->  | Worker |  -->  | Downstream |
	+--------------+       +----------------+       +------------+       +--------+       +--------+       +------------+
	                                                        |
										  HeartBeatResponse | HeartBeatRequest
										   DispatcherStatus | BlockStatus
	                                              +--------------------+
	                                              | HeartBeatCollector |
												  +--------------------+
												            |
															|
												      +------------+
	                                                  | Maintainer |
												      +------------+
*/

type Dispatcher struct {
	changefeedID common.ChangeFeedID
	id           common.DispatcherID
	schemaID     int64
	tableSpan    *heartbeatpb.TableSpan
	// startTs is the timestamp that the dispatcher need to receive and flush events.
	startTs            uint64
	startTsIsSyncpoint bool
	// The ts from pd when the dispatcher is created.
	// when downstream is mysql-class, for dml event we need to compare the commitTs with this ts
	// to determine whether the insert event should use `Replace` or just `Insert`
	// Because when the dispatcher scheduled or the node restarts, there may be some dml events to receive twice.
	// So we need to use `Replace` to avoid duplicate key error.
	// Table Trigger Event Dispatcher doesn't need this, because it doesn't deal with dml events.
	creationPDTs uint64
	// componentStatus is the status of the dispatcher, such as working, removing, stopped.
	componentStatus *ComponentStateWithMutex
	// the config of filter
	filterConfig *eventpb.FilterConfig

	// tableInfo is the latest table info of the dispatcher's corresponding table.
	tableInfo *common.TableInfo

	// shared by the event dispatcher manager
	sink sink.Sink

	// blockStatusesChan use to collector block status of ddl/sync point event to Maintainer
	// shared by the event dispatcher manager
	blockStatusesChan chan *heartbeatpb.TableSpanBlockStatus

	// schemaIDToDispatchers is shared in the eventDispatcherManager,
	// it store all the infos about schemaID->Dispatchers
	// Dispatchers may change the schemaID when meets some special events, such as rename ddl
	// we use schemaIDToDispatchers to calculate the dispatchers that need to receive the dispatcher status
	schemaIDToDispatchers *SchemaIDToDispatchers

	// if syncPointInfo is not nil, means enable Sync Point feature,
	syncPointConfig *syncpoint.SyncPointConfig

	// the max resolvedTs received by the dispatcher
	resolvedTs uint64

	// blockEventStatus is used to store the current pending ddl/sync point event and its block status.
	blockEventStatus BlockEventStatus

	// tableProgress is used to calculate the checkpointTs of the dispatcher
	tableProgress *TableProgress

	// resendTaskMap is store all the resend task of ddl/sync point event current.
	// When we meet a block event that need to report to maintainer, we will create a resend task and store it in the map(avoid message lost)
	// When we receive the ack from maintainer, we will cancel the resend task.
	resendTaskMap *ResendTaskMap

	// tableSchemaStore only exist when the dispatcher is a table trigger event dispatcher
	// tableSchemaStore store the schema infos for all the table in the event dispatcher manager
	// it's used for sink to calculate the tableNames or TableIds
	tableSchemaStore *util.TableSchemaStore

	isRemoving atomic.Bool

	// errCh is used to collect the errors that need to report to maintainer
	// such as error of flush ddl events
	// errCh is shared in the eventDispatcherManager
	errCh chan error
}

func NewDispatcher(
	changefeedID common.ChangeFeedID,
	id common.DispatcherID,
	tableSpan *heartbeatpb.TableSpan,
	sink sink.Sink,
	startTs uint64,
	blockStatusesChan chan *heartbeatpb.TableSpanBlockStatus,
	schemaID int64,
	schemaIDToDispatchers *SchemaIDToDispatchers,
	syncPointConfig *syncpoint.SyncPointConfig,
	startTsIsSyncpoint bool,
	filterConfig *eventpb.FilterConfig,
	currentPdTs uint64,
	errCh chan error,
) *Dispatcher {
	dispatcher := &Dispatcher{
		changefeedID:          changefeedID,
		id:                    id,
		tableSpan:             tableSpan,
		sink:                  sink,
		startTs:               startTs,
		startTsIsSyncpoint:    startTsIsSyncpoint,
		blockStatusesChan:     blockStatusesChan,
		syncPointConfig:       syncPointConfig,
		componentStatus:       newComponentStateWithMutex(heartbeatpb.ComponentState_Working),
		resolvedTs:            startTs,
		filterConfig:          filterConfig,
		isRemoving:            atomic.Bool{},
		blockEventStatus:      BlockEventStatus{blockPendingEvent: nil},
		tableProgress:         NewTableProgress(),
		schemaID:              schemaID,
		schemaIDToDispatchers: schemaIDToDispatchers,
		resendTaskMap:         newResendTaskMap(),
		creationPDTs:          currentPdTs,
		errCh:                 errCh,
	}

	dispatcher.addToStatusDynamicStream()

	return dispatcher
}

func (d *Dispatcher) InitializeTableSchemaStore(schemaInfo []*heartbeatpb.SchemaInfo) error {
	// Only the table trigger event dispatcher need to create a tableSchemaStore
	// Because we only need to calculate the tableNames or TableIds in the sink
	// when the event dispatcher manager have table trigger event dispatcher
	if !d.tableSpan.Equal(heartbeatpb.DDLSpan) {
		log.Error("InitializeTableSchemaStore should only be received by table trigger event dispatcher", zap.Any("dispatcher", d.id))
		return apperror.ErrChangefeedInitTableTriggerEventDispatcherFailed.
			GenWithStackByArgs("InitializeTableSchemaStore should only be received by table trigger event dispatcher")
	}

	if d.tableSchemaStore != nil {
		log.Info("tableSchemaStore has already been initialized", zap.Any("dispatcher", d.id))
		return nil
	}
	d.tableSchemaStore = util.NewTableSchemaStore(schemaInfo, d.sink.SinkType())
	d.sink.SetTableSchemaStore(d.tableSchemaStore)
	return nil
}

// HandleDispatcherStatus is used to handle the dispatcher status from the Maintainer to deal with the block event.
// Each dispatcher status may contain an ACK info or a dispatcher action or both.
// If we get an ack info, we need to check whether the ack is for the ddl event in resend task map. If so, we can cancel the resend task.
// If we get a dispatcher action, we need to check whether the action is for the current pending ddl event. If so, we can deal the ddl event based on the action.
// 1. If the action is a write, we need to add the ddl event to the sink for writing to downstream.
// 2. If the action is a pass, we just need to pass the event
func (d *Dispatcher) HandleDispatcherStatus(dispatcherStatus *heartbeatpb.DispatcherStatus) {
<<<<<<< HEAD
	log.Debug("dispatcher handle dispatcher status",
=======
	log.Info("dispatcher handle dispatcher status",
		zap.Any("dispatcherStatus", dispatcherStatus),
>>>>>>> 2ae9d0e4
		zap.Stringer("dispatcher", d.id),
		zap.String("dispatcherStatus", common.FormatDispatcherStatus(dispatcherStatus)))
	// deal with the ack info
	ack := dispatcherStatus.GetAck()
	if ack != nil {
		identifier := BlockEventIdentifier{
			CommitTs:    ack.CommitTs,
			IsSyncPoint: ack.IsSyncPoint,
		}
		d.cancelResendTask(identifier)
	}

	// deal with the dispatcher action
	action := dispatcherStatus.GetAction()
	if action != nil {
		pendingEvent, blockStatus := d.blockEventStatus.getEventAndStage()
		if pendingEvent == nil && action.CommitTs > d.GetResolvedTs() {
			// we have not receive the block event, and the action is for the future event, so just ignore
<<<<<<< HEAD
			log.Info("pending event is nil, and the action's commit is larger than dispatchers resolvedTs", zap.Any("resolvedTs", d.GetResolvedTs()), zap.Any("action commitTs", action.CommitTs), zap.Any("dispatcher", d.id))
			return
		}
		if pendingEvent != nil && action.CommitTs == pendingEvent.GetCommitTs() && blockStatus == heartbeatpb.BlockStage_WAITING {
			log.Info("pending event get the action", zap.Any("action", action), zap.Any("dispatcher", d.id), zap.Any("pendingEvent commitTs", pendingEvent.GetCommitTs()))
			d.blockEventStatus.updateBlockStage(heartbeatpb.BlockStage_WRITING)

=======
			log.Info("pending event is nil, and the action's commit is larger than dispatchers resolvedTs", zap.Uint64("resolvedTs", d.GetResolvedTs()), zap.Uint64("actionCommitTs", action.CommitTs), zap.Any("dispatcher", d.id))
			// we have not receive the block event, and the action is for the future event, so just ignore
			return
		}
		if pendingEvent != nil && action.CommitTs == pendingEvent.GetCommitTs() && blockStatus == heartbeatpb.BlockStage_WAITING {
			log.Info("pending event get the action", zap.Any("action", action), zap.Any("dispatcher", d.id), zap.Uint64("pendingEventCommitTs", pendingEvent.GetCommitTs()))
			d.blockEventStatus.updateBlockStage(heartbeatpb.BlockStage_WRITING)
>>>>>>> 2ae9d0e4
			pendingEvent.PushFrontFlushFunc(func() {
				// clear blockEventStatus should be before wake ds.
				// otherwise, there may happen:
				// 1. wake ds
				// 2. get new ds and set new pending event
				// 3. clear blockEventStatus(should be the old pending event, but clear the new one)
				d.blockEventStatus.clear()
			})
			if action.Action == heartbeatpb.Action_Write {
				failpoint.Inject("BlockOrWaitBeforeWrite", nil)
				err := d.AddBlockEventToSink(pendingEvent)
				if err != nil {
					select {
					case d.errCh <- err:
					default:
						log.Error("error channel is full, discard error",
							zap.Any("changefeedID", d.changefeedID.String()),
							zap.Any("dispatcherID", d.id.String()),
							zap.Error(err))
					}
					return
				}
				failpoint.Inject("BlockOrWaitReportAfterWrite", nil)
			} else {
				failpoint.Inject("BlockOrWaitBeforePass", nil)
				d.PassBlockEventToSink(pendingEvent)
				failpoint.Inject("BlockAfterPass", nil)
			}
		}

		// whether the outdate message or not, we need to return message show we have finished the event.
		d.blockStatusesChan <- &heartbeatpb.TableSpanBlockStatus{
			ID: d.id.ToPB(),
			State: &heartbeatpb.State{
				IsBlocked:   true,
				BlockTs:     dispatcherStatus.GetAction().CommitTs,
				IsSyncPoint: dispatcherStatus.GetAction().IsSyncPoint,
				Stage:       heartbeatpb.BlockStage_DONE,
			},
		}
	}
}

// HandleEvents can batch handle events about resolvedTs Event and DML Event.
// While for DDLEvent and SyncPointEvent, they should be handled separately,
// because they are block events.
// We ensure we only will receive one event when it's ddl event or sync point event
// by setting them with different event types in DispatcherEventsHandler.GetType
// When we handle events, we don't have any previous events still in sink.
func (d *Dispatcher) HandleEvents(dispatcherEvents []DispatcherEvent, wakeCallback func()) (block bool) {
	// Only return false when all events are resolvedTs Event.
	block = false
	// Dispatcher is ready, handle the events
	for _, dispatcherEvent := range dispatcherEvents {
		log.Debug("dispatcher receive all event",
			zap.Stringer("dispatcher", d.id), zap.Any("event", dispatcherEvent.Event))
		failpoint.Inject("HandleEventsSlowly", func() {
			lag := time.Duration(rand.Intn(5000)) * time.Millisecond
			log.Warn("handle events slowly", zap.Duration("lag", lag))
			time.Sleep(lag)
		})

		event := dispatcherEvent.Event
		// Pre-check, make sure the event is not stale
		if event.GetCommitTs() < d.GetResolvedTs() {
			log.Warn("Received a stale event, should ignore it",
				zap.Any("dispatcherResolvedTs", d.GetResolvedTs()),
				zap.Any("EVentCommitTs", event.GetCommitTs()),
				zap.Any("seq", event.GetSeq()),
				zap.Any("eventType", event.GetType()),
				zap.Any("dispatcher", d.id))
			continue
		}

		switch event.GetType() {
		case commonEvent.TypeResolvedEvent:
			atomic.StoreUint64(&d.resolvedTs, event.(commonEvent.ResolvedEvent).ResolvedTs)
		case commonEvent.TypeDMLEvent:
			dml := event.(*commonEvent.DMLEvent)
			if dml.Len() == 0 {
				return block
			}
			block = true
			dml.ReplicatingTs = d.creationPDTs
			dml.AssembleRows(d.tableInfo)
			dml.AddPostFlushFunc(func() {
				// Considering dml event in sink may be written to downstream not in order,
				// thus, we use tableProgress.Empty() to ensure these events are flushed to downstream completely
				// and wake dynamic stream to handle the next events.
				if d.tableProgress.Empty() {
					wakeCallback()
				}
			})
			d.AddDMLEventToSink(dml)
		case commonEvent.TypeDDLEvent:
			if len(dispatcherEvents) != 1 {
				log.Panic("ddl event should only be singly handled", zap.Any("dispatcherID", d.id))
			}
			failpoint.Inject("BlockOrWaitBeforeDealWithDDL", nil)
			block = true
			ddl := event.(*commonEvent.DDLEvent)
			// Some DDL have some problem to sync to downstream, such as rename table with inappropriate filter
			// such as https://docs.pingcap.com/zh/tidb/stable/ticdc-ddl#rename-table-%E7%B1%BB%E5%9E%8B%E7%9A%84-ddl-%E6%B3%A8%E6%84%8F%E4%BA%8B%E9%A1%B9
			// so we need report the error to maintainer.
			err := ddl.GetError()
			if err != nil {
				select {
				case d.errCh <- err:
				default:
					log.Error("error channel is full, discard error",
						zap.Any("changefeedID", d.changefeedID.String()),
						zap.Any("dispatcherID", d.id.String()),
						zap.Error(err))
				}
				return
			}
			// Update the table info of the dispatcher, when it receives ddl event.
			d.tableInfo = ddl.TableInfo
			log.Info("dispatcher receive ddl event",
				zap.Stringer("dispatcher", d.id),
				zap.String("query", ddl.Query),
				zap.Int64("table", ddl.TableID),
				zap.Uint64("commitTs", event.GetCommitTs()),
				zap.Uint64("seq", event.GetSeq()))
			ddl.AddPostFlushFunc(func() {
				if d.tableSchemaStore != nil {
					d.tableSchemaStore.AddEvent(ddl)
				}
				wakeCallback()
			})
			d.dealWithBlockEvent(ddl)
		case commonEvent.TypeSyncPointEvent:
			if len(dispatcherEvents) != 1 {
				log.Panic("sync point event should only be singly handled", zap.Any("dispatcherID", d.id))
			}
			block = true
			syncPoint := event.(*commonEvent.SyncPointEvent)
			log.Info("dispatcher receive sync point event",
				zap.Stringer("dispatcher", d.id),
				zap.Uint64("commitTs", event.GetCommitTs()),
				zap.Uint64("seq", event.GetSeq()))
			syncPoint.AddPostFlushFunc(func() {
				wakeCallback()
			})
			d.dealWithBlockEvent(syncPoint)
		case commonEvent.TypeHandshakeEvent:
			log.Warn("Receive handshake event unexpectedly",
				zap.Stringer("dispatcher", d.id), zap.Any("event", event))
		default:
			log.Panic("Unexpected event type",
				zap.Any("eventType", event.GetType()),
				zap.Stringer("dispatcher", d.id),
				zap.Uint64("commitTs", event.GetCommitTs()))
		}
	}
	return block
}

func (d *Dispatcher) AddDMLEventToSink(event *commonEvent.DMLEvent) {
	d.tableProgress.Add(event)
	d.sink.AddDMLEvent(event)
}

func (d *Dispatcher) AddBlockEventToSink(event commonEvent.BlockEvent) error {
	d.tableProgress.Add(event)
	return d.sink.WriteBlockEvent(event)
}

func (d *Dispatcher) PassBlockEventToSink(event commonEvent.BlockEvent) {
	d.tableProgress.Pass(event)
	d.sink.PassBlockEvent(event)
}

func (d *Dispatcher) SetInitialTableInfo(tableInfo *common.TableInfo) {
	if tableInfo == nil {
		return
	}
	d.tableInfo = tableInfo
}

func isCompleteSpan(tableSpan *heartbeatpb.TableSpan) bool {
	spanz.TableIDToComparableSpan(tableSpan.TableID)
	startKey, endKey := spanz.GetTableRange(tableSpan.TableID)
	if spanz.StartCompare(spanz.ToComparableKey(startKey), tableSpan.StartKey) == 0 && spanz.EndCompare(spanz.ToComparableKey(endKey), tableSpan.EndKey) == 0 {
		return true
	}
	return false
}

// shouldBlock check whether the event should be blocked(to wait maintainer response)
// For the ddl event with more than one blockedTable, it should block.
// For the ddl event with only one blockedTable, it should block only if the table is not complete span.
// Sync point event should always block.
func (d *Dispatcher) shouldBlock(event commonEvent.BlockEvent) bool {
	switch event.GetType() {
	case commonEvent.TypeDDLEvent:
		ddlEvent := event.(*commonEvent.DDLEvent)
		if ddlEvent.BlockedTables == nil {
			return false
		}
		switch ddlEvent.GetBlockedTables().InfluenceType {
		case commonEvent.InfluenceTypeNormal:
			if len(ddlEvent.GetBlockedTables().TableIDs) > 1 {
				return true
			}
			if !isCompleteSpan(d.tableSpan) {
				// if the table is split, even the blockTable only itself, it should block
				return true
			}
			return false
		case commonEvent.InfluenceTypeDB, commonEvent.InfluenceTypeAll:
			return true
		}
	case commonEvent.TypeSyncPointEvent:
		return true
	default:
		log.Error("invalid event type", zap.Any("eventType", event.GetType()))
	}
	return false
}

// 1.If the event is a single table DDL, it will be added to the sink for writing to downstream.
// If the ddl leads to add new tables or drop tables, it should send heartbeat to maintainer
// 2. If the event is a multi-table DDL / sync point Event, it will generate a TableSpanBlockStatus message with ddl info to send to maintainer.
func (d *Dispatcher) dealWithBlockEvent(event commonEvent.BlockEvent) {
	if !d.shouldBlock(event) {
		err := d.AddBlockEventToSink(event)
		if err != nil {
			select {
			case d.errCh <- err:
			default:
				log.Error("error channel is full, discard error",
					zap.Any("changefeedID", d.changefeedID.String()),
					zap.Any("dispatcherID", d.id.String()),
					zap.Error(err))
			}
			return
		}
		if event.GetNeedAddedTables() != nil || event.GetNeedDroppedTables() != nil {
			message := &heartbeatpb.TableSpanBlockStatus{
				ID: d.id.ToPB(),
				State: &heartbeatpb.State{
					IsBlocked:         false,
					BlockTs:           event.GetCommitTs(),
					NeedDroppedTables: event.GetNeedDroppedTables().ToPB(),
					NeedAddedTables:   commonEvent.ToTablesPB(event.GetNeedAddedTables()),
					IsSyncPoint:       false, // sync point event must should block
					Stage:             heartbeatpb.BlockStage_NONE,
				},
			}
			identifier := BlockEventIdentifier{
				CommitTs:    event.GetCommitTs(),
				IsSyncPoint: false,
			}

			if event.GetNeedAddedTables() != nil {
				// When the ddl need add tables, we need the maintainer to block the forwarding of checkpointTs
				// Because the the new add table should join the calculation of checkpointTs
				// So the forwarding of checkpointTs should be blocked until the new dispatcher is created.
				// While there is a time gap between dispatcher send the block status and
				// maintainer begin to create dispatcher(and block the forwaring checkpoint)
				// in order to avoid the checkpointTs forward unexceptedly,
				// we need to block the checkpoint forwarding in this dispatcher until receive the ack from maintainer.
				//
				//     |----> block checkpointTs forwaring of this dispatcher ------>|-----> forwarding checkpointTs normally
				//     |        send block stauts                 send ack           |
				// dispatcher -------------------> maintainer ----------------> dispatcher
				//                                     |
				//                                     |----------> Block CheckpointTs Forwarding and create new dispatcher
				// Thus, we add the event to tableProgress again, and call event postFunc when the ack is received from maintainer.
				event.ClearPostFlushFunc()
				d.tableProgress.Add(event)
				d.resendTaskMap.Set(identifier, newResendTask(message, d, event.PostFlush))
			} else {
				d.resendTaskMap.Set(identifier, newResendTask(message, d, nil))
			}
			d.blockStatusesChan <- message
		}
	} else {
		d.blockEventStatus.setBlockEvent(event, heartbeatpb.BlockStage_WAITING)
		message := &heartbeatpb.TableSpanBlockStatus{
			ID: d.id.ToPB(),
			State: &heartbeatpb.State{
				IsBlocked:         true,
				BlockTs:           event.GetCommitTs(),
				BlockTables:       event.GetBlockedTables().ToPB(),
				NeedDroppedTables: event.GetNeedDroppedTables().ToPB(),
				NeedAddedTables:   commonEvent.ToTablesPB(event.GetNeedAddedTables()),
				UpdatedSchemas:    commonEvent.ToSchemaIDChangePB(event.GetUpdatedSchemas()), // only exists for rename table and rename tables
				IsSyncPoint:       event.GetType() == commonEvent.TypeSyncPointEvent,         // sync point event must should block
				Stage:             heartbeatpb.BlockStage_WAITING,
			},
		}
		identifier := BlockEventIdentifier{
			CommitTs:    event.GetCommitTs(),
			IsSyncPoint: event.GetType() == commonEvent.TypeSyncPointEvent,
		}
		d.resendTaskMap.Set(identifier, newResendTask(message, d, nil))
		d.blockStatusesChan <- message
	}

	// dealing with events which update schema ids
	// Only rename table and rename tables may update schema ids(rename db1.table1 to db2.table2)
	// Here we directly update schema id of dispatcher when we begin to handle the ddl event,
	// but not waiting maintainer response for ready to write/pass the ddl event.
	// Because the schemaID of each dispatcher is only use to dealing with the db-level ddl event(like drop db) or drop table.
	// Both the rename table/rename tables, drop table and db-level ddl event will be send to the table trigger event dispatcher in order.
	// So there won't be a related db-level ddl event is in dealing when we get update schema id events.
	// Thus, whether to update schema id before or after current ddl event is not important.
	// To make it easier, we choose to directly update schema id here.
	if event.GetUpdatedSchemas() != nil && d.tableSpan != heartbeatpb.DDLSpan {
		for _, schemaIDChange := range event.GetUpdatedSchemas() {
			if schemaIDChange.TableID == d.tableSpan.TableID {
				if schemaIDChange.OldSchemaID != d.schemaID {
					log.Error("Wrong Schema ID",
						zap.Any("dispatcherID", d.id),
						zap.Any("exceptSchemaID", schemaIDChange.OldSchemaID),
						zap.Any("actualSchemaID", d.schemaID),
						zap.Any("tableSpan", d.tableSpan.String()))
					return
				} else {
					d.schemaID = schemaIDChange.NewSchemaID
					d.schemaIDToDispatchers.Update(schemaIDChange.OldSchemaID, schemaIDChange.NewSchemaID)
					return
				}
			}
		}
	}
}

func (d *Dispatcher) GetTableSpan() *heartbeatpb.TableSpan {
	return d.tableSpan
}

func (d *Dispatcher) GetStartTs() uint64 {
	return d.startTs
}

func (d *Dispatcher) GetResolvedTs() uint64 {
	return atomic.LoadUint64(&d.resolvedTs)
}

func (d *Dispatcher) GetCheckpointTs() uint64 {
	checkpointTs, isEmpty := d.tableProgress.GetCheckpointTs()
	if checkpointTs == 0 {
		// This means the dispatcher has never send events to the sink,
		// so we use resolvedTs as checkpointTs
		return d.GetResolvedTs()
	}

	if isEmpty {
		return max(checkpointTs, d.GetResolvedTs())
	}
	return checkpointTs
}

func (d *Dispatcher) GetId() common.DispatcherID {
	return d.id
}

func (d *Dispatcher) GetChangefeedID() common.ChangeFeedID {
	return d.changefeedID
}

func (d *Dispatcher) cancelResendTask(identifier BlockEventIdentifier) {
	task := d.resendTaskMap.Get(identifier)
	if task == nil {
		return
	}

	task.Cancel()
	d.resendTaskMap.Delete(identifier)
}

func (d *Dispatcher) GetSchemaID() int64 {
	return d.schemaID
}

func (d *Dispatcher) EnableSyncPoint() bool {
	return d.syncPointConfig != nil
}

func (d *Dispatcher) GetFilterConfig() *eventpb.FilterConfig {
	return d.filterConfig
}

func (d *Dispatcher) GetSyncPointInterval() time.Duration {
	if d.syncPointConfig != nil {
		return d.syncPointConfig.SyncPointInterval
	}
	return time.Duration(0)
}

func (d *Dispatcher) GetStartTsIsSyncpoint() bool {
	return d.startTsIsSyncpoint
}

func (d *Dispatcher) Remove() {
	log.Info("table event dispatcher component status changed to stopping",
		zap.String("table", d.tableSpan.String()))
	d.isRemoving.Store(true)

	dispatcherStatusDS := GetDispatcherStatusDynamicStream()
	err := dispatcherStatusDS.RemovePath(d.id)
	if err != nil {
		log.Error("remove dispatcher from dynamic stream failed", zap.Error(err))
	}
}

// addToDynamicStream add self to dynamic stream
func (d *Dispatcher) addToStatusDynamicStream() {
	dispatcherStatusDS := GetDispatcherStatusDynamicStream()
	err := dispatcherStatusDS.AddPath(d.id, d)
	if err != nil {
		log.Error("add dispatcher to dynamic stream failed", zap.Error(err))
	}
}

func (d *Dispatcher) TryClose() (w heartbeatpb.Watermark, ok bool) {
	// If sink is normal(not meet error), we need to wait all the events in sink to flushed downstream successfully.
	// If sink is not normal, we can close the dispatcher immediately.
	if !d.sink.IsNormal() || d.tableProgress.Empty() {
		w.CheckpointTs = d.GetCheckpointTs()
		w.ResolvedTs = d.GetResolvedTs()

		d.componentStatus.Set(heartbeatpb.ComponentState_Stopped)
		if d.IsTableTriggerEventDispatcher() {
			d.tableSchemaStore.Clear()
		}
		return w, true
	}
	return w, false
}

func (d *Dispatcher) GetComponentStatus() heartbeatpb.ComponentState {
	return d.componentStatus.Get()
}

func (d *Dispatcher) GetRemovingStatus() bool {
	return d.isRemoving.Load()
}

func (d *Dispatcher) GetBlockEventStatus() *heartbeatpb.State {
	pendingEvent, blockStage := d.blockEventStatus.getEventAndStage()

	// we only need to report the block status for the ddl that block others and not finished.
	if pendingEvent == nil || !d.shouldBlock(pendingEvent) {
		return nil
	}

	// we only need to report the block status of these block ddls when maintainer is restarted.
	// For the non-block but with needDroppedTables and needAddTables ddls,
	// we don't need to report it when maintainer is restarted, because:
	// 1. the ddl not block other dispatchers
	// 2. maintainer can get current available tables based on table trigger event dispatcher's startTs,
	//    so don't need to do extra add and drop actions.

	return &heartbeatpb.State{
		IsBlocked:         true,
		BlockTs:           pendingEvent.GetCommitTs(),
		BlockTables:       pendingEvent.GetBlockedTables().ToPB(),
		NeedDroppedTables: pendingEvent.GetNeedDroppedTables().ToPB(),
		NeedAddedTables:   commonEvent.ToTablesPB(pendingEvent.GetNeedAddedTables()),
		UpdatedSchemas:    commonEvent.ToSchemaIDChangePB(pendingEvent.GetUpdatedSchemas()), // only exists for rename table and rename tables
		IsSyncPoint:       pendingEvent.GetType() == commonEvent.TypeSyncPointEvent,         // sync point event must should block
		Stage:             blockStage,
	}
}

func (d *Dispatcher) GetHeartBeatInfo(h *HeartBeatInfo) {
	h.Watermark.CheckpointTs = d.GetCheckpointTs()
	h.Watermark.ResolvedTs = d.GetResolvedTs()
	h.Id = d.GetId()
	h.ComponentStatus = d.GetComponentStatus()
	h.TableSpan = d.GetTableSpan()
	h.IsRemoving = d.GetRemovingStatus()
}

func (d *Dispatcher) GetEventSizePerSecond() float32 {
	return d.tableProgress.GetEventSizePerSecond()
}

func (d *Dispatcher) HandleCheckpointTs(checkpointTs uint64) {
	d.sink.AddCheckpointTs(checkpointTs)
}

func (d *Dispatcher) IsTableTriggerEventDispatcher() bool {
	return d.tableSpan == heartbeatpb.DDLSpan
}<|MERGE_RESOLUTION|>--- conflicted
+++ resolved
@@ -214,12 +214,8 @@
 // 1. If the action is a write, we need to add the ddl event to the sink for writing to downstream.
 // 2. If the action is a pass, we just need to pass the event
 func (d *Dispatcher) HandleDispatcherStatus(dispatcherStatus *heartbeatpb.DispatcherStatus) {
-<<<<<<< HEAD
-	log.Debug("dispatcher handle dispatcher status",
-=======
 	log.Info("dispatcher handle dispatcher status",
 		zap.Any("dispatcherStatus", dispatcherStatus),
->>>>>>> 2ae9d0e4
 		zap.Stringer("dispatcher", d.id),
 		zap.String("dispatcherStatus", common.FormatDispatcherStatus(dispatcherStatus)))
 	// deal with the ack info
@@ -238,15 +234,6 @@
 		pendingEvent, blockStatus := d.blockEventStatus.getEventAndStage()
 		if pendingEvent == nil && action.CommitTs > d.GetResolvedTs() {
 			// we have not receive the block event, and the action is for the future event, so just ignore
-<<<<<<< HEAD
-			log.Info("pending event is nil, and the action's commit is larger than dispatchers resolvedTs", zap.Any("resolvedTs", d.GetResolvedTs()), zap.Any("action commitTs", action.CommitTs), zap.Any("dispatcher", d.id))
-			return
-		}
-		if pendingEvent != nil && action.CommitTs == pendingEvent.GetCommitTs() && blockStatus == heartbeatpb.BlockStage_WAITING {
-			log.Info("pending event get the action", zap.Any("action", action), zap.Any("dispatcher", d.id), zap.Any("pendingEvent commitTs", pendingEvent.GetCommitTs()))
-			d.blockEventStatus.updateBlockStage(heartbeatpb.BlockStage_WRITING)
-
-=======
 			log.Info("pending event is nil, and the action's commit is larger than dispatchers resolvedTs", zap.Uint64("resolvedTs", d.GetResolvedTs()), zap.Uint64("actionCommitTs", action.CommitTs), zap.Any("dispatcher", d.id))
 			// we have not receive the block event, and the action is for the future event, so just ignore
 			return
@@ -254,7 +241,6 @@
 		if pendingEvent != nil && action.CommitTs == pendingEvent.GetCommitTs() && blockStatus == heartbeatpb.BlockStage_WAITING {
 			log.Info("pending event get the action", zap.Any("action", action), zap.Any("dispatcher", d.id), zap.Uint64("pendingEventCommitTs", pendingEvent.GetCommitTs()))
 			d.blockEventStatus.updateBlockStage(heartbeatpb.BlockStage_WRITING)
->>>>>>> 2ae9d0e4
 			pendingEvent.PushFrontFlushFunc(func() {
 				// clear blockEventStatus should be before wake ds.
 				// otherwise, there may happen:
