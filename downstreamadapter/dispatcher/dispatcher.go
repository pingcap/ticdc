// Copyright 2024 PingCAP, Inc.
//
// Licensed under the Apache License, Version 2.0 (the "License");
// you may not use this file except in compliance with the License.
// You may obtain a copy of the License at
//
//     http://www.apache.org/licenses/LICENSE-2.0
//
// Unless required by applicable law or agreed to in writing, software
// distributed under the License is distributed on an "AS IS" BASIS,
// See the License for the specific language governing permissions and
// limitations under the License.

package dispatcher

import (
	"math/rand"
	"sync/atomic"
	"time"

	"github.com/pingcap/failpoint"
	"github.com/pingcap/log"
	"github.com/pingcap/ticdc/downstreamadapter/sink"
	"github.com/pingcap/ticdc/downstreamadapter/syncpoint"
	"github.com/pingcap/ticdc/eventpb"
	"github.com/pingcap/ticdc/heartbeatpb"
	"github.com/pingcap/ticdc/logservice/schemastore"
	"github.com/pingcap/ticdc/pkg/apperror"
	"github.com/pingcap/ticdc/pkg/common"
	appcontext "github.com/pingcap/ticdc/pkg/common/context"
	commonEvent "github.com/pingcap/ticdc/pkg/common/event"
	"github.com/pingcap/ticdc/pkg/sink/codec"
	"github.com/pingcap/ticdc/pkg/sink/util"
	"github.com/pingcap/ticdc/pkg/spanz"
	"github.com/pingcap/tidb/pkg/parser/ast"
	"github.com/pingcap/tiflow/pkg/errors"
	"go.uber.org/zap"
)

// EventDispatcher is the interface that responsible for receiving events from Event Service
type EventDispatcher interface {
	GetId() common.DispatcherID
	GetStartTs() uint64
	GetChangefeedID() common.ChangeFeedID
	GetTableSpan() *heartbeatpb.TableSpan
	GetFilterConfig() *eventpb.FilterConfig
	EnableSyncPoint() bool
	GetSyncPointInterval() time.Duration
	GetStartTsIsSyncpoint() bool
	GetResolvedTs() uint64
	SetInitialTableInfo(tableInfo *common.TableInfo)
	HandleEvents(events []DispatcherEvent, wakeCallback func()) (block bool)
}

/*
Dispatcher is responsible for getting events from Event Service and sending them to Sink in appropriate order.
Each dispatcher only deal with the events of one tableSpan in one changefeed.
Here is a special dispatcher will deal with the events of the DDLSpan in one changefeed, we call it TableTriggerEventDispatcher
Each EventDispatcherManager will have multiple dispatchers.

All dispatchers in the changefeed will share the same Sink.
All dispatchers will communicate with the Maintainer about self progress and whether can push down the blocked ddl event.

Because Sink does not flush events to the downstream in strict order.
the dispatcher can't send event to Sink continuously all the time,
1. The ddl event/sync point event can be sent to Sink only when the previous event has been flushed to downstream successfully.
2. Only when the ddl event/sync point event is flushed to downstream successfully, the dispatcher can send the following event to Sink.
3. For the cross table ddl event/sync point event, dispatcher needs to negotiate with the maintainer to decide whether and when send it to Sink.

The workflow related to the dispatcher is as follows:

	+--------------+       +----------------+       +------------+       +--------+       +--------+       +------------+
	| EventService |  -->  | EventCollector |  -->  | Dispatcher |  -->  |  Sink  |  -->  | Worker |  -->  | Downstream |
	+--------------+       +----------------+       +------------+       +--------+       +--------+       +------------+
	                                                        |
										  HeartBeatResponse | HeartBeatRequest
										   DispatcherStatus | BlockStatus
	                                              +--------------------+
	                                              | HeartBeatCollector |
												  +--------------------+
												            |
															|
												      +------------+
	                                                  | Maintainer |
												      +------------+
*/

type Dispatcher struct {
	changefeedID common.ChangeFeedID
	id           common.DispatcherID
	schemaID     int64
	tableSpan    *heartbeatpb.TableSpan
	// startTs is the timestamp that the dispatcher need to receive and flush events.
	startTs            uint64
	startTsIsSyncpoint bool
	// The ts from pd when the dispatcher is created.
	// when downstream is mysql-class, for dml event we need to compare the commitTs with this ts
	// to determine whether the insert event should use `Replace` or just `Insert`
	// Because when the dispatcher scheduled or the node restarts, there may be some dml events to receive twice.
	// So we need to use `Replace` to avoid duplicate key error.
	// Table Trigger Event Dispatcher doesn't need this, because it doesn't deal with dml events.
	creationPDTs uint64
	// componentStatus is the status of the dispatcher, such as working, removing, stopped.
	componentStatus *ComponentStateWithMutex
	// the config of filter
	filterConfig *eventpb.FilterConfig

	// tableInfo is the latest table info of the dispatcher's corresponding table.
	tableInfo *common.TableInfo

	// shared by the event dispatcher manager
	sink sink.Sink

	// statusesChan is used to store the status of dispatchers when status changed
	// and push to heartbeatRequestQueue
	statusesChan chan TableSpanStatusWithSeq
	// blockStatusesChan use to collector block status of ddl/sync point event to Maintainer
	// shared by the event dispatcher manager
	blockStatusesChan chan *heartbeatpb.TableSpanBlockStatus

	// schemaIDToDispatchers is shared in the eventDispatcherManager,
	// it store all the infos about schemaID->Dispatchers
	// Dispatchers may change the schemaID when meets some special events, such as rename ddl
	// we use schemaIDToDispatchers to calculate the dispatchers that need to receive the dispatcher status
	schemaIDToDispatchers *SchemaIDToDispatchers

	// if syncPointInfo is not nil, means enable Sync Point feature,
	syncPointConfig *syncpoint.SyncPointConfig

	// the max resolvedTs received by the dispatcher
	resolvedTs uint64

	// blockEventStatus is used to store the current pending ddl/sync point event and its block status.
	blockEventStatus BlockEventStatus

	// tableProgress is used to calculate the checkpointTs of the dispatcher
	tableProgress *TableProgress

	// resendTaskMap is store all the resend task of ddl/sync point event current.
	// When we meet a block event that need to report to maintainer, we will create a resend task and store it in the map(avoid message lost)
	// When we receive the ack from maintainer, we will cancel the resend task.
	resendTaskMap *ResendTaskMap

	// tableSchemaStore only exist when the dispatcher is a table trigger event dispatcher
	// tableSchemaStore store the schema infos for all the table in the event dispatcher manager
	// it's used for sink to calculate the tableNames or TableIds
	tableSchemaStore *util.TableSchemaStore

	isRemoving atomic.Bool

	// errCh is used to collect the errors that need to report to maintainer
	// such as error of flush ddl events
	// errCh is shared in the eventDispatcherManager
	errCh chan error

	bdrMode bool
<<<<<<< HEAD
	seq     uint64
=======

	BootstrapState bootstrapState
>>>>>>> 89c01114
}

func NewDispatcher(
	changefeedID common.ChangeFeedID,
	id common.DispatcherID,
	tableSpan *heartbeatpb.TableSpan,
	sink sink.Sink,
	startTs uint64,
	statusesChan chan TableSpanStatusWithSeq,
	blockStatusesChan chan *heartbeatpb.TableSpanBlockStatus,
	schemaID int64,
	schemaIDToDispatchers *SchemaIDToDispatchers,
	syncPointConfig *syncpoint.SyncPointConfig,
	startTsIsSyncpoint bool,
	filterConfig *eventpb.FilterConfig,
	currentPdTs uint64,
	errCh chan error,
	bdrMode bool,
) *Dispatcher {
	dispatcher := &Dispatcher{
		changefeedID:          changefeedID,
		id:                    id,
		tableSpan:             tableSpan,
		sink:                  sink,
		startTs:               startTs,
		startTsIsSyncpoint:    startTsIsSyncpoint,
		statusesChan:          statusesChan,
		blockStatusesChan:     blockStatusesChan,
		syncPointConfig:       syncPointConfig,
		componentStatus:       newComponentStateWithMutex(heartbeatpb.ComponentState_Initializing),
		resolvedTs:            startTs,
		filterConfig:          filterConfig,
		isRemoving:            atomic.Bool{},
		blockEventStatus:      BlockEventStatus{blockPendingEvent: nil},
		tableProgress:         NewTableProgress(),
		schemaID:              schemaID,
		schemaIDToDispatchers: schemaIDToDispatchers,
		resendTaskMap:         newResendTaskMap(),
		creationPDTs:          currentPdTs,
		errCh:                 errCh,
		bdrMode:               bdrMode,
		BootstrapState:        BootstrapFinished,
	}

	dispatcher.addToStatusDynamicStream()

	return dispatcher
}

// InitializeTableSchemaStore initializes the tableSchemaStore for the table trigger event dispatcher.
// It returns true if the tableSchemaStore is initialized successfully, otherwise returns false.
func (d *Dispatcher) InitializeTableSchemaStore(schemaInfo []*heartbeatpb.SchemaInfo) (ok bool, err error) {
	// Only the table trigger event dispatcher need to create a tableSchemaStore
	// Because we only need to calculate the tableNames or TableIds in the sink
	// when the event dispatcher manager have table trigger event dispatcher
	if !d.tableSpan.Equal(heartbeatpb.DDLSpan) {
		log.Error("InitializeTableSchemaStore should only be received by table trigger event dispatcher", zap.Any("dispatcher", d.id))
		return false, apperror.ErrChangefeedInitTableTriggerEventDispatcherFailed.
			GenWithStackByArgs("InitializeTableSchemaStore should only be received by table trigger event dispatcher")
	}

	if d.tableSchemaStore != nil {
		log.Info("tableSchemaStore has already been initialized", zap.Stringer("dispatcher", d.id))
		return false, nil
	}

	d.tableSchemaStore = util.NewTableSchemaStore(schemaInfo, d.sink.SinkType())
	d.sink.SetTableSchemaStore(d.tableSchemaStore)
	return true, nil
}

// HandleDispatcherStatus is used to handle the dispatcher status from the Maintainer to deal with the block event.
// Each dispatcher status may contain an ACK info or a dispatcher action or both.
// If we get an ack info, we need to check whether the ack is for the ddl event in resend task map. If so, we can cancel the resend task.
// If we get a dispatcher action, we need to check whether the action is for the current pending ddl event. If so, we can deal the ddl event based on the action.
// 1. If the action is a write, we need to add the ddl event to the sink for writing to downstream.
// 2. If the action is a pass, we just need to pass the event
func (d *Dispatcher) HandleDispatcherStatus(dispatcherStatus *heartbeatpb.DispatcherStatus) {
	log.Info("dispatcher handle dispatcher status",
		zap.Any("dispatcherStatus", dispatcherStatus),
		zap.Stringer("dispatcher", d.id),
		zap.Any("action", dispatcherStatus.GetAction()),
		zap.Any("ack", dispatcherStatus.GetAck()))
	// deal with the ack info
	ack := dispatcherStatus.GetAck()
	if ack != nil {
		identifier := BlockEventIdentifier{
			CommitTs:    ack.CommitTs,
			IsSyncPoint: ack.IsSyncPoint,
		}
		d.cancelResendTask(identifier)
	}

	// deal with the dispatcher action
	action := dispatcherStatus.GetAction()
	if action != nil {
		pendingEvent := d.blockEventStatus.getEvent()
		if pendingEvent == nil && action.CommitTs > d.GetResolvedTs() {
			// we have not received the block event, and the action is for the future event, so just ignore
			log.Info("pending event is nil, and the action's commit is larger than dispatchers resolvedTs",
				zap.Uint64("resolvedTs", d.GetResolvedTs()),
				zap.Uint64("actionCommitTs", action.CommitTs),
				zap.Stringer("dispatcher", d.id))
			// we have not received the block event, and the action is for the future event, so just ignore
			return
		}
		if d.blockEventStatus.actionMatchs(action) {
			log.Info("pending event get the action",
				zap.Any("action", action),
				zap.Stringer("dispatcher", d.id),
				zap.Uint64("pendingEventCommitTs", pendingEvent.GetCommitTs()))
			d.blockEventStatus.updateBlockStage(heartbeatpb.BlockStage_WRITING)
			pendingEvent.PushFrontFlushFunc(func() {
				// clear blockEventStatus should be before wake ds.
				// otherwise, there may happen:
				// 1. wake ds
				// 2. get new ds and set new pending event
				// 3. clear blockEventStatus(should be the old pending event, but clear the new one)
				d.blockEventStatus.clear()
			})
			if action.Action == heartbeatpb.Action_Write {
				failpoint.Inject("BlockOrWaitBeforeWrite", nil)
				err := d.AddBlockEventToSink(pendingEvent)
				if err != nil {
					select {
					case d.errCh <- err:
					default:
						log.Error("error channel is full, discard error",
							zap.Stringer("changefeedID", d.changefeedID),
							zap.Stringer("dispatcherID", d.id),
							zap.Error(err))
					}
					return
				}
				failpoint.Inject("BlockOrWaitReportAfterWrite", nil)
			} else {
				failpoint.Inject("BlockOrWaitBeforePass", nil)
				d.PassBlockEventToSink(pendingEvent)
				failpoint.Inject("BlockAfterPass", nil)
			}
		}

		// whether the outdate message or not, we need to return message show we have finished the event.
		d.blockStatusesChan <- &heartbeatpb.TableSpanBlockStatus{
			ID: d.id.ToPB(),
			State: &heartbeatpb.State{
				IsBlocked:   true,
				BlockTs:     dispatcherStatus.GetAction().CommitTs,
				IsSyncPoint: dispatcherStatus.GetAction().IsSyncPoint,
				Stage:       heartbeatpb.BlockStage_DONE,
			},
		}
	}
}

// HandleEvents can batch handle events about resolvedTs Event and DML Event.
// While for DDLEvent and SyncPointEvent, they should be handled separately,
// because they are block events.
// We ensure we only will receive one event when it's ddl event or sync point event
// by setting them with different event types in DispatcherEventsHandler.GetType
// When we handle events, we don't have any previous events still in sink.
func (d *Dispatcher) HandleEvents(dispatcherEvents []DispatcherEvent, wakeCallback func()) (block bool) {
	// Only return false when all events are resolvedTs Event.
	block = false
	// Dispatcher is ready, handle the events
	for _, dispatcherEvent := range dispatcherEvents {
		log.Debug("dispatcher receive all event",
			zap.Stringer("dispatcher", d.id),
			zap.Any("event", dispatcherEvent.Event))
		failpoint.Inject("HandleEventsSlowly", func() {
			lag := time.Duration(rand.Intn(5000)) * time.Millisecond
			log.Warn("handle events slowly", zap.Duration("lag", lag))
			time.Sleep(lag)
		})

		event := dispatcherEvent.Event
		// Pre-check, make sure the event is not stale
		if event.GetCommitTs() < d.GetResolvedTs() {
			log.Warn("Received a stale event, should ignore it",
				zap.Uint64("dispatcherResolvedTs", d.GetResolvedTs()),
				zap.Uint64("eventCommitTs", event.GetCommitTs()),
				zap.Uint64("seq", event.GetSeq()),
				zap.Int("eventType", event.GetType()),
				zap.Stringer("dispatcher", d.id))
			continue
		}

		// only when we receive the first event, we can regard the dispatcher begin syncing data
		// then turning into working status.
		if d.isFirstEvent(event) {
			d.updateComponentStatus()
		}

		switch event.GetType() {
		case commonEvent.TypeResolvedEvent:
			atomic.StoreUint64(&d.resolvedTs, event.(commonEvent.ResolvedEvent).ResolvedTs)
		case commonEvent.TypeDMLEvent:
			dml := event.(*commonEvent.DMLEvent)
			if dml.Len() == 0 {
				return block
			}
			block = true
			dml.ReplicatingTs = d.creationPDTs
			dml.AssembleRows(d.tableInfo)
			dml.AddPostFlushFunc(func() {
				// Considering dml event in sink may be written to downstream not in order,
				// thus, we use tableProgress.Empty() to ensure these events are flushed to downstream completely
				// and wake dynamic stream to handle the next events.
				if d.tableProgress.Empty() {
					wakeCallback()
				}
			})
			d.AddDMLEventToSink(dml)
		case commonEvent.TypeDDLEvent:
			if len(dispatcherEvents) != 1 {
				log.Panic("ddl event should only be singly handled",
					zap.Stringer("dispatcherID", d.id))
			}
			failpoint.Inject("BlockOrWaitBeforeDealWithDDL", nil)
			block = true
			ddl := event.(*commonEvent.DDLEvent)

			// Some DDL have some problem to sync to downstream, such as rename table with inappropriate filter
			// such as https://docs.pingcap.com/zh/tidb/stable/ticdc-ddl#rename-table-%E7%B1%BB%E5%9E%8B%E7%9A%84-ddl-%E6%B3%A8%E6%84%8F%E4%BA%8B%E9%A1%B9
			// so we need report the error to maintainer.
			err := ddl.GetError()
			if err != nil {
				select {
				case d.errCh <- err:
				default:
					log.Error("error channel is full, discard error",
						zap.Stringer("changefeedID", d.changefeedID),
						zap.Stringer("dispatcherID", d.id),
						zap.Error(err))
				}
				return
			}
			// Update the table info of the dispatcher, when it receives ddl event.
			d.tableInfo = ddl.TableInfo
			log.Info("dispatcher receive ddl event",
				zap.Stringer("dispatcher", d.id),
				zap.String("query", ddl.Query),
				zap.Int64("table", ddl.TableID),
				zap.Uint64("commitTs", event.GetCommitTs()),
				zap.Uint64("seq", event.GetSeq()))
			ddl.AddPostFlushFunc(func() {
				if d.tableSchemaStore != nil {
					d.tableSchemaStore.AddEvent(ddl)
				}
				wakeCallback()
			})
			d.dealWithBlockEvent(ddl)
		case commonEvent.TypeSyncPointEvent:
			if len(dispatcherEvents) != 1 {
				log.Panic("sync point event should only be singly handled",
					zap.Stringer("dispatcherID", d.id))
			}
			block = true
			syncPoint := event.(*commonEvent.SyncPointEvent)
			log.Info("dispatcher receive sync point event",
				zap.Stringer("dispatcher", d.id),
				zap.Any("commitTsList", syncPoint.GetCommitTsList()),
				zap.Uint64("seq", event.GetSeq()))

			syncPoint.AddPostFlushFunc(func() {
				wakeCallback()
			})
			d.dealWithBlockEvent(syncPoint)
		case commonEvent.TypeHandshakeEvent:
			log.Warn("Receive handshake event unexpectedly",
				zap.Stringer("dispatcher", d.id),
				zap.Any("event", event))
		default:
			log.Panic("Unexpected event type",
				zap.Int("eventType", event.GetType()),
				zap.Stringer("dispatcher", d.id),
				zap.Uint64("commitTs", event.GetCommitTs()))
		}
	}
	return block
}

func (d *Dispatcher) AddDMLEventToSink(event *commonEvent.DMLEvent) {
	d.tableProgress.Add(event)
	d.sink.AddDMLEvent(event)
}

func (d *Dispatcher) AddBlockEventToSink(event commonEvent.BlockEvent) error {
	d.tableProgress.Add(event)
	return d.sink.WriteBlockEvent(event)
}

func (d *Dispatcher) PassBlockEventToSink(event commonEvent.BlockEvent) {
	d.tableProgress.Pass(event)
	event.PostFlush()
}

func (d *Dispatcher) SetInitialTableInfo(tableInfo *common.TableInfo) {
	if tableInfo == nil {
		return
	}
	d.tableInfo = tableInfo
}

func isCompleteSpan(tableSpan *heartbeatpb.TableSpan) bool {
	spanz.TableIDToComparableSpan(tableSpan.TableID)
	startKey, endKey := spanz.GetTableRange(tableSpan.TableID)
	if spanz.StartCompare(spanz.ToComparableKey(startKey), tableSpan.StartKey) == 0 && spanz.EndCompare(spanz.ToComparableKey(endKey), tableSpan.EndKey) == 0 {
		return true
	}
	return false
}

// shouldBlock check whether the event should be blocked(to wait maintainer response)
// For the ddl event with more than one blockedTable, it should block.
// For the ddl event with only one blockedTable, it should block only if the table is not complete span.
// Sync point event should always block.
func (d *Dispatcher) shouldBlock(event commonEvent.BlockEvent) bool {
	switch event.GetType() {
	case commonEvent.TypeDDLEvent:
		ddlEvent := event.(*commonEvent.DDLEvent)
		if ddlEvent.BlockedTables == nil {
			return false
		}
		switch ddlEvent.GetBlockedTables().InfluenceType {
		case commonEvent.InfluenceTypeNormal:
			if len(ddlEvent.GetBlockedTables().TableIDs) > 1 {
				return true
			}
			if !isCompleteSpan(d.tableSpan) {
				// if the table is split, even the blockTable only itself, it should block
				return true
			}
			return false
		case commonEvent.InfluenceTypeDB, commonEvent.InfluenceTypeAll:
			return true
		}
	case commonEvent.TypeSyncPointEvent:
		return true
	default:
		log.Error("invalid event type", zap.Any("eventType", event.GetType()))
	}
	return false
}

// 1.If the event is a single table DDL, it will be added to the sink for writing to downstream.
// If the ddl leads to add new tables or drop tables, it should send heartbeat to maintainer
// 2. If the event is a multi-table DDL / sync point Event, it will generate a TableSpanBlockStatus message with ddl info to send to maintainer.
func (d *Dispatcher) dealWithBlockEvent(event commonEvent.BlockEvent) {
	if !d.shouldBlock(event) {
		ddl, ok := event.(*commonEvent.DDLEvent)
		// a BDR mode cluster, TiCDC can receive DDLs from all roles of TiDB.
		// However, CDC only executes the DDLs from the TiDB that has BDRRolePrimary role.
		if ok && d.bdrMode && ddl.BDRMode != string(ast.BDRRolePrimary) {
			d.PassBlockEventToSink(event)
		} else {
			err := d.AddBlockEventToSink(event)
			if err != nil {
				select {
				case d.errCh <- err:
				default:
					log.Error("error channel is full, discard error",
						zap.Stringer("changefeedID", d.changefeedID),
						zap.Stringer("dispatcherID", d.id),
						zap.Error(err))
				}
				return
			}
		}
		if event.GetNeedAddedTables() != nil || event.GetNeedDroppedTables() != nil {
			message := &heartbeatpb.TableSpanBlockStatus{
				ID: d.id.ToPB(),
				State: &heartbeatpb.State{
					IsBlocked:         false,
					BlockTs:           event.GetCommitTs(),
					NeedDroppedTables: event.GetNeedDroppedTables().ToPB(),
					NeedAddedTables:   commonEvent.ToTablesPB(event.GetNeedAddedTables()),
					IsSyncPoint:       false, // sync point event must should block
					Stage:             heartbeatpb.BlockStage_NONE,
				},
			}
			identifier := BlockEventIdentifier{
				CommitTs:    event.GetCommitTs(),
				IsSyncPoint: false,
			}

			if event.GetNeedAddedTables() != nil {
				// When the ddl need add tables, we need the maintainer to block the forwarding of checkpointTs
				// Because the the new add table should join the calculation of checkpointTs
				// So the forwarding of checkpointTs should be blocked until the new dispatcher is created.
				// While there is a time gap between dispatcher send the block status and
				// maintainer begin to create dispatcher(and block the forwaring checkpoint)
				// in order to avoid the checkpointTs forward unexceptedly,
				// we need to block the checkpoint forwarding in this dispatcher until receive the ack from maintainer.
				//
				//     |----> block checkpointTs forwaring of this dispatcher ------>|-----> forwarding checkpointTs normally
				//     |        send block stauts                 send ack           |
				// dispatcher -------------------> maintainer ----------------> dispatcher
				//                                     |
				//                                     |----------> Block CheckpointTs Forwarding and create new dispatcher
				// Thus, we add the event to tableProgress again, and call event postFunc when the ack is received from maintainer.
				event.ClearPostFlushFunc()
				d.tableProgress.Add(event)
				d.resendTaskMap.Set(identifier, newResendTask(message, d, event.PostFlush))
			} else {
				d.resendTaskMap.Set(identifier, newResendTask(message, d, nil))
			}
			d.blockStatusesChan <- message
		}
	} else {
		d.blockEventStatus.setBlockEvent(event, heartbeatpb.BlockStage_WAITING)

		if event.GetType() == commonEvent.TypeSyncPointEvent {
			// deal with multi sync point commit ts in one Sync Point Event
			// make each commitTs as a single message for maintainer
			// Because the batch commitTs in different dispatchers can be different.
			commitTsList := event.(*commonEvent.SyncPointEvent).GetCommitTsList()
			blockTables := event.GetBlockedTables().ToPB()
			needDroppedTables := event.GetNeedDroppedTables().ToPB()
			needAddedTables := commonEvent.ToTablesPB(event.GetNeedAddedTables())
			for _, commitTs := range commitTsList {
				message := &heartbeatpb.TableSpanBlockStatus{
					ID: d.id.ToPB(),
					State: &heartbeatpb.State{
						IsBlocked:         true,
						BlockTs:           commitTs,
						BlockTables:       blockTables,
						NeedDroppedTables: needDroppedTables,
						NeedAddedTables:   needAddedTables,
						UpdatedSchemas:    nil,
						IsSyncPoint:       true,
						Stage:             heartbeatpb.BlockStage_WAITING,
					},
				}
				identifier := BlockEventIdentifier{
					CommitTs:    commitTs,
					IsSyncPoint: true,
				}
				d.resendTaskMap.Set(identifier, newResendTask(message, d, nil))
				d.blockStatusesChan <- message
			}
		} else {
			message := &heartbeatpb.TableSpanBlockStatus{
				ID: d.id.ToPB(),
				State: &heartbeatpb.State{
					IsBlocked:         true,
					BlockTs:           event.GetCommitTs(),
					BlockTables:       event.GetBlockedTables().ToPB(),
					NeedDroppedTables: event.GetNeedDroppedTables().ToPB(),
					NeedAddedTables:   commonEvent.ToTablesPB(event.GetNeedAddedTables()),
					UpdatedSchemas:    commonEvent.ToSchemaIDChangePB(event.GetUpdatedSchemas()), // only exists for rename table and rename tables
					IsSyncPoint:       false,
					Stage:             heartbeatpb.BlockStage_WAITING,
				},
			}
			identifier := BlockEventIdentifier{
				CommitTs:    event.GetCommitTs(),
				IsSyncPoint: false,
			}
			d.resendTaskMap.Set(identifier, newResendTask(message, d, nil))
			d.blockStatusesChan <- message
		}
	}

	// dealing with events which update schema ids
	// Only rename table and rename tables may update schema ids(rename db1.table1 to db2.table2)
	// Here we directly update schema id of dispatcher when we begin to handle the ddl event,
	// but not waiting maintainer response for ready to write/pass the ddl event.
	// Because the schemaID of each dispatcher is only use to dealing with the db-level ddl event(like drop db) or drop table.
	// Both the rename table/rename tables, drop table and db-level ddl event will be send to the table trigger event dispatcher in order.
	// So there won't be a related db-level ddl event is in dealing when we get update schema id events.
	// Thus, whether to update schema id before or after current ddl event is not important.
	// To make it easier, we choose to directly update schema id here.
	if event.GetUpdatedSchemas() != nil && d.tableSpan != heartbeatpb.DDLSpan {
		for _, schemaIDChange := range event.GetUpdatedSchemas() {
			if schemaIDChange.TableID == d.tableSpan.TableID {
				if schemaIDChange.OldSchemaID != d.schemaID {
					log.Error("Wrong Schema ID",
						zap.Stringer("dispatcherID", d.id),
						zap.Int64("exceptSchemaID", schemaIDChange.OldSchemaID),
						zap.Int64("actualSchemaID", d.schemaID),
						zap.String("tableSpan", common.FormatTableSpan(d.tableSpan)))
					return
				} else {
					d.schemaID = schemaIDChange.NewSchemaID
					d.schemaIDToDispatchers.Update(schemaIDChange.OldSchemaID, schemaIDChange.NewSchemaID)
					return
				}
			}
		}
	}
}

func (d *Dispatcher) GetTableSpan() *heartbeatpb.TableSpan {
	return d.tableSpan
}

func (d *Dispatcher) GetStartTs() uint64 {
	return d.startTs
}

func (d *Dispatcher) GetResolvedTs() uint64 {
	return atomic.LoadUint64(&d.resolvedTs)
}

func (d *Dispatcher) GetCheckpointTs() uint64 {
	checkpointTs, isEmpty := d.tableProgress.GetCheckpointTs()
	if checkpointTs == 0 {
		// This means the dispatcher has never send events to the sink,
		// so we use resolvedTs as checkpointTs
		return d.GetResolvedTs()
	}

	if isEmpty {
		return max(checkpointTs, d.GetResolvedTs())
	}
	return checkpointTs
}

func (d *Dispatcher) GetId() common.DispatcherID {
	return d.id
}

func (d *Dispatcher) GetChangefeedID() common.ChangeFeedID {
	return d.changefeedID
}

func (d *Dispatcher) cancelResendTask(identifier BlockEventIdentifier) {
	task := d.resendTaskMap.Get(identifier)
	if task == nil {
		return
	}

	task.Cancel()
	d.resendTaskMap.Delete(identifier)
}

func (d *Dispatcher) GetSchemaID() int64 {
	return d.schemaID
}

func (d *Dispatcher) EnableSyncPoint() bool {
	return d.syncPointConfig != nil
}

func (d *Dispatcher) GetFilterConfig() *eventpb.FilterConfig {
	return d.filterConfig
}

func (d *Dispatcher) GetSyncPointInterval() time.Duration {
	if d.syncPointConfig != nil {
		return d.syncPointConfig.SyncPointInterval
	}
	return time.Duration(0)
}

func (d *Dispatcher) GetStartTsIsSyncpoint() bool {
	return d.startTsIsSyncpoint
}

func (d *Dispatcher) Remove() {
	log.Info("table event dispatcher component status changed to stopping",
		zap.Stringer("changefeedID", d.changefeedID),
		zap.Stringer("dispatcher", d.id),
		zap.String("table", common.FormatTableSpan(d.tableSpan)),
		zap.Uint64("checkpointTs", d.GetCheckpointTs()),
		zap.Uint64("resolvedTs", d.GetResolvedTs()),
	)
	d.isRemoving.Store(true)

	dispatcherStatusDS := GetDispatcherStatusDynamicStream()
	err := dispatcherStatusDS.RemovePath(d.id)
	if err != nil {
		log.Error("remove dispatcher from dynamic stream failed",
			zap.Stringer("changefeedID", d.changefeedID),
			zap.Stringer("dispatcher", d.id),
			zap.String("table", common.FormatTableSpan(d.tableSpan)),
			zap.Uint64("checkpointTs", d.GetCheckpointTs()),
			zap.Uint64("resolvedTs", d.GetResolvedTs()),
			zap.Error(err))
	}
}

// addToDynamicStream add self to dynamic stream
func (d *Dispatcher) addToStatusDynamicStream() {
	dispatcherStatusDS := GetDispatcherStatusDynamicStream()
	err := dispatcherStatusDS.AddPath(d.id, d)
	if err != nil {
		log.Error("add dispatcher to dynamic stream failed",
			zap.Stringer("changefeedID", d.changefeedID),
			zap.Stringer("dispatcher", d.id),
			zap.Error(err))
	}
}

func (d *Dispatcher) TryClose() (w heartbeatpb.Watermark, ok bool) {
	// If sink is normal(not meet error), we need to wait all the events in sink to flushed downstream successfully.
	// If sink is not normal, we can close the dispatcher immediately.
	if !d.sink.IsNormal() || d.tableProgress.Empty() {
		w.CheckpointTs = d.GetCheckpointTs()
		w.ResolvedTs = d.GetResolvedTs()

		d.componentStatus.Set(heartbeatpb.ComponentState_Stopped)
		if d.IsTableTriggerEventDispatcher() {
			d.tableSchemaStore.Clear()
		}
		return w, true
	}
	return w, false
}

func (d *Dispatcher) GetComponentStatus() heartbeatpb.ComponentState {
	return d.componentStatus.Get()
}

func (d *Dispatcher) GetRemovingStatus() bool {
	return d.isRemoving.Load()
}

func (d *Dispatcher) GetBlockEventStatus() *heartbeatpb.State {
	pendingEvent, blockStage := d.blockEventStatus.getEventAndStage()

	// we only need to report the block status for the ddl that block others and not finished.
	if pendingEvent == nil || !d.shouldBlock(pendingEvent) {
		return nil
	}

	// we only need to report the block status of these block ddls when maintainer is restarted.
	// For the non-block but with needDroppedTables and needAddTables ddls,
	// we don't need to report it when maintainer is restarted, because:
	// 1. the ddl not block other dispatchers
	// 2. maintainer can get current available tables based on table trigger event dispatcher's startTs,
	//    so don't need to do extra add and drop actions.

	return &heartbeatpb.State{
		IsBlocked:         true,
		BlockTs:           pendingEvent.GetCommitTs(),
		BlockTables:       pendingEvent.GetBlockedTables().ToPB(),
		NeedDroppedTables: pendingEvent.GetNeedDroppedTables().ToPB(),
		NeedAddedTables:   commonEvent.ToTablesPB(pendingEvent.GetNeedAddedTables()),
		UpdatedSchemas:    commonEvent.ToSchemaIDChangePB(pendingEvent.GetUpdatedSchemas()), // only exists for rename table and rename tables
		IsSyncPoint:       pendingEvent.GetType() == commonEvent.TypeSyncPointEvent,         // sync point event must should block
		Stage:             blockStage,
	}
}

func (d *Dispatcher) GetHeartBeatInfo(h *HeartBeatInfo) {
	h.Watermark.CheckpointTs = d.GetCheckpointTs()
	h.Watermark.ResolvedTs = d.GetResolvedTs()
	h.Id = d.GetId()
	h.ComponentStatus = d.GetComponentStatus()
	h.TableSpan = d.GetTableSpan()
	h.IsRemoving = d.GetRemovingStatus()
}

func (d *Dispatcher) GetEventSizePerSecond() float32 {
	return d.tableProgress.GetEventSizePerSecond()
}

func (d *Dispatcher) HandleCheckpointTs(checkpointTs uint64) {
	d.sink.AddCheckpointTs(checkpointTs)
}

// EmitBootstrap emits the table bootstrap event in a blocking way after changefeed started
// It will return after the bootstrap event is sent.
func (d *Dispatcher) EmitBootstrap() bool {
	bootstrap := loadBootstrapState(&d.BootstrapState)
	switch bootstrap {
	case BootstrapFinished:
		return true
	case BootstrapInProgress:
		return false
	case BootstrapNotStarted:
	}
	storeBootstrapState(&d.BootstrapState, BootstrapInProgress)
	tables := d.tableSchemaStore.GetAllNormalTableIds()
	if len(tables) == 0 {
		storeBootstrapState(&d.BootstrapState, BootstrapFinished)
		return true
	}
	start := time.Now()
	ts := d.GetStartTs()
	schemaStore := appcontext.GetService[schemastore.SchemaStore](appcontext.SchemaStore)
	currentTables := make([]*common.TableInfo, 0, len(tables))
	for i := 0; i < len(tables); i++ {
		err := schemaStore.RegisterTable(tables[i], ts)
		if err != nil {
			log.Warn("register table to schemaStore failed",
				zap.Int64("tableID", tables[i]),
				zap.Uint64("startTs", ts),
				zap.Error(err),
			)
			continue
		}
		tableInfo, err := schemaStore.GetTableInfo(tables[i], ts)
		if err != nil {
			log.Warn("get table info failed, just ignore",
				zap.Stringer("changefeed", d.changefeedID),
				zap.Error(err))
			continue
		}
		currentTables = append(currentTables, tableInfo)
	}

	log.Info("start to send bootstrap messages",
		zap.Stringer("changefeed", d.changefeedID),
		zap.Int("tables", len(currentTables)))
	for idx, table := range currentTables {
		if table.IsView() {
			continue
		}
		ddlEvent := codec.NewBootstrapDDLEvent(table)
		err := d.sink.WriteBlockEvent(ddlEvent)
		if err != nil {
			log.Error("send bootstrap message failed",
				zap.Stringer("changefeed", d.changefeedID),
				zap.Int("tables", len(currentTables)),
				zap.Int("emitted", idx+1),
				zap.Duration("duration", time.Since(start)),
				zap.Error(err))
			d.errCh <- errors.ErrExecDDLFailed.GenWithStackByArgs()
			return true
		}
	}
	storeBootstrapState(&d.BootstrapState, BootstrapFinished)
	log.Info("send bootstrap messages finished",
		zap.Stringer("changefeed", d.changefeedID),
		zap.Int("tables", len(currentTables)),
		zap.Duration("cost", time.Since(start)))
	return true
}

func (d *Dispatcher) IsTableTriggerEventDispatcher() bool {
	return d.tableSpan == heartbeatpb.DDLSpan
}

func (d *Dispatcher) SetSeq(seq uint64) {
	d.seq = seq
}

func (d *Dispatcher) isFirstEvent(event commonEvent.Event) bool {
	if d.componentStatus.Get() == heartbeatpb.ComponentState_Initializing {
		switch event.GetType() {
		case commonEvent.TypeResolvedEvent, commonEvent.TypeDMLEvent, commonEvent.TypeDDLEvent, commonEvent.TypeSyncPointEvent:
			if event.GetCommitTs() > d.startTs {
				return true
			}
		}
	}
	return false
}

func (d *Dispatcher) updateComponentStatus() {
	d.componentStatus.Set(heartbeatpb.ComponentState_Working)
	d.statusesChan <- TableSpanStatusWithSeq{
		TableSpanStatus: &heartbeatpb.TableSpanStatus{
			ID:              d.id.ToPB(),
			ComponentStatus: heartbeatpb.ComponentState_Working,
		},
		CheckpointTs: d.GetCheckpointTs(),
		ResolvedTs:   d.GetResolvedTs(),
		Seq:          d.seq,
	}

}<|MERGE_RESOLUTION|>--- conflicted
+++ resolved
@@ -154,12 +154,9 @@
 	errCh chan error
 
 	bdrMode bool
-<<<<<<< HEAD
 	seq     uint64
-=======
 
 	BootstrapState bootstrapState
->>>>>>> 89c01114
 }
 
 func NewDispatcher(
