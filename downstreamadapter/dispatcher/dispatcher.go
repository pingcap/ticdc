--- conflicted
+++ resolved
@@ -59,6 +59,8 @@
 	SetComponentStatus(heartbeatpb.ComponentState)
 	SetStartTs(uint64)
 	SetCurrentPDTs(uint64)
+	HandleError(error)
+	SetStartTsIsSyncpoint(bool)
 	// GetType returns the dispatcher type
 	GetType() int
 }
@@ -227,10 +229,6 @@
 		cacheEvents:  make(chan cacheEvents, 1),
 	}
 
-<<<<<<< HEAD
-	addToStatusDynamicStream(dispatcher)
-=======
->>>>>>> b5d0e9de
 	return dispatcher
 }
 
@@ -327,6 +325,7 @@
 			continue
 		}
 
+		// only when we receive the first event, we can regard the dispatcher begin syncing data
 		// then turning into working status.
 		if d.isFirstEvent(event) {
 			d.updateDispatcherStatusToWorking()
@@ -591,7 +590,7 @@
 func (d *Dispatcher) updateDispatcherStatusToWorking() {
 	// only when we receive the first event, we can regard the dispatcher begin syncing data
 	// then add it to status dynamic stream to receive dispatcher status from maintainer
-	d.addToStatusDynamicStream()
+	addToStatusDynamicStream(d)
 	// set the dispatcher to working status
 	d.componentStatus.Set(heartbeatpb.ComponentState_Working)
 	d.statusesChan <- TableSpanStatusWithSeq{
