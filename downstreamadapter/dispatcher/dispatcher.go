--- conflicted
+++ resolved
@@ -124,11 +124,7 @@
 //     2.2 maintainer 通知自己可以 write 或者 pass event
 //
 // TODO:特殊处理有 add index 的逻辑
-<<<<<<< HEAD
 func (d *Dispatcher) AddDDLEventToSinkWhenAvailable(event *common.DDLEvent) {
-=======
-func (d *Dispatcher) addDDLEventToSinkWhenAvailable(event *common.TxnEvent) {
->>>>>>> b6b06ee7
 	// 根据 filter 过滤 query 中不需要 send to downstream 的数据
 	// 但应当不出现整个 query 都不需要 send to downstream 的 ddl，这种 ddl 不应该发给 dispatcher
 	// TODO: ddl 影响到的 tableSpan 也在 filter 中过滤一遍
@@ -192,41 +188,20 @@
 
 func (d *Dispatcher) HandleEvent(event common.Event) (block bool) {
 	switch event.GetType() {
-<<<<<<< HEAD
-	// case common.TypeTxnEvent:
-	// 	event := event.(*common.TxnEvent)
-	// 	if event.IsDMLEvent() {
-	// 		d.sink.AddDMLEvent(event, d.tableProgress)
-	// 		return false
-	// 	} else if event.IsDDLEvent() {
-	// 		event.PostTxnFlushed = append(event.PostTxnFlushed, func() {
-	// 			dispatcherEventDynamicStream := GetDispatcherEventsDynamicStream()
-	// 			dispatcherEventDynamicStream.Wake() <- event.GetDispatcherID()
-	// 		})
-	// 		d.AddDDLEventToSinkWhenAvailable(event)
-	// 		return true
-	// 	}
-=======
-	case common.TypeTxnEvent:
-		event := event.(*common.TxnEvent)
-		if event.IsDMLEvent() {
-			d.sink.AddDMLEvent(event, d.tableProgress)
-			return false
-		} else if event.IsDDLEvent() {
-			event.PostTxnFlushed = append(event.PostTxnFlushed, func() {
-				dispatcherEventDynamicStream := GetDispatcherEventsDynamicStream()
-				dispatcherEventDynamicStream.Wake() <- event.GetDispatcherID()
-			})
-			d.addDDLEventToSinkWhenAvailable(event)
-			return true
-		}
->>>>>>> b6b06ee7
 	case common.TypeResolvedEvent:
 		d.resolvedTs.Set(event.(common.ResolvedEvent).ResolvedTs)
 		return false
 	case common.TypeTEvent:
 		d.sink.AddDMLEvent(event.(*common.TEvent), d.tableProgress)
 		return false
+	case common.TypeDDLEvent:
+		event := event.(*common.DDLEvent)
+		event.AddPostFlushFunc(func() {
+			dispatcherEventDynamicStream := GetDispatcherEventsDynamicStream()
+			dispatcherEventDynamicStream.Wake() <- event.GetDispatcherID()
+		})
+		d.addDDLEventToSinkWhenAvailable(event)
+		return true
 	}
 	log.Panic("invalid event type", zap.Any("event", event))
 	return false
@@ -242,17 +217,10 @@
 				ID:              d.id.ToPB(),
 				ComponentStatus: heartbeatpb.ComponentState_Working,
 				State: &heartbeatpb.State{
-<<<<<<< HEAD
-					IsBlocked:                false,
-					BlockTs:                  d.ddlPendingEvent.CommitTS,
-					NeedDroppedDispatcherIDs: d.ddlPendingEvent.GetNeedDroppedDispatcherIDs(),
-					NeedAddedTableSpan:       d.ddlPendingEvent.GetNeedAddedTableSpan(),
-=======
 					IsBlocked:              false,
-					BlockTs:                d.ddlPendingEvent.CommitTs,
+					BlockTs:                d.ddlPendingEvent.CommitTS,
 					NeedDroppedDispatchers: d.ddlPendingEvent.GetNeedDroppedDispatchers().ToPB(),
 					NeedAddedTables:        common.ToTablesPB(d.ddlPendingEvent.GetNeedAddedTables()),
->>>>>>> b6b06ee7
 				},
 			}
 			d.SetResendTask(newResendTask(message, d))
@@ -263,19 +231,11 @@
 			ID:              d.id.ToPB(),
 			ComponentStatus: heartbeatpb.ComponentState_Working,
 			State: &heartbeatpb.State{
-<<<<<<< HEAD
-				IsBlocked:                true,
-				BlockTs:                  d.ddlPendingEvent.CommitTS,
-				BlockDispatcherIDs:       d.ddlPendingEvent.GetBlockedDispatcherIDs(),
-				NeedDroppedDispatcherIDs: d.ddlPendingEvent.GetNeedDroppedDispatcherIDs(),
-				NeedAddedTableSpan:       d.ddlPendingEvent.GetNeedAddedTableSpan(),
-=======
 				IsBlocked:              true,
-				BlockTs:                d.ddlPendingEvent.CommitTs,
+				BlockTs:                d.ddlPendingEvent.CommitTS,
 				BlockDispatchers:       d.ddlPendingEvent.GetBlockedDispatchers().ToPB(),
 				NeedDroppedDispatchers: d.ddlPendingEvent.GetNeedDroppedDispatchers().ToPB(),
 				NeedAddedTables:        common.ToTablesPB(d.ddlPendingEvent.GetNeedAddedTables()),
->>>>>>> b6b06ee7
 			},
 		}
 		d.SetResendTask(newResendTask(message, d))
