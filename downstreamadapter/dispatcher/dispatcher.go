--- conflicted
+++ resolved
@@ -395,38 +395,7 @@
 	return w, false
 }
 
-<<<<<<< HEAD
-func (d *Dispatcher) GetResolvedTs() uint64 {
-	return atomic.LoadUint64(&d.resolvedTs)
-}
-
-func (d *Dispatcher) GetCheckpointTs() uint64 {
-	checkpointTs, isEmpty := d.tableProgress.GetCheckpointTs()
-	if checkpointTs == 0 {
-		// This means the dispatcher has never send events to the sink,
-		// so we use resolvedTs as checkpointTs
-		return d.GetResolvedTs()
-	}
-
-	if isEmpty {
-		return max(checkpointTs, d.GetResolvedTs())
-	}
-	return checkpointTs
-}
-
-func (d *Dispatcher) cancelResendTask(identifier BlockEventIdentifier) {
-	task := d.resendTaskMap.Get(identifier)
-	if task == nil {
-		return
-	}
-
-	task.Cancel()
-	d.resendTaskMap.Delete(identifier)
-}
-
-=======
 // Remove should be called after TryClose returns true
->>>>>>> 36eaa1bc
 func (d *Dispatcher) Remove() {
 	log.Info("table event dispatcher component status changed to stopping",
 		zap.Stringer("changefeedID", d.changefeedID),
@@ -450,64 +419,6 @@
 	}
 }
 
-<<<<<<< HEAD
-// add dispatcher into status dynamic stream, to get status info from maintainer
-func (d *Dispatcher) addToStatusDynamicStream() {
-	dispatcherStatusDS := GetDispatcherStatusDynamicStream()
-	err := dispatcherStatusDS.AddPath(d.id, d)
-	if err != nil {
-		log.Error("add dispatcher to dynamic stream failed",
-			zap.Stringer("changefeedID", d.changefeedID),
-			zap.Stringer("dispatcher", d.id),
-			zap.Error(err))
-	}
-}
-
-func (d *Dispatcher) TryClose() (w heartbeatpb.Watermark, ok bool) {
-	// If sink is normal(not meet error), we need to wait all the events in sink to flushed downstream successfully.
-	// If sink is not normal, we can close the dispatcher immediately.
-	if !d.sink.IsNormal() || d.tableProgress.Empty() {
-		w.CheckpointTs = d.GetCheckpointTs()
-		w.ResolvedTs = d.GetResolvedTs()
-
-		d.componentStatus.Set(heartbeatpb.ComponentState_Stopped)
-		if d.IsTableTriggerEventDispatcher() {
-			d.tableSchemaStore.Clear()
-		}
-		return w, true
-	}
-	return w, false
-}
-
-func (d *Dispatcher) GetBlockEventStatus() *heartbeatpb.State {
-	pendingEvent, blockStage := d.blockEventStatus.getEventAndStage()
-
-	// we only need to report the block status for the ddl that block others and not finished.
-	if pendingEvent == nil || !d.shouldBlock(pendingEvent) {
-		return nil
-	}
-
-	// we only need to report the block status of these block ddls when maintainer is restarted.
-	// For the non-block but with needDroppedTables and needAddTables ddls,
-	// we don't need to report it when maintainer is restarted, because:
-	// 1. the ddl not block other dispatchers
-	// 2. maintainer can get current available tables based on table trigger event dispatcher's startTs,
-	//    so don't need to do extra add and drop actions.
-
-	return &heartbeatpb.State{
-		IsBlocked:         true,
-		BlockTs:           pendingEvent.GetCommitTs(),
-		BlockTables:       pendingEvent.GetBlockedTables().ToPB(),
-		NeedDroppedTables: pendingEvent.GetNeedDroppedTables().ToPB(),
-		NeedAddedTables:   commonEvent.ToTablesPB(pendingEvent.GetNeedAddedTables()),
-		UpdatedSchemas:    commonEvent.ToSchemaIDChangePB(pendingEvent.GetUpdatedSchemas()), // only exists for rename table and rename tables
-		IsSyncPoint:       pendingEvent.GetType() == commonEvent.TypeSyncPointEvent,         // sync point event must should block
-		Stage:             blockStage,
-	}
-}
-
-=======
->>>>>>> 36eaa1bc
 func (d *Dispatcher) GetHeartBeatInfo(h *HeartBeatInfo) {
 	h.Watermark.CheckpointTs = d.GetCheckpointTs()
 	h.Watermark.ResolvedTs = d.GetResolvedTs()
@@ -517,10 +428,6 @@
 	h.IsRemoving = d.GetRemovingStatus()
 }
 
-<<<<<<< HEAD
-func (d *Dispatcher) HandleCheckpointTs(checkpointTs uint64) {
-	d.sink.AddCheckpointTs(checkpointTs)
-=======
 func (d *Dispatcher) GetResolvedTs() uint64 {
 	return atomic.LoadUint64(&d.resolvedTs)
 }
@@ -537,7 +444,6 @@
 		return max(checkpointTs, d.GetResolvedTs())
 	}
 	return checkpointTs
->>>>>>> 36eaa1bc
 }
 
 // EmitBootstrap emits the table bootstrap event in a blocking way after changefeed started
@@ -609,23 +515,7 @@
 	return true
 }
 
-<<<<<<< HEAD
-func (d *Dispatcher) isFirstEvent(event commonEvent.Event) bool {
-	if d.componentStatus.Get() == heartbeatpb.ComponentState_Initializing {
-		switch event.GetType() {
-		case commonEvent.TypeResolvedEvent, commonEvent.TypeDMLEvent, commonEvent.TypeDDLEvent, commonEvent.TypeSyncPointEvent:
-			if event.GetCommitTs() > d.startTs {
-				return true
-			}
-		}
-	}
-	return false
-}
-
 func (d *Dispatcher) updateComponentStatusToWorking() {
-=======
-func (d *Dispatcher) updateComponentStatus() {
->>>>>>> 36eaa1bc
 	d.componentStatus.Set(heartbeatpb.ComponentState_Working)
 	d.statusesChan <- TableSpanStatusWithSeq{
 		TableSpanStatus: &heartbeatpb.TableSpanStatus{
