--- conflicted
+++ resolved
@@ -96,20 +96,8 @@
 	return d.startTs
 }
 
-<<<<<<< HEAD
 func (d *Dispatcher) GetType() int {
 	return TypeDispatcherCommon
-=======
-// addToDynamicStream add self to dynamic stream
-func (d *Dispatcher) addToStatusDynamicStream() {
-	dispatcherStatusDS := GetDispatcherStatusDynamicStream()
-	err := dispatcherStatusDS.AddPath(d.id, d)
-	if err != nil {
-		log.Error("add dispatcher to dynamic stream failed",
-			zap.Stringer("changefeedID", d.changefeedID),
-			zap.Stringer("dispatcher", d.id),
-			zap.Error(err))
-	}
 }
 
 // SetStartTs only be called after the dispatcher is created
@@ -120,5 +108,4 @@
 
 func (d *Dispatcher) SetCurrentPDTs(currentPDTs uint64) {
 	d.creationPDTs = currentPDTs
->>>>>>> 19c96c47
 }