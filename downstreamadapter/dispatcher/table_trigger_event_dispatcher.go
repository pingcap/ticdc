--- conflicted
+++ resolved
@@ -14,12 +14,9 @@
 package dispatcher
 
 import (
-<<<<<<< HEAD
 	"context"
 	"sync"
-=======
 	"sync/atomic"
->>>>>>> c3660168
 
 	"github.com/flowbehappy/tigate/downstreamadapter/sink"
 	"github.com/flowbehappy/tigate/heartbeatpb"
@@ -103,7 +100,6 @@
 	resolvedTs      *TsWithMutex
 	componentStatus *ComponentStateWithMutex
 
-<<<<<<< HEAD
 	tableSpanStatusesChan chan *heartbeatpb.TableSpanStatus
 
 	wg     sync.WaitGroup
@@ -112,11 +108,9 @@
 	ddlPendingEvent *common.TxnEvent
 	ddlFinishCh     chan struct{}
 	//MemoryUsage *MemoryUsage
-=======
 	MemoryUsage *MemoryUsage
 
 	IsRemoving atomic.Bool
->>>>>>> c3660168
 }
 
 func NewTableTriggerEventDispatcher(sink sink.Sink, startTs uint64, tableSpanStatusesChan chan *heartbeatpb.TableSpanStatus, filter filter.Filter) *TableTriggerEventDispatcher {
@@ -232,7 +226,6 @@
 	return heartbeatpb.ComponentState_Working
 }
 
-<<<<<<< HEAD
 // TryClose try to close the tableTriggerEventDispatcher,
 // It should first check whether the related events in sink is finished.
 // If yes, then return checkpointTs, true, else return 0, false.
@@ -275,9 +268,9 @@
 	d.cancel()
 	d.sink.StopTableSpan(d.tableSpan)
 	log.Info("table event dispatcher component status changed to stopping", zap.String("table", d.tableSpan.String()))
-	d.componentStatus.Set(heartbeatpb.ComponentState_Stopping)
-=======
+	d.IsRemoving.Store(true)
+}
+
 func (d *TableTriggerEventDispatcher) GetRemovingStatus() bool {
 	return d.IsRemoving.Load()
->>>>>>> c3660168
 }