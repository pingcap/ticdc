--- conflicted
+++ resolved
@@ -630,7 +630,6 @@
 			blockTables := event.GetBlockedTables().ToPB()
 			needDroppedTables := event.GetNeedDroppedTables().ToPB()
 			needAddedTables := commonEvent.ToTablesPB(event.GetNeedAddedTables())
-<<<<<<< HEAD
 			commitTs := commitTsList[len(commitTsList)-1]
 			message := &heartbeatpb.TableSpanBlockStatus{
 				ID: d.id.ToPB(),
@@ -644,30 +643,7 @@
 					IsSyncPoint:       true,
 					Stage:             heartbeatpb.BlockStage_WAITING,
 				},
-				IsRedo: IsRedoDispatcher(d),
-=======
-			for _, commitTs := range commitTsList {
-				message := &heartbeatpb.TableSpanBlockStatus{
-					ID: d.id.ToPB(),
-					State: &heartbeatpb.State{
-						IsBlocked:         true,
-						BlockTs:           commitTs,
-						BlockTables:       blockTables,
-						NeedDroppedTables: needDroppedTables,
-						NeedAddedTables:   needAddedTables,
-						UpdatedSchemas:    nil,
-						IsSyncPoint:       true,
-						Stage:             heartbeatpb.BlockStage_WAITING,
-					},
-					Mode: d.GetMode(),
-				}
-				identifier := BlockEventIdentifier{
-					CommitTs:    commitTs,
-					IsSyncPoint: true,
-				}
-				d.resendTaskMap.Set(identifier, newResendTask(message, d, nil))
-				d.sharedInfo.blockStatusesChan <- message
->>>>>>> b4113168
+				Mode: d.GetMode(),
 			}
 			identifier := BlockEventIdentifier{
 				CommitTs:    commitTs,
