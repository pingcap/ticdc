--- conflicted
+++ resolved
@@ -756,12 +756,7 @@
 		zap.Bool("sinkIsNormal", d.sink.IsNormal()),
 		zap.Bool("tableProgressEmpty", d.tableProgress.Empty()),
 		zap.Int("tableProgressLen", d.tableProgress.Len()),
-<<<<<<< HEAD
-		zap.Uint64("tableProgressMaxCommitTs", d.tableProgress.MaxCommitTs()), // check whether continue receive new events.
-	)
-=======
 		zap.Uint64("tableProgressMaxCommitTs", d.tableProgress.MaxCommitTs())) // check whether continue receive new events.
->>>>>>> bf63ccec
 	return w, false
 }
 
