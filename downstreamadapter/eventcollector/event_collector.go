--- conflicted
+++ resolved
@@ -115,12 +115,8 @@
 	}
 	eventCollector.logCoordinatorClient = newLogCoordinatorClient(eventCollector)
 	eventCollector.ds = NewEventDynamicStream(eventCollector)
-<<<<<<< HEAD
 	eventCollector.redoDs = NewEventDynamicStream(eventCollector)
-	eventCollector.mc.RegisterHandler(messaging.EventCollectorTopic, eventCollector.RecvEventsMessage)
-=======
 	eventCollector.mc.RegisterHandler(messaging.EventCollectorTopic, eventCollector.MessageCenterHandler)
->>>>>>> 786f8b61
 
 	return eventCollector
 }
@@ -207,20 +203,7 @@
 	if err != nil {
 		log.Warn("add dispatcher to dynamic stream failed", zap.Error(err))
 	}
-<<<<<<< HEAD
-	err = c.mustSendDispatcherRequest(c.serverId, messaging.EventServiceTopic, DispatcherRequest{
-		Dispatcher: target,
-		StartTs:    target.GetStartTs(),
-		ActionType: eventpb.ActionType_ACTION_TYPE_REGISTER,
-		BDRMode:    target.GetBDRMode(),
-	})
-	if err != nil {
-		// TODO: handle the return error(now even it return error, it will be retried later, we can just ignore it now)
-		log.Warn("add dispatcher to dynamic stream failed, try again later", zap.Error(err))
-	}
-=======
 	stat.run()
->>>>>>> 786f8b61
 }
 
 // CommitAddDispatcher notify local event service that the dispatcher is ready to receive events.
@@ -258,14 +241,6 @@
 	c.dispatcherMap.Delete(target.GetId())
 }
 
-<<<<<<< HEAD
-func (c *EventCollector) WakeDispatcher(dispatcherID common.DispatcherID, redo bool) {
-	if redo {
-		c.redoDs.Wake(dispatcherID)
-		return
-	}
-	c.ds.Wake(dispatcherID)
-=======
 // Queues a message for sending (best-effort, no delivery guarantee)
 // Messages may be dropped if errors occur. For reliable delivery, implement retry/ack logic at caller side
 func (c *EventCollector) enqueueMessageForSend(msg *messaging.TargetMessage) {
@@ -287,7 +262,6 @@
 		return nil
 	}
 	return value.(*dispatcherStat)
->>>>>>> 786f8b61
 }
 
 func (c *EventCollector) SendDispatcherHeartbeat(heartbeat *event.DispatcherHeartbeat) {
@@ -339,39 +313,16 @@
 			case dynstream.PausePath:
 				feedback.Dest.pause()
 			case dynstream.ResumePath:
-<<<<<<< HEAD
-				feedback.Dest.resumeDispatcher(c)
+				feedback.Dest.resume()
 			}
 		case feedback := <-c.redoDs.Feedback():
 			switch feedback.FeedbackType {
 			case dynstream.PauseArea, dynstream.ResumeArea:
 				// Ignore it, because it is no need to pause and resume an area in event collector.
 			case dynstream.PausePath:
-				feedback.Dest.pauseDispatcher(c)
+				feedback.Dest.pause()
 			case dynstream.ResumePath:
-				feedback.Dest.resumeDispatcher(c)
-			}
-		}
-	}
-}
-
-func (c *EventCollector) processDispatcherRequests(ctx context.Context) error {
-	for {
-		select {
-		case <-ctx.Done():
-			return context.Cause(ctx)
-		case req := <-c.dispatcherRequestChan.Out():
-			if err := c.mustSendDispatcherRequest(req.Target, req.Topic, req.Req); err != nil {
-				// Sleep a short time to avoid too many requests in a short time.
-				time.Sleep(10 * time.Millisecond)
-			}
-		case heartbeat := <-c.dispatcherHeartbeatChan.Out():
-			if err := c.sendDispatcherHeartbeat(heartbeat); err != nil {
-				// Sleep a short time to avoid too many requests in a short time.
-				time.Sleep(10 * time.Millisecond)
-=======
 				feedback.Dest.resume()
->>>>>>> 786f8b61
 			}
 		}
 	}
@@ -403,74 +354,6 @@
 	}
 }
 
-<<<<<<< HEAD
-// mustSendDispatcherRequest will keep retrying to send the dispatcher request to EventService until it succeed.
-// Caller should avoid to use this method when the remote EventService is offline forever.
-// And this method may be deprecated in the future.
-// FIXME: Add a checking mechanism to avoid sending request to offline EventService.
-// A simple way is to use a NodeManager to check if the target is online.
-func (c *EventCollector) mustSendDispatcherRequest(target node.ID, topic string, req DispatcherRequest) error {
-	message := &messaging.DispatcherRequest{
-		DispatcherRequest: &eventpb.DispatcherRequest{
-			ChangefeedId: req.Dispatcher.GetChangefeedID().ToPB(),
-			DispatcherId: req.Dispatcher.GetId().ToPB(),
-			ActionType:   req.ActionType,
-			// ServerId is the id of the request sender.
-			ServerId:  c.serverId.String(),
-			TableSpan: req.Dispatcher.GetTableSpan(),
-			StartTs:   req.StartTs,
-			OnlyReuse: req.OnlyUse,
-			BdrMode:   req.BDRMode,
-			Redo:      dispatcher.IsRedoDispatcher(req.Dispatcher),
-		},
-	}
-
-	// If the action type is register and reset, we need fill all config related fields.
-	if req.ActionType == eventpb.ActionType_ACTION_TYPE_REGISTER ||
-		req.ActionType == eventpb.ActionType_ACTION_TYPE_RESET {
-		message.DispatcherRequest.FilterConfig = req.Dispatcher.GetFilterConfig()
-		message.DispatcherRequest.EnableSyncPoint = req.Dispatcher.EnableSyncPoint()
-		message.DispatcherRequest.SyncPointInterval = uint64(req.Dispatcher.GetSyncPointInterval().Seconds())
-		message.DispatcherRequest.SyncPointTs = syncpoint.CalculateStartSyncPointTs(req.StartTs, req.Dispatcher.GetSyncPointInterval(), req.Dispatcher.GetStartTsIsSyncpoint())
-	}
-
-	err := c.mc.SendCommand(messaging.NewSingleTargetMessage(target, messaging.EventServiceTopic, message))
-	if err != nil {
-		log.Info("failed to send dispatcher request message to event service, try again later",
-			zap.String("changefeedID", req.Dispatcher.GetChangefeedID().ID().String()),
-			zap.Stringer("dispatcher", req.Dispatcher.GetId()),
-			zap.Any("target", target.String()),
-			zap.Any("request", req),
-			zap.Error(err))
-		// Put the request back to the channel for later retry.
-		c.dispatcherRequestChan.In() <- DispatcherRequestWithTarget{
-			Target: target,
-			Topic:  topic,
-			Req:    req,
-		}
-		return err
-	}
-	return nil
-}
-
-// sendDispatcherHeartbeat sends the dispatcher heartbeat to the event service.
-// It will retry to send the heartbeat to the event service until it exceeds the retry limit.
-func (c *EventCollector) sendDispatcherHeartbeat(heartbeat *DispatcherHeartbeatWithTarget) error {
-	message := messaging.NewSingleTargetMessage(heartbeat.Target, heartbeat.Topic, heartbeat.Heartbeat)
-	err := c.mc.SendCommand(message)
-	if err != nil {
-		if heartbeat.shouldRetry() {
-			heartbeat.incRetryCounter()
-			log.Info("failed to send dispatcher heartbeat message to event service, try again later", zap.Error(err), zap.Stringer("target", heartbeat.Target))
-			c.dispatcherHeartbeatChan.In() <- heartbeat
-		}
-		return err
-	}
-	return nil
-}
-
-=======
->>>>>>> 786f8b61
 func (c *EventCollector) handleDispatcherHeartbeatResponse(targetMessage *messaging.TargetMessage) {
 	if len(targetMessage.Message) != 1 {
 		log.Panic("invalid dispatcher heartbeat response message", zap.Any("msg", targetMessage))
@@ -544,44 +427,6 @@
 							resolvedTsCount += resolvedEvent.Len()
 						}
 						c.metricDispatcherReceivedResolvedTsEventCount.Add(float64(resolvedTsCount))
-<<<<<<< HEAD
-					case event.TypeBatchDMLEvent:
-						stat, ok := c.dispatcherMap.Load(e.GetDispatcherID())
-						if !ok {
-							continue
-						}
-						tableInfo, ok := stat.(*dispatcherStat).tableInfo.Load().(*common.TableInfo)
-						if !ok {
-							continue
-						}
-						events := e.(*event.BatchDMLEvent)
-						events.AssembleRows(tableInfo)
-						from := &targetMessage.From
-						for _, dml := range events.DMLEvents {
-							ds.Push(dml.DispatcherID, dispatcher.NewDispatcherEvent(from, dml))
-						}
-						c.metricDispatcherReceivedKVEventCount.Add(float64(e.Len()))
-					case event.TypeDDLEvent:
-						stat, ok := c.dispatcherMap.Load(e.GetDispatcherID())
-						if !ok {
-							continue
-						}
-						stat.(*dispatcherStat).setTableInfo(e.(*event.DDLEvent).TableInfo)
-						c.metricDispatcherReceivedKVEventCount.Add(float64(e.Len()))
-						ds.Push(e.GetDispatcherID(), dispatcher.NewDispatcherEvent(&targetMessage.From, e))
-					case event.TypeHandshakeEvent:
-						stat, ok := c.dispatcherMap.Load(e.GetDispatcherID())
-						if !ok {
-							continue
-						}
-						log.Info("get handshake event",
-							zap.Stringer("dispatcherID", e.GetDispatcherID()),
-							zap.String("serverID", targetMessage.From.String()))
-						stat.(*dispatcherStat).setTableInfo(e.(*event.HandshakeEvent).TableInfo)
-						c.metricDispatcherReceivedKVEventCount.Add(float64(e.Len()))
-						ds.Push(e.GetDispatcherID(), dispatcher.NewDispatcherEvent(&targetMessage.From, e))
-=======
->>>>>>> 786f8b61
 					default:
 						c.metricDispatcherReceivedKVEventCount.Add(float64(e.Len()))
 						ds.Push(e.GetDispatcherID(), dispatcher.NewDispatcherEvent(&targetMessage.From, e))
