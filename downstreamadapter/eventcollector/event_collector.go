// Copyright 2024 PingCAP, Inc.
//
// Licensed under the Apache License, Version 2.0 (the "License");
// you may not use this file except in compliance with the License.
// You may obtain a copy of the License at
//
//     http://www.apache.org/licenses/LICENSE-2.0
//
// Unless required by applicable law or agreed to in writing, software
// distributed under the License is distributed on an "AS IS" BASIS,
// See the License for the specific language governing permissions and
// limitations under the License.

package eventcollector

import (
	"context"
	"sync"
	"time"

	"github.com/pingcap/log"
	"github.com/pingcap/ticdc/downstreamadapter/dispatcher"
	"github.com/pingcap/ticdc/pkg/chann"
	"github.com/pingcap/ticdc/pkg/common"
	appcontext "github.com/pingcap/ticdc/pkg/common/context"
	"github.com/pingcap/ticdc/pkg/common/event"
	"github.com/pingcap/ticdc/pkg/config"
	"github.com/pingcap/ticdc/pkg/messaging"
	"github.com/pingcap/ticdc/pkg/metrics"
	"github.com/pingcap/ticdc/pkg/node"
	"github.com/pingcap/ticdc/utils/dynstream"
	"github.com/prometheus/client_golang/prometheus"
	"go.uber.org/zap"
	"golang.org/x/sync/errgroup"
)

const (
	receiveChanSize = 1024 * 8
	retryLimit      = 3 // The maximum number of retries for sending dispatcher requests and heartbeats.
)

// DispatcherMessage is the message send to EventService.
type DispatcherMessage struct {
	Message    *messaging.TargetMessage
	RetryCount int
}

func (d *DispatcherMessage) incrAndCheckRetry() bool {
	d.RetryCount++
	return d.RetryCount < retryLimit
}

/*
EventCollector is the relay between EventService and DispatcherManager, responsible for:
1. Send dispatcher request to EventService.
2. Collect the events from EvenService and dispatch them to different dispatchers.
EventCollector is an instance-level component.
*/
type EventCollector struct {
	serverId        node.ID
	dispatcherMap   sync.Map // key: dispatcherID, value: dispatcherStat
	changefeedIDMap sync.Map // key: changefeedID.GID, value: changefeedID

	mc messaging.MessageCenter

	logCoordinatorClient *LogCoordinatorClient

	// dispatcherMessageChan buffers requests to the EventService.
	// It automatically retries failed requests up to a configured maximum retry limit.
	dispatcherMessageChan *chann.DrainableChann[DispatcherMessage]

	receiveChannels []chan *messaging.TargetMessage
	// ds is the dynamicStream for dispatcher events.
	// All the events from event service will be sent to ds to handle.
	// ds will dispatch the events to different dispatchers according to the dispatcherID.
	ds dynstream.DynamicStream[common.GID, common.DispatcherID, dispatcher.DispatcherEvent, *dispatcherStat, *EventsHandler]

	g      *errgroup.Group
	cancel context.CancelFunc

	metricDispatcherReceivedKVEventCount         prometheus.Counter
	metricDispatcherReceivedResolvedTsEventCount prometheus.Counter
	metricReceiveEventLagDuration                prometheus.Observer
}

func New(serverId node.ID) *EventCollector {
	receiveChannels := make([]chan *messaging.TargetMessage, config.DefaultBasicEventHandlerConcurrency)
	for i := 0; i < config.DefaultBasicEventHandlerConcurrency; i++ {
		receiveChannels[i] = make(chan *messaging.TargetMessage, receiveChanSize)
	}
	eventCollector := &EventCollector{
		serverId:                             serverId,
		dispatcherMap:                        sync.Map{},
		dispatcherMessageChan:                chann.NewAutoDrainChann[DispatcherMessage](),
		mc:                                   appcontext.GetService[messaging.MessageCenter](appcontext.MessageCenter),
		receiveChannels:                      receiveChannels,
		metricDispatcherReceivedKVEventCount: metrics.DispatcherReceivedEventCount.WithLabelValues("KVEvent"),
		metricDispatcherReceivedResolvedTsEventCount: metrics.DispatcherReceivedEventCount.WithLabelValues("ResolvedTs"),
		metricReceiveEventLagDuration:                metrics.EventCollectorReceivedEventLagDuration.WithLabelValues("Msg"),
	}
	eventCollector.logCoordinatorClient = newLogCoordinatorClient(eventCollector)
	eventCollector.ds = NewEventDynamicStream(eventCollector)
	eventCollector.mc.RegisterHandler(messaging.EventCollectorTopic, eventCollector.MessageCenterHandler)

	return eventCollector
}

func (c *EventCollector) Run(ctx context.Context) {
	g, ctx := errgroup.WithContext(ctx)
	ctx, cancel := context.WithCancel(ctx)
	c.g = g
	c.cancel = cancel

	for _, ch := range c.receiveChannels {
		g.Go(func() error {
			return c.runDispatchMessage(ctx, ch)
		})
	}

	g.Go(func() error {
		return c.logCoordinatorClient.run(ctx)
	})

	g.Go(func() error {
		return c.processDSFeedback(ctx)
	})

	g.Go(func() error {
		return c.sendDispatcherRequests(ctx)
	})

	g.Go(func() error {
		return c.updateMetrics(ctx)
	})

	log.Info("event collector is running")
}

func (c *EventCollector) Close() {
	log.Info("event collector is closing")
	c.cancel()
	_ = c.g.Wait()
	c.ds.Close()
	c.changefeedIDMap.Range(func(key, value any) bool {
		cfID := value.(common.ChangeFeedID)
		// Remove metrics for the changefeed.
		metrics.DynamicStreamMemoryUsage.DeleteLabelValues(
			"event-collector",
			"max",
			cfID.String(),
		)
		metrics.DynamicStreamMemoryUsage.DeleteLabelValues(
			"event-collector",
			"used",
			cfID.String(),
		)
		return true
	})

	log.Info("event collector is closed")
}

func (c *EventCollector) AddDispatcher(target dispatcher.EventDispatcher, memoryQuota uint64) {
	c.PrepareAddDispatcher(target, memoryQuota, nil)
	c.logCoordinatorClient.requestReusableEventService(target)
}

// PrepareAddDispatcher is used to prepare the dispatcher to be added to the event collector.
// It will send a register request to local event service and call `readyCallback` when local event service is ready.
func (c *EventCollector) PrepareAddDispatcher(
	target dispatcher.EventDispatcher,
	memoryQuota uint64,
	readyCallback func(),
) {
	log.Info("add dispatcher", zap.Stringer("dispatcher", target.GetId()))
	defer func() {
		log.Info("add dispatcher done", zap.Stringer("dispatcher", target.GetId()))
	}()
	metrics.EventCollectorRegisteredDispatcherCount.Inc()

	stat := newDispatcherStat(target, c, readyCallback, memoryQuota)
	c.dispatcherMap.Store(target.GetId(), stat)
	c.changefeedIDMap.Store(target.GetChangefeedID().ID(), target.GetChangefeedID())

	areaSetting := dynstream.NewAreaSettingsWithMaxPendingSize(memoryQuota, dynstream.MemoryControlForEventCollector, "eventCollector")
	err := c.ds.AddPath(target.GetId(), stat, areaSetting)
	if err != nil {
		log.Warn("add dispatcher to dynamic stream failed", zap.Error(err))
	}
<<<<<<< HEAD

	err = c.mustSendDispatcherRequest(c.serverId, messaging.EventServiceTopic, DispatcherRequest{
		Dispatcher: target,
		StartTs:    target.GetStartTs(),
		ActionType: eventpb.ActionType_ACTION_TYPE_REGISTER,
		BDRMode:    target.GetBDRMode(),
	})
	if err != nil {
		// TODO: handle the return error(now even it return error, it will be retried later, we can just ignore it now)
		log.Warn("add dispatcher to dynamic stream failed, try again later", zap.Error(err))
	}
=======
	stat.run()
>>>>>>> 59297aaf
}

// CommitAddDispatcher notify local event service that the dispatcher is ready to receive events.
func (c *EventCollector) CommitAddDispatcher(target dispatcher.EventDispatcher, startTs uint64) {
	log.Info("commit add dispatcher", zap.Stringer("dispatcher", target.GetId()), zap.Uint64("startTs", startTs))
<<<<<<< HEAD
	c.addDispatcherRequestToSendingQueue(
		c.serverId,
		messaging.EventServiceTopic,
		DispatcherRequest{
			Dispatcher: target,
			StartTs:    startTs,
			ActionType: eventpb.ActionType_ACTION_TYPE_RESET,
		},
	)
=======
	value, ok := c.dispatcherMap.Load(target.GetId())
	if !ok {
		log.Warn("dispatcher not found when commit add dispatcher",
			zap.Stringer("dispatcher", target.GetId()),
			zap.Uint64("startTs", startTs))
		return
	}
	stat := value.(*dispatcherStat)
	stat.commitReady(c.getLocalServerID())
>>>>>>> 59297aaf
}

func (c *EventCollector) RemoveDispatcher(target *dispatcher.Dispatcher) {
	log.Info("remove dispatcher", zap.Stringer("dispatcher", target.GetId()))
	defer func() {
		log.Info("remove dispatcher done", zap.Stringer("dispatcher", target.GetId()))
	}()
	value, ok := c.dispatcherMap.Load(target.GetId())
	if !ok {
		return
	}
	stat := value.(*dispatcherStat)
	stat.remove()

	err := c.ds.RemovePath(target.GetId())
	if err != nil {
		log.Error("remove dispatcher from dynamic stream failed", zap.Error(err))
	}
	c.dispatcherMap.Delete(target.GetId())
}

// Queues a message for sending (best-effort, no delivery guarantee)
// Messages may be dropped if errors occur. For reliable delivery, implement retry/ack logic at caller side
func (c *EventCollector) enqueueMessageForSend(msg *messaging.TargetMessage) {
	if msg != nil {
		c.dispatcherMessageChan.In() <- DispatcherMessage{
			Message:    msg,
			RetryCount: 0,
		}
	}
}

func (c *EventCollector) getLocalServerID() node.ID {
	return c.serverId
}

func (c *EventCollector) getDispatcherStatByID(dispatcherID common.DispatcherID) *dispatcherStat {
	value, ok := c.dispatcherMap.Load(dispatcherID)
	if !ok {
		return nil
	}
	return value.(*dispatcherStat)
}

func (c *EventCollector) SendDispatcherHeartbeat(heartbeat *event.DispatcherHeartbeat) {
	groupedHeartbeats := c.groupHeartbeat(heartbeat)
<<<<<<< HEAD
	var availableMemory uint64
	memoryMetrics := c.ds.GetMetrics().MemoryControl.AreaMemoryMetrics
	for _, area := range memoryMetrics {
		availableMemory += uint64(area.MaxMemory()) - uint64(area.MemoryUsage())
	}
	for _, heartbeatWithTarget := range groupedHeartbeats {
		heartbeatWithTarget.Heartbeat.AvailableMemory = availableMemory
		c.dispatcherHeartbeatChan.In() <- heartbeatWithTarget
=======
	for serverID, heartbeat := range groupedHeartbeats {
		msg := messaging.NewSingleTargetMessage(serverID, messaging.EventServiceTopic, heartbeat)
		c.enqueueMessageForSend(msg)
>>>>>>> 59297aaf
	}
}

// TODO(dongmen): add unit test for this function.
// groupHeartbeat groups the heartbeat by the dispatcherStat's serverID.
func (c *EventCollector) groupHeartbeat(heartbeat *event.DispatcherHeartbeat) map[node.ID]*event.DispatcherHeartbeat {
	groupedHeartbeats := make(map[node.ID]*event.DispatcherHeartbeat)
	group := func(target node.ID, dp event.DispatcherProgress) {
		heartbeat, ok := groupedHeartbeats[target]
		if !ok {
			heartbeat = &event.DispatcherHeartbeat{
				Version:              event.DispatcherHeartbeatVersion,
				DispatcherProgresses: make([]event.DispatcherProgress, 0, 32),
			}
			groupedHeartbeats[target] = heartbeat
		}
		heartbeat.Append(dp)
	}

	for _, dp := range heartbeat.DispatcherProgresses {
		stat, ok := c.dispatcherMap.Load(dp.DispatcherID)
		if !ok {
			continue
		}
		group(stat.(*dispatcherStat).connState.getEventServiceID(), dp)
	}

	return groupedHeartbeats
}

<<<<<<< HEAD
// resetDispatcher is used to reset the dispatcher when it receives a out-of-order event.
// It will send a reset request to the event service to reset the remote dispatcher.
// And it will reset the dispatcher stat to wait for a new handshake event.
func (c *EventCollector) resetDispatcher(d *dispatcherStat) {
	c.addDispatcherRequestToSendingQueue(
		d.eventServiceInfo.serverID,
		messaging.EventServiceTopic,
		DispatcherRequest{
			Dispatcher: d.target,
			StartTs:    d.sentCommitTs.Load(),
			ActionType: eventpb.ActionType_ACTION_TYPE_RESET,
		})
	d.reset()
	log.Info("Send reset dispatcher request to event service",
		zap.Stringer("dispatcher", d.target.GetId()),
		zap.Uint64("startTs", d.sentCommitTs.Load()))
}

func (c *EventCollector) addDispatcherRequestToSendingQueue(serverId node.ID, topic string, req DispatcherRequest) {
	c.dispatcherRequestChan.In() <- DispatcherRequestWithTarget{
		Target: serverId,
		Topic:  topic,
		Req:    req,
	}
}

func (c *EventCollector) processFeedback(ctx context.Context) {
=======
func (c *EventCollector) processDSFeedback(ctx context.Context) error {
>>>>>>> 59297aaf
	log.Info("Start process feedback from dynamic stream")
	defer log.Info("Stop process feedback from dynamic stream")
	for {
		select {
		case <-ctx.Done():
			return context.Cause(ctx)
		case feedback := <-c.ds.Feedback():
			switch feedback.FeedbackType {
			case dynstream.PauseArea, dynstream.ResumeArea:
				// Ignore it, because it is no need to pause and resume an area in event collector.
			case dynstream.PausePath:
				feedback.Dest.pause()
			case dynstream.ResumePath:
				feedback.Dest.resume()
			}
		}
	}
}

func (c *EventCollector) sendDispatcherRequests(ctx context.Context) error {
	for {
		select {
		case <-ctx.Done():
<<<<<<< HEAD
			return
		case req := <-c.logCoordinatorRequestChan.Out():
			coordinatorID := c.getCoordinatorInfo()
			if coordinatorID == "" {
				log.Info("coordinator info is empty, try send request later")
				c.logCoordinatorRequestChan.In() <- req
				time.Sleep(10 * time.Millisecond)
				continue
			}
			targetMessage := messaging.NewSingleTargetMessage(coordinatorID, messaging.LogCoordinatorTopic, req)
			err := c.mc.SendCommand(targetMessage)
=======
			return context.Cause(ctx)
		case req := <-c.dispatcherMessageChan.Out():
			err := c.mc.SendCommand(req.Message)
>>>>>>> 59297aaf
			if err != nil {
				log.Info("failed to send dispatcher request message, try again later",
					zap.String("message", req.Message.String()),
					zap.Error(err))
				if !req.incrAndCheckRetry() {
					log.Warn("dispatcher request retry limit exceeded, dropping request",
						zap.String("message", req.Message.String()))
					continue
				}
				// Put the request back to the channel for later retry.
				c.dispatcherMessageChan.In() <- req
				// Sleep a short time to avoid too many requests in a short time.
				// TODO: requests can to different EventService, so we should improve the logic here.
				time.Sleep(10 * time.Millisecond)
			}
		}
	}
}

<<<<<<< HEAD
// mustSendDispatcherRequest will keep retrying to send the dispatcher request to EventService until it succeed.
// Caller should avoid to use this method when the remote EventService is offline forever.
// And this method may be deprecated in the future.
// FIXME: Add a checking mechanism to avoid sending request to offline EventService.
// A simple way is to use a NodeManager to check if the target is online.
func (c *EventCollector) mustSendDispatcherRequest(target node.ID, topic string, req DispatcherRequest) error {
	message := &messaging.DispatcherRequest{
		DispatcherRequest: &eventpb.DispatcherRequest{
			ChangefeedId: req.Dispatcher.GetChangefeedID().ToPB(),
			DispatcherId: req.Dispatcher.GetId().ToPB(),
			ActionType:   req.ActionType,
			// ServerId is the id of the request sender.
			ServerId:  c.serverId.String(),
			TableSpan: req.Dispatcher.GetTableSpan(),
			StartTs:   req.StartTs,
			OnlyReuse: req.OnlyUse,
			BdrMode:   req.BDRMode,
		},
	}

	// If the action type is register and reset, we need fill all config related fields.
	if req.ActionType == eventpb.ActionType_ACTION_TYPE_REGISTER ||
		req.ActionType == eventpb.ActionType_ACTION_TYPE_RESET {
		message.DispatcherRequest.FilterConfig = req.Dispatcher.GetFilterConfig()
		message.DispatcherRequest.EnableSyncPoint = req.Dispatcher.EnableSyncPoint()
		message.DispatcherRequest.SyncPointInterval = uint64(req.Dispatcher.GetSyncPointInterval().Seconds())
		message.DispatcherRequest.SyncPointTs = syncpoint.CalculateStartSyncPointTs(req.StartTs, req.Dispatcher.GetSyncPointInterval(), req.Dispatcher.GetStartTsIsSyncpoint())
	}

	err := c.mc.SendCommand(messaging.NewSingleTargetMessage(target, messaging.EventServiceTopic, message))
	if err != nil {
		log.Info("failed to send dispatcher request message to event service, try again later",
			zap.String("changefeedID", req.Dispatcher.GetChangefeedID().ID().String()),
			zap.Stringer("dispatcher", req.Dispatcher.GetId()),
			zap.Any("target", target.String()),
			zap.Any("request", req),
			zap.Error(err))
		// Put the request back to the channel for later retry.
		c.dispatcherRequestChan.In() <- DispatcherRequestWithTarget{
			Target: target,
			Topic:  topic,
			Req:    req,
		}
		return err
	}
	return nil
}

// sendDispatcherHeartbeat sends the dispatcher heartbeat to the event service.
// It will retry to send the heartbeat to the event service until it exceeds the retry limit.
func (c *EventCollector) sendDispatcherHeartbeat(heartbeat *DispatcherHeartbeatWithTarget) error {
	message := messaging.NewSingleTargetMessage(heartbeat.Target, heartbeat.Topic, heartbeat.Heartbeat)
	err := c.mc.SendCommand(message)
	if err != nil {
		if heartbeat.shouldRetry() {
			heartbeat.incRetryCounter()
			log.Info("failed to send dispatcher heartbeat message to event service, try again later", zap.Error(err), zap.Stringer("target", heartbeat.Target))
			c.dispatcherHeartbeatChan.In() <- heartbeat
		}
		return err
	}
	return nil
}

=======
>>>>>>> 59297aaf
func (c *EventCollector) handleDispatcherHeartbeatResponse(targetMessage *messaging.TargetMessage) {
	if len(targetMessage.Message) != 1 {
		log.Panic("invalid dispatcher heartbeat response message", zap.Any("msg", targetMessage))
	}

	response := targetMessage.Message[0].(*event.DispatcherHeartbeatResponse)
	for _, ds := range response.DispatcherStates {
		// This means that the dispatcher is removed in the event service we have to reset it.
		if ds.State == event.DSStateRemoved {
			v, ok := c.dispatcherMap.Load(ds.DispatcherID)
			if !ok {
				continue
			}
			stat := v.(*dispatcherStat)
			// If the serverID not match, it means the dispatcher is not registered on this server now, just ignore it the response.
			if stat.connState.isCurrentEventService(targetMessage.From) {
				// register the dispatcher again
				stat.reset(targetMessage.From)
			}
		}
	}
}

// MessageCenterHandler is the handler for the events message from EventService.
func (c *EventCollector) MessageCenterHandler(_ context.Context, targetMessage *messaging.TargetMessage) error {
	inflightDuration := time.Since(time.UnixMilli(targetMessage.CreateAt)).Seconds()
	c.metricReceiveEventLagDuration.Observe(inflightDuration)

	start := time.Now()
	defer func() {
		metrics.EventCollectorHandleEventDuration.Observe(time.Since(start).Seconds())
	}()

	// If the message is a log service event, we need to forward it to the
	// corresponding channel to handle it in multi-thread.
	if targetMessage.Type.IsLogServiceEvent() {
		c.receiveChannels[targetMessage.GetGroup()%uint64(len(c.receiveChannels))] <- targetMessage
		return nil
	}

	for _, msg := range targetMessage.Message {
		switch msg.(type) {
		case *event.DispatcherHeartbeatResponse:
			c.handleDispatcherHeartbeatResponse(targetMessage)
		default:
			log.Panic("invalid message type", zap.Any("msg", msg))
		}
	}
	return nil
}

<<<<<<< HEAD
// receive events from the channel and push them to the dynamic stream for processing.
func (c *EventCollector) runProcessMessage(ctx context.Context, inCh <-chan *messaging.TargetMessage) {
=======
// runDispatchMessage dispatches messages from the input channel to the dynamic stream.
// Note: Avoid implementing any message handling logic within this function
// as messages may be stale and need be verified before process.
func (c *EventCollector) runDispatchMessage(ctx context.Context, inCh <-chan *messaging.TargetMessage) error {
>>>>>>> 59297aaf
	for {
		select {
		case <-ctx.Done():
			return context.Cause(ctx)
		case targetMessage := <-inCh:
			for _, msg := range targetMessage.Message {
				switch e := msg.(type) {
				case event.Event:
					switch e.GetType() {
					case event.TypeBatchResolvedEvent:
						events := e.(*event.BatchResolvedEvent).Events
						from := &targetMessage.From
						resolvedTsCount := int32(0)
						for _, resolvedEvent := range events {
							c.ds.Push(resolvedEvent.DispatcherID, dispatcher.NewDispatcherEvent(from, resolvedEvent))
							resolvedTsCount += resolvedEvent.Len()
						}
						c.metricDispatcherReceivedResolvedTsEventCount.Add(float64(resolvedTsCount))
					default:
						// log.Info("fizz forward event to dynamic stream", zap.Any("event", e))
						c.metricDispatcherReceivedKVEventCount.Add(float64(e.Len()))
						dispatcherEvent := dispatcher.NewDispatcherEvent(&targetMessage.From, e)
						c.ds.Push(e.GetDispatcherID(), dispatcherEvent)
					}
				default:
					log.Panic("invalid message type", zap.Any("msg", msg))
				}
			}
		}
	}
}

func (c *EventCollector) updateMetrics(ctx context.Context) error {
	ticker := time.NewTicker(5 * time.Second)
	defer ticker.Stop()
	for {
		select {
		case <-ctx.Done():
			return context.Cause(ctx)
		case <-ticker.C:
			dsMetrics := c.ds.GetMetrics()
			metrics.DynamicStreamEventChanSize.WithLabelValues("event-collector").Set(float64(dsMetrics.EventChanSize))
			metrics.DynamicStreamPendingQueueLen.WithLabelValues("event-collector").Set(float64(dsMetrics.PendingQueueLen))
			for _, areaMetric := range dsMetrics.MemoryControl.AreaMemoryMetrics {
				cfID, ok := c.changefeedIDMap.Load(areaMetric.Area())
				if !ok {
					continue
				}
				changefeedID := cfID.(common.ChangeFeedID)
				metrics.DynamicStreamMemoryUsage.WithLabelValues(
					"event-collector",
					"max",
					changefeedID.String(),
				).Set(float64(areaMetric.MaxMemory()))
				metrics.DynamicStreamMemoryUsage.WithLabelValues(
					"event-collector",
					"used",
					changefeedID.String(),
				).Set(float64(areaMetric.MemoryUsage()))
			}
		}
	}
}<|MERGE_RESOLUTION|>--- conflicted
+++ resolved
@@ -187,37 +187,12 @@
 	if err != nil {
 		log.Warn("add dispatcher to dynamic stream failed", zap.Error(err))
 	}
-<<<<<<< HEAD
-
-	err = c.mustSendDispatcherRequest(c.serverId, messaging.EventServiceTopic, DispatcherRequest{
-		Dispatcher: target,
-		StartTs:    target.GetStartTs(),
-		ActionType: eventpb.ActionType_ACTION_TYPE_REGISTER,
-		BDRMode:    target.GetBDRMode(),
-	})
-	if err != nil {
-		// TODO: handle the return error(now even it return error, it will be retried later, we can just ignore it now)
-		log.Warn("add dispatcher to dynamic stream failed, try again later", zap.Error(err))
-	}
-=======
 	stat.run()
->>>>>>> 59297aaf
 }
 
 // CommitAddDispatcher notify local event service that the dispatcher is ready to receive events.
 func (c *EventCollector) CommitAddDispatcher(target dispatcher.EventDispatcher, startTs uint64) {
 	log.Info("commit add dispatcher", zap.Stringer("dispatcher", target.GetId()), zap.Uint64("startTs", startTs))
-<<<<<<< HEAD
-	c.addDispatcherRequestToSendingQueue(
-		c.serverId,
-		messaging.EventServiceTopic,
-		DispatcherRequest{
-			Dispatcher: target,
-			StartTs:    startTs,
-			ActionType: eventpb.ActionType_ACTION_TYPE_RESET,
-		},
-	)
-=======
 	value, ok := c.dispatcherMap.Load(target.GetId())
 	if !ok {
 		log.Warn("dispatcher not found when commit add dispatcher",
@@ -227,7 +202,6 @@
 	}
 	stat := value.(*dispatcherStat)
 	stat.commitReady(c.getLocalServerID())
->>>>>>> 59297aaf
 }
 
 func (c *EventCollector) RemoveDispatcher(target *dispatcher.Dispatcher) {
@@ -274,20 +248,9 @@
 
 func (c *EventCollector) SendDispatcherHeartbeat(heartbeat *event.DispatcherHeartbeat) {
 	groupedHeartbeats := c.groupHeartbeat(heartbeat)
-<<<<<<< HEAD
-	var availableMemory uint64
-	memoryMetrics := c.ds.GetMetrics().MemoryControl.AreaMemoryMetrics
-	for _, area := range memoryMetrics {
-		availableMemory += uint64(area.MaxMemory()) - uint64(area.MemoryUsage())
-	}
-	for _, heartbeatWithTarget := range groupedHeartbeats {
-		heartbeatWithTarget.Heartbeat.AvailableMemory = availableMemory
-		c.dispatcherHeartbeatChan.In() <- heartbeatWithTarget
-=======
 	for serverID, heartbeat := range groupedHeartbeats {
 		msg := messaging.NewSingleTargetMessage(serverID, messaging.EventServiceTopic, heartbeat)
 		c.enqueueMessageForSend(msg)
->>>>>>> 59297aaf
 	}
 }
 
@@ -318,37 +281,7 @@
 	return groupedHeartbeats
 }
 
-<<<<<<< HEAD
-// resetDispatcher is used to reset the dispatcher when it receives a out-of-order event.
-// It will send a reset request to the event service to reset the remote dispatcher.
-// And it will reset the dispatcher stat to wait for a new handshake event.
-func (c *EventCollector) resetDispatcher(d *dispatcherStat) {
-	c.addDispatcherRequestToSendingQueue(
-		d.eventServiceInfo.serverID,
-		messaging.EventServiceTopic,
-		DispatcherRequest{
-			Dispatcher: d.target,
-			StartTs:    d.sentCommitTs.Load(),
-			ActionType: eventpb.ActionType_ACTION_TYPE_RESET,
-		})
-	d.reset()
-	log.Info("Send reset dispatcher request to event service",
-		zap.Stringer("dispatcher", d.target.GetId()),
-		zap.Uint64("startTs", d.sentCommitTs.Load()))
-}
-
-func (c *EventCollector) addDispatcherRequestToSendingQueue(serverId node.ID, topic string, req DispatcherRequest) {
-	c.dispatcherRequestChan.In() <- DispatcherRequestWithTarget{
-		Target: serverId,
-		Topic:  topic,
-		Req:    req,
-	}
-}
-
-func (c *EventCollector) processFeedback(ctx context.Context) {
-=======
 func (c *EventCollector) processDSFeedback(ctx context.Context) error {
->>>>>>> 59297aaf
 	log.Info("Start process feedback from dynamic stream")
 	defer log.Info("Stop process feedback from dynamic stream")
 	for {
@@ -372,23 +305,9 @@
 	for {
 		select {
 		case <-ctx.Done():
-<<<<<<< HEAD
-			return
-		case req := <-c.logCoordinatorRequestChan.Out():
-			coordinatorID := c.getCoordinatorInfo()
-			if coordinatorID == "" {
-				log.Info("coordinator info is empty, try send request later")
-				c.logCoordinatorRequestChan.In() <- req
-				time.Sleep(10 * time.Millisecond)
-				continue
-			}
-			targetMessage := messaging.NewSingleTargetMessage(coordinatorID, messaging.LogCoordinatorTopic, req)
-			err := c.mc.SendCommand(targetMessage)
-=======
 			return context.Cause(ctx)
 		case req := <-c.dispatcherMessageChan.Out():
 			err := c.mc.SendCommand(req.Message)
->>>>>>> 59297aaf
 			if err != nil {
 				log.Info("failed to send dispatcher request message, try again later",
 					zap.String("message", req.Message.String()),
@@ -408,73 +327,6 @@
 	}
 }
 
-<<<<<<< HEAD
-// mustSendDispatcherRequest will keep retrying to send the dispatcher request to EventService until it succeed.
-// Caller should avoid to use this method when the remote EventService is offline forever.
-// And this method may be deprecated in the future.
-// FIXME: Add a checking mechanism to avoid sending request to offline EventService.
-// A simple way is to use a NodeManager to check if the target is online.
-func (c *EventCollector) mustSendDispatcherRequest(target node.ID, topic string, req DispatcherRequest) error {
-	message := &messaging.DispatcherRequest{
-		DispatcherRequest: &eventpb.DispatcherRequest{
-			ChangefeedId: req.Dispatcher.GetChangefeedID().ToPB(),
-			DispatcherId: req.Dispatcher.GetId().ToPB(),
-			ActionType:   req.ActionType,
-			// ServerId is the id of the request sender.
-			ServerId:  c.serverId.String(),
-			TableSpan: req.Dispatcher.GetTableSpan(),
-			StartTs:   req.StartTs,
-			OnlyReuse: req.OnlyUse,
-			BdrMode:   req.BDRMode,
-		},
-	}
-
-	// If the action type is register and reset, we need fill all config related fields.
-	if req.ActionType == eventpb.ActionType_ACTION_TYPE_REGISTER ||
-		req.ActionType == eventpb.ActionType_ACTION_TYPE_RESET {
-		message.DispatcherRequest.FilterConfig = req.Dispatcher.GetFilterConfig()
-		message.DispatcherRequest.EnableSyncPoint = req.Dispatcher.EnableSyncPoint()
-		message.DispatcherRequest.SyncPointInterval = uint64(req.Dispatcher.GetSyncPointInterval().Seconds())
-		message.DispatcherRequest.SyncPointTs = syncpoint.CalculateStartSyncPointTs(req.StartTs, req.Dispatcher.GetSyncPointInterval(), req.Dispatcher.GetStartTsIsSyncpoint())
-	}
-
-	err := c.mc.SendCommand(messaging.NewSingleTargetMessage(target, messaging.EventServiceTopic, message))
-	if err != nil {
-		log.Info("failed to send dispatcher request message to event service, try again later",
-			zap.String("changefeedID", req.Dispatcher.GetChangefeedID().ID().String()),
-			zap.Stringer("dispatcher", req.Dispatcher.GetId()),
-			zap.Any("target", target.String()),
-			zap.Any("request", req),
-			zap.Error(err))
-		// Put the request back to the channel for later retry.
-		c.dispatcherRequestChan.In() <- DispatcherRequestWithTarget{
-			Target: target,
-			Topic:  topic,
-			Req:    req,
-		}
-		return err
-	}
-	return nil
-}
-
-// sendDispatcherHeartbeat sends the dispatcher heartbeat to the event service.
-// It will retry to send the heartbeat to the event service until it exceeds the retry limit.
-func (c *EventCollector) sendDispatcherHeartbeat(heartbeat *DispatcherHeartbeatWithTarget) error {
-	message := messaging.NewSingleTargetMessage(heartbeat.Target, heartbeat.Topic, heartbeat.Heartbeat)
-	err := c.mc.SendCommand(message)
-	if err != nil {
-		if heartbeat.shouldRetry() {
-			heartbeat.incRetryCounter()
-			log.Info("failed to send dispatcher heartbeat message to event service, try again later", zap.Error(err), zap.Stringer("target", heartbeat.Target))
-			c.dispatcherHeartbeatChan.In() <- heartbeat
-		}
-		return err
-	}
-	return nil
-}
-
-=======
->>>>>>> 59297aaf
 func (c *EventCollector) handleDispatcherHeartbeatResponse(targetMessage *messaging.TargetMessage) {
 	if len(targetMessage.Message) != 1 {
 		log.Panic("invalid dispatcher heartbeat response message", zap.Any("msg", targetMessage))
@@ -526,15 +378,10 @@
 	return nil
 }
 
-<<<<<<< HEAD
-// receive events from the channel and push them to the dynamic stream for processing.
-func (c *EventCollector) runProcessMessage(ctx context.Context, inCh <-chan *messaging.TargetMessage) {
-=======
 // runDispatchMessage dispatches messages from the input channel to the dynamic stream.
 // Note: Avoid implementing any message handling logic within this function
 // as messages may be stale and need be verified before process.
 func (c *EventCollector) runDispatchMessage(ctx context.Context, inCh <-chan *messaging.TargetMessage) error {
->>>>>>> 59297aaf
 	for {
 		select {
 		case <-ctx.Done():
