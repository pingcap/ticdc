// Copyright 2024 PingCAP, Inc.
//
// Licensed under the Apache License, Version 2.0 (the "License");
// you may not use this file except in compliance with the License.
// You may obtain a copy of the License at
//
//     http://www.apache.org/licenses/LICENSE-2.0
//
// Unless required by applicable law or agreed to in writing, software
// distributed under the License is distributed on an "AS IS" BASIS,
// See the License for the specific language governing permissions and
// limitations under the License.

package eventcollector

import (
	"context"
	"sync"
	"time"

	"github.com/pingcap/log"
	"github.com/pingcap/ticdc/downstreamadapter/dispatcher"
	"github.com/pingcap/ticdc/downstreamadapter/syncpoint"
	"github.com/pingcap/ticdc/eventpb"
	"github.com/pingcap/ticdc/logservice/logservicepb"
	"github.com/pingcap/ticdc/pkg/chann"
	"github.com/pingcap/ticdc/pkg/common"
	appcontext "github.com/pingcap/ticdc/pkg/common/context"
	"github.com/pingcap/ticdc/pkg/common/event"
	"github.com/pingcap/ticdc/pkg/config"
	"github.com/pingcap/ticdc/pkg/messaging"
	"github.com/pingcap/ticdc/pkg/metrics"
	"github.com/pingcap/ticdc/pkg/node"
	"github.com/pingcap/ticdc/utils/dynstream"
	"github.com/prometheus/client_golang/prometheus"
	"go.uber.org/zap"
)

const (
	receiveChanSize = 1024 * 8
)

var (
	metricsHandleEventDuration = metrics.EventCollectorHandleEventDuration
	metricsDSInputChanLen      = metrics.DynamicStreamEventChanSize.WithLabelValues("event-collector")
	metricsDSPendingQueueLen   = metrics.DynamicStreamPendingQueueLen.WithLabelValues("event-collector")
)

type DispatcherRequest struct {
	Dispatcher dispatcher.EventDispatcher
	ActionType eventpb.ActionType
	StartTs    uint64
	OnlyUse    bool
	BDRMode    bool
	Redo       bool
}

type DispatcherRequestWithTarget struct {
	Target node.ID
	Topic  string
	Req    DispatcherRequest
}

type DispatcherHeartbeatWithTarget struct {
	Target       node.ID
	Topic        string
	Heartbeat    *event.DispatcherHeartbeat
	retryCounter int
}

// shouldRetry returns true if the retry counter is less than 3.
// We set the limit to avoid retry sending heartbeat endlessly.
func (d *DispatcherHeartbeatWithTarget) shouldRetry() bool {
	return d.retryCounter < 3
}

func (d *DispatcherHeartbeatWithTarget) incRetryCounter() {
	d.retryCounter++
}

const (
	eventServiceTopic         = messaging.EventServiceTopic
	eventCollectorTopic       = messaging.EventCollectorTopic
	logCoordinatorTopic       = messaging.LogCoordinatorTopic
	typeRegisterDispatcherReq = messaging.TypeDispatcherRequest
)

/*
EventCollector is the relay between EventService and DispatcherManager, responsible for:
1. Send dispatcher request to EventService.
2. Collect the events from EvenService and dispatch them to different dispatchers.
EventCollector is an instance-level component.
*/
type EventCollector struct {
	serverId        node.ID
	dispatcherMap   sync.Map // key: dispatcherID, value: dispatcherStat
	changefeedIDMap sync.Map // key: changefeedID.GID, value: changefeedID

	mc messaging.MessageCenter

	// dispatcherRequestChan cached dispatcher request when some error occurs.
	dispatcherRequestChan *chann.DrainableChann[DispatcherRequestWithTarget]

	// dispatcherHeartbeatChan is used to send the dispatcher heartbeat to the event service.
	dispatcherHeartbeatChan *chann.DrainableChann[*DispatcherHeartbeatWithTarget]

	logCoordinatorRequestChan *chann.DrainableChann[*logservicepb.ReusableEventServiceRequest]

	receiveChannels []chan *messaging.TargetMessage
	// ds is the dynamicStream for dispatcher events.
	// All the events from event service will be sent to ds to handle.
	// ds will dispatch the events to different dispatchers according to the dispatcherID.
	ds dynstream.DynamicStream[common.GID, common.DispatcherID, dispatcher.DispatcherEvent, *dispatcherStat, *EventsHandler]
	// redoDs is the dynamicStream for redo dispatcher events.
	redoDs dynstream.DynamicStream[common.GID, common.DispatcherID, dispatcher.DispatcherEvent, *dispatcherStat, *EventsHandler]

	coordinatorInfo struct {
		sync.RWMutex
		id node.ID
	}

	wg     sync.WaitGroup
	cancel context.CancelFunc

	metricDispatcherReceivedKVEventCount         prometheus.Counter
	metricDispatcherReceivedResolvedTsEventCount prometheus.Counter
	metricReceiveEventLagDuration                prometheus.Observer
}

func New(serverId node.ID) *EventCollector {
	eventCollector := EventCollector{
		serverId:                             serverId,
		dispatcherMap:                        sync.Map{},
		dispatcherRequestChan:                chann.NewAutoDrainChann[DispatcherRequestWithTarget](),
		logCoordinatorRequestChan:            chann.NewAutoDrainChann[*logservicepb.ReusableEventServiceRequest](),
		mc:                                   appcontext.GetService[messaging.MessageCenter](appcontext.MessageCenter),
		dispatcherHeartbeatChan:              chann.NewAutoDrainChann[*DispatcherHeartbeatWithTarget](),
		receiveChannels:                      make([]chan *messaging.TargetMessage, config.DefaultBasicEventHandlerConcurrency),
		metricDispatcherReceivedKVEventCount: metrics.DispatcherReceivedEventCount.WithLabelValues("KVEvent"),
		metricDispatcherReceivedResolvedTsEventCount: metrics.DispatcherReceivedEventCount.WithLabelValues("ResolvedTs"),
		metricReceiveEventLagDuration:                metrics.EventCollectorReceivedEventLagDuration.WithLabelValues("Msg"),
	}
	eventCollector.ds = NewEventDynamicStream(&eventCollector)
	eventCollector.redoDs = NewEventDynamicStream(&eventCollector)
	eventCollector.mc.RegisterHandler(messaging.EventCollectorTopic, eventCollector.RecvEventsMessage)

	return &eventCollector
}

func (c *EventCollector) Run(ctx context.Context) {
	ctx, cancel := context.WithCancel(ctx)
	c.cancel = cancel

	for i := 0; i < config.DefaultBasicEventHandlerConcurrency; i++ {
		ch := make(chan *messaging.TargetMessage, receiveChanSize)
		c.receiveChannels[i] = ch
		c.wg.Add(1)
		go func() {
			defer c.wg.Done()
			c.runProcessMessage(ctx, ch)
		}()
	}

	c.wg.Add(1)
	go func() {
		defer c.wg.Done()
		c.processFeedback(ctx)
	}()

	c.wg.Add(1)
	go func() {
		defer c.wg.Done()
		c.processDispatcherRequests(ctx)
	}()

	c.wg.Add(1)
	go func() {
		defer c.wg.Done()
		c.processLogCoordinatorRequest(ctx)
	}()

	c.wg.Add(1)
	go func() {
		defer c.wg.Done()
		c.updateMetrics(ctx)
	}()
}

func (c *EventCollector) Close() {
	log.Info("event collector is closing")
	c.cancel()
	c.wg.Wait()
	c.ds.Close()
	c.redoDs.Close()
	c.changefeedIDMap.Range(func(key, value any) bool {
		cfID := value.(common.ChangeFeedID)
		// Remove metrics for the changefeed.
		metrics.DynamicStreamMemoryUsage.DeleteLabelValues(
			"event-collector",
			"max",
			cfID.String(),
		)
		metrics.DynamicStreamMemoryUsage.DeleteLabelValues(
			"event-collector",
			"used",
			cfID.String(),
		)
		return true
	})

	log.Info("event collector is closed")
}

func (c *EventCollector) AddDispatcher(target dispatcher.EventDispatcher, memoryQuota uint64) {
	log.Info("add dispatcher", zap.Stringer("dispatcher", target.GetId()))
	defer func() {
		log.Info("add dispatcher done", zap.Stringer("dispatcher", target.GetId()))
	}()
	stat := &dispatcherStat{
		dispatcherID: target.GetId(),
		target:       target,
	}
	stat.reset()
	stat.sentCommitTs.Store(target.GetStartTs())
	areaSetting := dynstream.NewAreaSettingsWithMaxPendingSize(memoryQuota, dynstream.MemoryControlAlgorithmV2, "eventCollector")
	switch target.GetType() {
	case dispatcher.TypeDispatcherCommon:
		c.dispatcherMap.Store(target.GetId(), stat)
		c.changefeedIDMap.Store(target.GetChangefeedID().ID(), target.GetChangefeedID())
		metrics.EventCollectorRegisteredDispatcherCount.Inc()
		err := c.ds.AddPath(target.GetId(), stat, areaSetting)
		if err != nil {
			log.Warn("add dispatcher to dynamic stream failed", zap.Error(err))
		}
	case dispatcher.TypeDispatcherRedo:
		err := c.redoDs.AddPath(target.GetId(), stat, areaSetting)
		if err != nil {
			log.Warn("add dispatcher to dynamic stream failed", zap.Error(err))
		}
	}

	// TODO: handle the return error(now even it return error, it will be retried later, we can just ignore it now)
	c.mustSendDispatcherRequest(c.serverId, eventServiceTopic, DispatcherRequest{
		Dispatcher: target,
		StartTs:    target.GetStartTs(),
		ActionType: eventpb.ActionType_ACTION_TYPE_REGISTER,
<<<<<<< HEAD
		BDRMode:    bdrMode,
		Redo:       target.GetType() == dispatcher.TypeDispatcherRedo,
=======
		BDRMode:    target.GetBDRMode(),
>>>>>>> d2c79bd7
	})

	c.logCoordinatorRequestChan.In() <- &logservicepb.ReusableEventServiceRequest{
		ID:      target.GetId().ToPB(),
		Span:    target.GetTableSpan(),
		StartTs: target.GetStartTs(),
	}
}

func (c *EventCollector) RemoveDispatcher(target dispatcher.EventDispatcher) {
	log.Info("remove dispatcher", zap.Stringer("dispatcher", target.GetId()))
	defer func() {
		log.Info("remove dispatcher done", zap.Stringer("dispatcher", target.GetId()))
	}()
	value, ok := c.dispatcherMap.Load(target.GetId())
	if !ok {
		return
	}
	stat := value.(*dispatcherStat)
	stat.unregisterDispatcher(c)
	c.dispatcherMap.Delete(target.GetId())
	switch target.GetType() {
	case dispatcher.TypeDispatcherCommon:
		err := c.ds.RemovePath(target.GetId())
		if err != nil {
			log.Error("remove dispatcher from dynamic stream failed", zap.Error(err))
		}
	case dispatcher.TypeDispatcherRedo:
		err := c.redoDs.RemovePath(target.GetId())
		if err != nil {
			log.Error("remove dispatcher from dynamic stream failed", zap.Error(err))
		}
	}
}

func (c *EventCollector) WakeDispatcher(dispatcherID common.DispatcherID, tp int) {
	if tp == dispatcher.TypeDispatcherRedo {
		c.redoDs.Wake(dispatcherID)
		return
	}
	c.ds.Wake(dispatcherID)
}

func (c *EventCollector) SendDispatcherHeartbeat(heartbeat *event.DispatcherHeartbeat) {
	groupedHeartbeats := c.groupHeartbeat(heartbeat)
	for _, heartbeatWithTarget := range groupedHeartbeats {
		c.dispatcherHeartbeatChan.In() <- heartbeatWithTarget
	}
}

// TODO(dongmen): add unit test for this function.
// groupHeartbeat groups the heartbeat by the dispatcherStat's serverID.
func (c *EventCollector) groupHeartbeat(heartbeat *event.DispatcherHeartbeat) map[node.ID]*DispatcherHeartbeatWithTarget {
	groupedHeartbeats := make(map[node.ID]*DispatcherHeartbeatWithTarget)
	group := func(target node.ID, dp event.DispatcherProgress) {
		dispatcherHeartbeatWithTarget, ok := groupedHeartbeats[target]
		if !ok {
			dispatcherHeartbeatWithTarget = &DispatcherHeartbeatWithTarget{
				Target: target,
				Topic:  messaging.EventServiceTopic,
				Heartbeat: &event.DispatcherHeartbeat{
					Version:              event.DispatcherHeartbeatVersion,
					DispatcherProgresses: make([]event.DispatcherProgress, 0, 32),
				},
			}
			groupedHeartbeats[target] = dispatcherHeartbeatWithTarget
		}
		dispatcherHeartbeatWithTarget.Heartbeat.Append(dp)
	}

	for _, dp := range heartbeat.DispatcherProgresses {
		stat, ok := c.dispatcherMap.Load(dp.DispatcherID)
		if !ok {
			continue
		}
		group(stat.(*dispatcherStat).getServerID(), dp)
	}

	return groupedHeartbeats
}

// resetDispatcher is used to reset the dispatcher when it receives a out-of-order event.
// It will send a reset request to the event service to reset the remote dispatcher.
// And it will reset the dispatcher stat to wait for a new handshake event.
func (c *EventCollector) resetDispatcher(d *dispatcherStat) {
	c.addDispatcherRequestToSendingQueue(
		d.eventServiceInfo.serverID,
		eventServiceTopic,
		DispatcherRequest{
			Dispatcher: d.target,
			StartTs:    d.sentCommitTs.Load(),
			ActionType: eventpb.ActionType_ACTION_TYPE_RESET,
		})
	d.reset()
	log.Info("Send reset dispatcher request to event service",
		zap.Stringer("dispatcher", d.target.GetId()),
		zap.Uint64("startTs", d.sentCommitTs.Load()))
}

func (c *EventCollector) addDispatcherRequestToSendingQueue(serverId node.ID, topic string, req DispatcherRequest) {
	c.dispatcherRequestChan.In() <- DispatcherRequestWithTarget{
		Target: serverId,
		Topic:  topic,
		Req:    req,
	}
}

func (c *EventCollector) processFeedback(ctx context.Context) {
	log.Info("Start process feedback from dynamic stream")
	defer log.Info("Stop process feedback from dynamic stream")
	for {
		select {
		case <-ctx.Done():
			return
		case feedback := <-c.ds.Feedback():
			switch feedback.FeedbackType {
			case dynstream.PauseArea, dynstream.ResumeArea:
				// Ignore it, because it is no need to pause and resume an area in event collector.
			case dynstream.PausePath:
				feedback.Dest.pauseDispatcher(c)
			case dynstream.ResumePath:
				feedback.Dest.resumeDispatcher(c)
			}
		}
	}
}

func (c *EventCollector) processDispatcherRequests(ctx context.Context) {
	for {
		select {
		case <-ctx.Done():
			return
		case req := <-c.dispatcherRequestChan.Out():
			if err := c.mustSendDispatcherRequest(req.Target, req.Topic, req.Req); err != nil {
				// Sleep a short time to avoid too many requests in a short time.
				time.Sleep(10 * time.Millisecond)
			}
		case heartbeat := <-c.dispatcherHeartbeatChan.Out():
			if err := c.sendDispatcherHeartbeat(heartbeat); err != nil {
				// Sleep a short time to avoid too many requests in a short time.
				time.Sleep(10 * time.Millisecond)
			}
		}
	}
}

func (c *EventCollector) processLogCoordinatorRequest(ctx context.Context) {
	for {
		select {
		case <-ctx.Done():
			return
		case req := <-c.logCoordinatorRequestChan.Out():
			c.coordinatorInfo.RLock()
			targetMessage := messaging.NewSingleTargetMessage(c.coordinatorInfo.id, logCoordinatorTopic, req)
			c.coordinatorInfo.RUnlock()
			err := c.mc.SendCommand(targetMessage)
			if err != nil {
				log.Info("fail to send dispatcher request message to log coordinator, try again later", zap.Error(err))
				c.logCoordinatorRequestChan.In() <- req
				time.Sleep(10 * time.Millisecond)
			}
		}
	}
}

// mustSendDispatcherRequest will keep retrying to send the dispatcher request to EventService until it succeed.
// Caller should avoid to use this method when the remote EventService is offline forever.
// And this method may be deprecated in the future.
// FIXME: Add a checking mechanism to avoid sending request to offline EventService.
// A simple way is to use a NodeManager to check if the target is online.
func (c *EventCollector) mustSendDispatcherRequest(target node.ID, topic string, req DispatcherRequest) error {
	message := &messaging.DispatcherRequest{
		DispatcherRequest: &eventpb.DispatcherRequest{
			ChangefeedId: req.Dispatcher.GetChangefeedID().ToPB(),
			DispatcherId: req.Dispatcher.GetId().ToPB(),
			ActionType:   req.ActionType,
			// ServerId is the id of the request sender.
			ServerId:  c.serverId.String(),
			TableSpan: req.Dispatcher.GetTableSpan(),
			StartTs:   req.StartTs,
			OnlyReuse: req.OnlyUse,
			BdrMode:   req.BDRMode,
			Redo:      req.Redo,
		},
	}

	// If the action type is register and reset, we need fill all config related fields.
	if req.ActionType == eventpb.ActionType_ACTION_TYPE_REGISTER ||
		req.ActionType == eventpb.ActionType_ACTION_TYPE_RESET {
		message.DispatcherRequest.FilterConfig = req.Dispatcher.GetFilterConfig()
		message.DispatcherRequest.EnableSyncPoint = req.Dispatcher.EnableSyncPoint()
		message.DispatcherRequest.SyncPointInterval = uint64(req.Dispatcher.GetSyncPointInterval().Seconds())
		message.DispatcherRequest.SyncPointTs = syncpoint.CalculateStartSyncPointTs(req.StartTs, req.Dispatcher.GetSyncPointInterval(), req.Dispatcher.GetStartTsIsSyncpoint())
	}

	err := c.mc.SendCommand(messaging.NewSingleTargetMessage(target, eventServiceTopic, message))
	if err != nil {
		log.Info("failed to send dispatcher request message to event service, try again later",
			zap.String("changefeedID", req.Dispatcher.GetChangefeedID().ID().String()),
			zap.Stringer("dispatcher", req.Dispatcher.GetId()),
			zap.Any("target", target.String()),
			zap.Any("request", req),
			zap.Error(err))
		// Put the request back to the channel for later retry.
		c.dispatcherRequestChan.In() <- DispatcherRequestWithTarget{
			Target: target,
			Topic:  topic,
			Req:    req,
		}
		return err
	}
	return nil
}

// sendDispatcherHeartbeat sends the dispatcher heartbeat to the event service.
// It will retry to send the heartbeat to the event service until it exceeds the retry limit.
func (c *EventCollector) sendDispatcherHeartbeat(heartbeat *DispatcherHeartbeatWithTarget) error {
	message := messaging.NewSingleTargetMessage(heartbeat.Target, heartbeat.Topic, heartbeat.Heartbeat)
	err := c.mc.SendCommand(message)
	if err != nil {
		if heartbeat.shouldRetry() {
			heartbeat.incRetryCounter()
			log.Info("failed to send dispatcher heartbeat message to event service, try again later", zap.Error(err), zap.Stringer("target", heartbeat.Target))
			c.dispatcherHeartbeatChan.In() <- heartbeat
		}
		return err
	}
	return nil
}

func (c *EventCollector) handleDispatcherHeartbeatResponse(targetMessage *messaging.TargetMessage) error {
	if len(targetMessage.Message) != 1 {
		log.Panic("invalid dispatcher heartbeat response message", zap.Any("msg", targetMessage))
	}

	response := targetMessage.Message[0].(*event.DispatcherHeartbeatResponse)
	for _, ds := range response.DispatcherStates {
		// This means that the dispatcher is removed in the event service we have to reset it.
		if ds.State == event.DSStateRemoved {
			v, ok := c.dispatcherMap.Load(ds.DispatcherID)
			if !ok {
				continue
			}
			stat := v.(*dispatcherStat)
			// If the serverID not match, it means the dispatcher is not registered on this server now, just ignore it the response.
			if stat.getServerID() == c.serverId {
				// register the dispatcher again
				c.resetDispatcher(stat)
			}
		}
	}
	return nil
}

// RecvEventsMessage is the handler for the events message from EventService.
func (c *EventCollector) RecvEventsMessage(_ context.Context, targetMessage *messaging.TargetMessage) error {
	inflightDuration := time.Since(time.UnixMilli(targetMessage.CreateAt)).Seconds()
	c.metricReceiveEventLagDuration.Observe(inflightDuration)
	start := time.Now()
	defer func() {
		metricsHandleEventDuration.Observe(time.Since(start).Seconds())
	}()

	// If the message is a log service event, we need to forward it to the
	// corresponding channel to handle it in multi-thread.
	if targetMessage.Type.IsLogServiceEvent() {
		c.receiveChannels[targetMessage.GetGroup()%uint64(len(c.receiveChannels))] <- targetMessage
		return nil
	}

	for _, msg := range targetMessage.Message {
		switch msg.(type) {
		case *common.LogCoordinatorBroadcastRequest:
			c.coordinatorInfo.Lock()
			c.coordinatorInfo.id = targetMessage.From
			c.coordinatorInfo.Unlock()
		case *logservicepb.ReusableEventServiceResponse:
			// TODO: can we handle it here?
			value, ok := c.dispatcherMap.Load(msg.(*logservicepb.ReusableEventServiceResponse).ID)
			if !ok {
				continue
			}
			value.(*dispatcherStat).setRemoteCandidates(msg.(*logservicepb.ReusableEventServiceResponse).Nodes, c)
		case *event.DispatcherHeartbeatResponse:
			c.handleDispatcherHeartbeatResponse(targetMessage)
		default:
			log.Panic("invalid message type", zap.Any("msg", msg))
		}
	}
	return nil
}

func (c *EventCollector) runProcessMessage(ctx context.Context, inCh <-chan *messaging.TargetMessage) {
	for {
		select {
		case <-ctx.Done():
			return
		case targetMessage := <-inCh:
			ds := c.ds
			dispatcherMap := &c.dispatcherMap
			if targetMessage.Redo {
				ds = c.redoDs
			}
			for _, msg := range targetMessage.Message {
				switch e := msg.(type) {
				case event.Event:
					switch e.GetType() {
					case event.TypeBatchResolvedEvent:
						events := e.(*event.BatchResolvedEvent).Events
						from := &targetMessage.From
						for _, resolvedEvent := range events {
							ds.Push(resolvedEvent.DispatcherID, dispatcher.NewDispatcherEvent(from, resolvedEvent))
						}
						c.metricDispatcherReceivedResolvedTsEventCount.Add(float64(e.Len()))
					case event.TypeBatchDMLEvent:
						stat, ok := dispatcherMap.Load(e.GetDispatcherID())
						if !ok {
							continue
						}
						tableInfo, ok := stat.(*dispatcherStat).tableInfo.Load().(*common.TableInfo)
						if !ok {
							continue
						}
						events := e.(*event.BatchDMLEvent)
						events.AssembleRows(tableInfo)
						from := &targetMessage.From
						for _, dml := range events.DMLEvents {
							ds.Push(dml.DispatcherID, dispatcher.NewDispatcherEvent(from, dml))
						}
						c.metricDispatcherReceivedKVEventCount.Add(float64(e.Len()))
					case event.TypeDDLEvent:
						stat, ok := dispatcherMap.Load(e.GetDispatcherID())
						if !ok {
							continue
						}
						stat.(*dispatcherStat).setTableInfo(e.(*event.DDLEvent).TableInfo)
						c.metricDispatcherReceivedKVEventCount.Add(float64(e.Len()))
						ds.Push(e.GetDispatcherID(), dispatcher.NewDispatcherEvent(&targetMessage.From, e))
					case event.TypeHandshakeEvent:
						stat, ok := dispatcherMap.Load(e.GetDispatcherID())
						if !ok {
							continue
						}
						stat.(*dispatcherStat).setTableInfo(e.(*event.HandshakeEvent).TableInfo)
						c.metricDispatcherReceivedKVEventCount.Add(float64(e.Len()))
						ds.Push(e.GetDispatcherID(), dispatcher.NewDispatcherEvent(&targetMessage.From, e))
					default:
						c.metricDispatcherReceivedKVEventCount.Add(float64(e.Len()))
						ds.Push(e.GetDispatcherID(), dispatcher.NewDispatcherEvent(&targetMessage.From, e))
					}
				default:
					log.Panic("invalid message type", zap.Any("msg", msg))
				}
			}
		}
	}
}

func (c *EventCollector) updateMetrics(ctx context.Context) {
	ticker := time.NewTicker(5 * time.Second)
	defer ticker.Stop()
	for {
		select {
		case <-ctx.Done():
			return
		case <-ticker.C:
			dsMetrics := c.ds.GetMetrics()
			metricsDSInputChanLen.Set(float64(dsMetrics.EventChanSize))
			metricsDSPendingQueueLen.Set(float64(dsMetrics.PendingQueueLen))
			for _, areaMetric := range dsMetrics.MemoryControl.AreaMemoryMetrics {
				cfID, ok := c.changefeedIDMap.Load(areaMetric.Area())
				if !ok {
					continue
				}
				changefeedID := cfID.(common.ChangeFeedID)
				metrics.DynamicStreamMemoryUsage.WithLabelValues(
					"event-collector",
					"max",
					changefeedID.String(),
				).Set(float64(areaMetric.MaxMemory()))
				metrics.DynamicStreamMemoryUsage.WithLabelValues(
					"event-collector",
					"used",
					changefeedID.String(),
				).Set(float64(areaMetric.MemoryUsage()))
			}
		}
	}
}<|MERGE_RESOLUTION|>--- conflicted
+++ resolved
@@ -244,12 +244,8 @@
 		Dispatcher: target,
 		StartTs:    target.GetStartTs(),
 		ActionType: eventpb.ActionType_ACTION_TYPE_REGISTER,
-<<<<<<< HEAD
-		BDRMode:    bdrMode,
+		BDRMode:    target.GetBDRMode(),
 		Redo:       target.GetType() == dispatcher.TypeDispatcherRedo,
-=======
-		BDRMode:    target.GetBDRMode(),
->>>>>>> d2c79bd7
 	})
 
 	c.logCoordinatorRequestChan.In() <- &logservicepb.ReusableEventServiceRequest{
