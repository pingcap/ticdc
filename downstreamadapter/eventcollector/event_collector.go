// Copyright 2024 PingCAP, Inc.
//
// Licensed under the Apache License, Version 2.0 (the "License");
// you may not use this file except in compliance with the License.
// You may obtain a copy of the License at
//
//     http://www.apache.org/licenses/LICENSE-2.0
//
// Unless required by applicable law or agreed to in writing, software
// distributed under the License is distributed on an "AS IS" BASIS,
// See the License for the specific language governing permissions and
// limitations under the License.

package eventcollector

import (
	"context"
	"sync"
	"time"

	"github.com/pingcap/log"
	"github.com/pingcap/ticdc/downstreamadapter/dispatcher"
	"github.com/pingcap/ticdc/pkg/chann"
	"github.com/pingcap/ticdc/pkg/common"
	appcontext "github.com/pingcap/ticdc/pkg/common/context"
	"github.com/pingcap/ticdc/pkg/common/event"
	"github.com/pingcap/ticdc/pkg/config"
	"github.com/pingcap/ticdc/pkg/errors"
	"github.com/pingcap/ticdc/pkg/messaging"
	"github.com/pingcap/ticdc/pkg/metrics"
	"github.com/pingcap/ticdc/pkg/node"
	"github.com/pingcap/ticdc/utils/dynstream"
	"github.com/prometheus/client_golang/prometheus"
	"go.uber.org/zap"
	"golang.org/x/sync/errgroup"
)

const (
	receiveChanSize     = 1024 * 8
	commonMsgRetryQuota = 3 // The number of retries for most droppable dispatcher requests.
)

// DispatcherMessage is the message send to EventService.
type DispatcherMessage struct {
	Message *messaging.TargetMessage
	// Droppable indicates whether the message can be dropped after repeated delivery failures.
	//
	// This is based on the assumption that:
	// - Most dispatcher requests target local event services (safe to retry indefinitely)
	// - Remote requests can be dropped (system can progress without them, may cause temporary delays)
	//
	// Why not retry all messages indefinitely?
	// Permanently unavailable remote targets would cause messages
	// to accumulate in the queue permanently.
	//
	// TODO: Implement application-level retry logic for better architectural flexibility.
	Droppable  bool
	RetryQuota int
}

func newDispatcherMessage(msg *messaging.TargetMessage, droppable bool, retryQuota int) DispatcherMessage {
	return DispatcherMessage{
		Message:    msg,
		Droppable:  droppable,
		RetryQuota: retryQuota,
	}
}

func (d *DispatcherMessage) decrAndCheckRetry() bool {
	if !d.Droppable {
		return true
	}
	d.RetryQuota--
	return d.RetryQuota > 0
}

/*
EventCollector is the relay between EventService and DispatcherManager, responsible for:
1. Send dispatcher request to EventService.
2. Collect the events from EvenService and dispatch them to different dispatchers.
EventCollector is an instance-level component.
*/
type EventCollector struct {
	serverId        node.ID
	dispatcherMap   sync.Map // key: dispatcherID, value: dispatcherStat
	changefeedIDMap sync.Map // key: changefeedID.GID, value: changefeedID

	mc messaging.MessageCenter

	logCoordinatorClient *LogCoordinatorClient

	// dispatcherMessageChan buffers requests to the EventService.
	// It automatically retries failed requests up to a configured maximum retry limit.
	dispatcherMessageChan *chann.DrainableChann[DispatcherMessage]

	receiveChannels     []chan *messaging.TargetMessage
	redoReceiveChannels []chan *messaging.TargetMessage
	// ds is the dynamicStream for dispatcher events.
	// All the events from event service will be sent to ds to handle.
	// ds will dispatch the events to different dispatchers according to the dispatcherID.
	ds dynstream.DynamicStream[common.GID, common.DispatcherID, dispatcher.DispatcherEvent, *dispatcherStat, *EventsHandler]
	// redoDs is the dynamicStream for redo dispatcher events.
	redoDs dynstream.DynamicStream[common.GID, common.DispatcherID, dispatcher.DispatcherEvent, *dispatcherStat, *EventsHandler]

	g      *errgroup.Group
	cancel context.CancelFunc

	metricDispatcherReceivedKVEventCount         prometheus.Counter
	metricDispatcherReceivedResolvedTsEventCount prometheus.Counter
	metricReceiveEventLagDuration                prometheus.Observer

	metricRedoDispatcherReceivedKVEventCount         prometheus.Counter
	metricRedoDispatcherReceivedResolvedTsEventCount prometheus.Counter
}

func New(serverId node.ID) *EventCollector {
	receiveChannels := make([]chan *messaging.TargetMessage, config.DefaultBasicEventHandlerConcurrency)
	redoReceiveChannels := make([]chan *messaging.TargetMessage, config.DefaultBasicEventHandlerConcurrency)
	for i := 0; i < config.DefaultBasicEventHandlerConcurrency; i++ {
		receiveChannels[i] = make(chan *messaging.TargetMessage, receiveChanSize)
		redoReceiveChannels[i] = make(chan *messaging.TargetMessage, receiveChanSize)
	}
	eventCollector := &EventCollector{
		serverId:                             serverId,
		dispatcherMap:                        sync.Map{},
		dispatcherMessageChan:                chann.NewAutoDrainChann[DispatcherMessage](),
		mc:                                   appcontext.GetService[messaging.MessageCenter](appcontext.MessageCenter),
		receiveChannels:                      receiveChannels,
		redoReceiveChannels:                  redoReceiveChannels,
		metricDispatcherReceivedKVEventCount: metrics.DispatcherReceivedEventCount.WithLabelValues("KVEvent", "eventDispatcher"),
		metricDispatcherReceivedResolvedTsEventCount: metrics.DispatcherReceivedEventCount.WithLabelValues("ResolvedTs", "eventDispatcher"),
		metricReceiveEventLagDuration:                metrics.EventCollectorReceivedEventLagDuration.WithLabelValues("Msg"),

		metricRedoDispatcherReceivedKVEventCount:         metrics.DispatcherReceivedEventCount.WithLabelValues("KVEvent", "redoDispatcher"),
		metricRedoDispatcherReceivedResolvedTsEventCount: metrics.DispatcherReceivedEventCount.WithLabelValues("ResolvedTs", "redoDispatcher"),
	}
	eventCollector.logCoordinatorClient = newLogCoordinatorClient(eventCollector)
	eventCollector.ds = NewEventDynamicStream(eventCollector)
	eventCollector.redoDs = NewEventDynamicStream(eventCollector)
	eventCollector.mc.RegisterHandler(messaging.EventCollectorTopic, eventCollector.MessageCenterHandler)
	eventCollector.mc.RegisterHandler(messaging.RedoEventCollectorTopic, eventCollector.RedoMessageCenterHandler)

	return eventCollector
}

func (c *EventCollector) Run(ctx context.Context) {
	g, ctx := errgroup.WithContext(ctx)
	ctx, cancel := context.WithCancel(ctx)
	c.g = g
	c.cancel = cancel

	for _, ch := range c.receiveChannels {
		g.Go(func() error {
			return c.runDispatchMessage(ctx, ch, common.DefaultMode)
		})
	}

	for _, ch := range c.redoReceiveChannels {
		g.Go(func() error {
			return c.runDispatchMessage(ctx, ch, common.RedoMode)
		})
	}

	g.Go(func() error {
		return c.logCoordinatorClient.run(ctx)
	})

	g.Go(func() error {
		return c.processDSFeedback(ctx)
	})

	g.Go(func() error {
		return c.controlCongestion(ctx)
	})

	g.Go(func() error {
		return c.sendDispatcherRequests(ctx)
	})

	g.Go(func() error {
		return c.updateMetrics(ctx)
	})

	log.Info("event collector is running")
}

func (c *EventCollector) Close() {
	log.Info("event collector is closing")
	c.cancel()
	_ = c.g.Wait()
	c.redoDs.Close()
	c.ds.Close()
	c.changefeedIDMap.Range(func(key, value any) bool {
		cfID := value.(common.ChangeFeedID)
		// Remove metrics for the changefeed.
		metrics.DynamicStreamMemoryUsage.DeleteLabelValues(
			"event-collector",
			"max",
			cfID.String(),
		)
		metrics.DynamicStreamMemoryUsage.DeleteLabelValues(
			"event-collector",
			"used",
			cfID.String(),
		)
		return true
	})

	log.Info("event collector is closed")
}

func (c *EventCollector) AddDispatcher(target dispatcher.DispatcherService, memoryQuota uint64) {
	c.PrepareAddDispatcher(target, memoryQuota, nil)
	c.logCoordinatorClient.requestReusableEventService(target)
}

// PrepareAddDispatcher is used to prepare the dispatcher to be added to the event collector.
// It will send a register request to local event service and call `readyCallback` when local event service is ready.
func (c *EventCollector) PrepareAddDispatcher(
	target dispatcher.DispatcherService,
	memoryQuota uint64,
	readyCallback func(),
) {
	log.Info("add dispatcher", zap.Stringer("dispatcher", target.GetId()))
	defer func() {
		log.Info("add dispatcher done",
			zap.Stringer("dispatcherID", target.GetId()), zap.Int64("tableID", target.GetTableSpan().GetTableID()),
			zap.Uint64("startTs", target.GetStartTs()), zap.Int64("type", target.GetMode()))
	}()
	metrics.EventCollectorRegisteredDispatcherCount.Inc()

	stat := newDispatcherStat(target, c, readyCallback)
	c.dispatcherMap.Store(target.GetId(), stat)
	c.changefeedIDMap.Store(target.GetChangefeedID().ID(), target.GetChangefeedID())

	ds := c.getDynamicStream(target.GetMode())
	areaSetting := dynstream.NewAreaSettingsWithMaxPendingSize(memoryQuota, dynstream.MemoryControlForEventCollector, "eventCollector")
	err := ds.AddPath(target.GetId(), stat, areaSetting)
	if err != nil {
		log.Warn("add dispatcher to dynamic stream failed", zap.Error(err))
	}
	stat.run()
}

// CommitAddDispatcher notify local event service that the dispatcher is ready to receive events.
func (c *EventCollector) CommitAddDispatcher(target dispatcher.Dispatcher, startTs uint64) {
	log.Info("commit add dispatcher", zap.Stringer("dispatcherID", target.GetId()),
		zap.Int64("tableID", target.GetTableSpan().GetTableID()), zap.Uint64("startTs", startTs))
	value, ok := c.dispatcherMap.Load(target.GetId())
	if !ok {
		log.Warn("dispatcher not found when commit add dispatcher",
			zap.Stringer("dispatcherID", target.GetId()), zap.Int64("tableID", target.GetTableSpan().GetTableID()),
			zap.Uint64("startTs", startTs))
		return
	}
	stat := value.(*dispatcherStat)
	stat.commitReady(c.getLocalServerID())
}

func (c *EventCollector) RemoveDispatcher(target dispatcher.Dispatcher) {
	log.Info("remove dispatcher", zap.Stringer("dispatcherID", target.GetId()))
	defer func() {
		log.Info("remove dispatcher done", zap.Stringer("dispatcherID", target.GetId()),
			zap.Int64("tableID", target.GetTableSpan().GetTableID()))
	}()
	value, ok := c.dispatcherMap.Load(target.GetId())
	if !ok {
		return
	}
	stat := value.(*dispatcherStat)
	stat.remove()

	ds := c.getDynamicStream(target.GetMode())
	err := ds.RemovePath(target.GetId())
	if err != nil {
		log.Error("remove dispatcher from dynamic stream failed", zap.Error(err))
	}
	c.dispatcherMap.Delete(target.GetId())
}

// isRepeatedMsgType returns true when the message is heartbeat like message.
// this kind of message can be dropped quickly when send failure.
func isRepeatedMsgType(msg *messaging.TargetMessage) bool {
	// only handle len(msg.Message) == 1 for simplicity
	if len(msg.Message) != 1 {
		return false
	}
	switch msg.Message[0].(type) {
	case *event.DispatcherHeartbeat:
		return true
	default:
		return false
	}
}

// Queues a message for sending (best-effort, no delivery guarantee)
// Messages may be dropped if errors occur. For reliable delivery, implement retry/ack logic at caller side
func (c *EventCollector) enqueueMessageForSend(msg *messaging.TargetMessage) {
	if msg != nil {
		if isRepeatedMsgType(msg) {
			c.dispatcherMessageChan.In() <- newDispatcherMessage(msg, true, 1)
		} else {
			if msg.To == c.serverId {
				c.dispatcherMessageChan.In() <- newDispatcherMessage(msg, false, 0)
			} else {
				c.dispatcherMessageChan.In() <- newDispatcherMessage(msg, true, commonMsgRetryQuota)
			}
		}
	}
}

func (c *EventCollector) getLocalServerID() node.ID {
	return c.serverId
}

func (c *EventCollector) getDispatcherStatByID(dispatcherID common.DispatcherID) *dispatcherStat {
	value, ok := c.dispatcherMap.Load(dispatcherID)
	if !ok {
		return nil
	}
	return value.(*dispatcherStat)
}

func (c *EventCollector) SendDispatcherHeartbeat(heartbeat *event.DispatcherHeartbeat) {
	groupedHeartbeats := c.groupHeartbeat(heartbeat)
	for serverID, heartbeat := range groupedHeartbeats {
		msg := messaging.NewSingleTargetMessage(serverID, messaging.EventServiceTopic, heartbeat)
		c.enqueueMessageForSend(msg)
	}
}

// TODO(dongmen): add unit test for this function.
// groupHeartbeat groups the heartbeat by the dispatcherStat's serverID.
func (c *EventCollector) groupHeartbeat(heartbeat *event.DispatcherHeartbeat) map[node.ID]*event.DispatcherHeartbeat {
	groupedHeartbeats := make(map[node.ID]*event.DispatcherHeartbeat)
	group := func(target node.ID, dp event.DispatcherProgress) {
		heartbeat, ok := groupedHeartbeats[target]
		if !ok {
			heartbeat = &event.DispatcherHeartbeat{
				Version:              event.DispatcherHeartbeatVersion,
				DispatcherProgresses: make([]event.DispatcherProgress, 0, 32),
			}
			groupedHeartbeats[target] = heartbeat
		}
		heartbeat.Append(dp)
	}

	for _, dp := range heartbeat.DispatcherProgresses {
		stat, ok := c.dispatcherMap.Load(dp.DispatcherID)
		if !ok {
			continue
		}
		if stat.(*dispatcherStat).connState.isReceivingDataEvent() {
			group(stat.(*dispatcherStat).connState.getEventServiceID(), dp)
		}
	}

	return groupedHeartbeats
}

func (c *EventCollector) processDSFeedback(ctx context.Context) error {
	log.Info("Start process feedback from dynamic stream")
	defer log.Info("Stop process feedback from dynamic stream")
	for {
		select {
		case <-ctx.Done():
			return context.Cause(ctx)
<<<<<<< HEAD
		case feedback := <-c.ds.Feedback():
			switch feedback.FeedbackType {
			case dynstream.PauseArea, dynstream.ResumeArea:
				//Ignore it, because it is no need to pause and resume an area in event collector.
				// case dynstream.PausePath:
				// 	feedback.Dest.pause()
				// case dynstream.ResumePath:
				// 	feedback.Dest.resume()
			}
		case feedback := <-c.redoDs.Feedback():
			switch feedback.FeedbackType {
			case dynstream.PauseArea, dynstream.ResumeArea:
				// Ignore it, because it is no need to pause and resume an area in event collector.
			case dynstream.PausePath:
				feedback.Dest.pause()
			case dynstream.ResumePath:
				feedback.Dest.resume()
			}
=======
		case <-c.ds.Feedback():
			// ignore feedback
		case <-c.redoDs.Feedback():
>>>>>>> 9787a5d0
		}
	}
}

func (c *EventCollector) sendDispatcherRequests(ctx context.Context) error {
	for {
		select {
		case <-ctx.Done():
			return context.Cause(ctx)
		case req := <-c.dispatcherMessageChan.Out():
			err := c.mc.SendCommand(req.Message)
			if err != nil {
				sleepInterval := 10 * time.Millisecond
				// if the error is Congested, sleep a larger interval
				if appErr, ok := err.(errors.AppError); ok && appErr.Type == errors.ErrorTypeMessageCongested {
					sleepInterval = 1 * time.Second
				}
				log.Info("failed to send dispatcher request message, try again later",
					zap.String("message", req.Message.String()),
					zap.Duration("sleepInterval", sleepInterval),
					zap.Error(err))
				if !req.decrAndCheckRetry() {
					log.Warn("dispatcher request retry limit exceeded, dropping request",
						zap.String("message", req.Message.String()))
					continue
				}
				// Put the request back to the channel for later retry.
				c.dispatcherMessageChan.In() <- req
				// Sleep a short time to avoid too many requests in a short time.
				// TODO: requests can to different EventService, so we should improve the logic here.
				time.Sleep(sleepInterval)
			}
		}
	}
}

func (c *EventCollector) handleDispatcherHeartbeatResponse(targetMessage *messaging.TargetMessage) {
	if len(targetMessage.Message) != 1 {
		log.Panic("invalid dispatcher heartbeat response message", zap.Any("msg", targetMessage))
	}

	response := targetMessage.Message[0].(*event.DispatcherHeartbeatResponse)
	for _, ds := range response.DispatcherStates {
		// This means that the dispatcher is removed in the event service we have to reset it.
		if ds.State == event.DSStateRemoved {
			v, ok := c.dispatcherMap.Load(ds.DispatcherID)
			if !ok {
				continue
			}
			stat := v.(*dispatcherStat)
			// If the serverID not match, it means the dispatcher is not registered on this server now, just ignore it the response.
			if stat.connState.isCurrentEventService(targetMessage.From) {
				// register the dispatcher again
				stat.reset(targetMessage.From)
			}
		}
	}
}

// MessageCenterHandler is the handler for the events message from EventService.
func (c *EventCollector) MessageCenterHandler(_ context.Context, targetMessage *messaging.TargetMessage) error {
	inflightDuration := time.Since(time.UnixMilli(targetMessage.CreateAt)).Seconds()
	c.metricReceiveEventLagDuration.Observe(inflightDuration)

	start := time.Now()
	defer func() {
		metrics.EventCollectorHandleEventDuration.Observe(time.Since(start).Seconds())
	}()

	// If the message is a log service event, we need to forward it to the
	// corresponding channel to handle it in multi-thread.
	if targetMessage.Type.IsLogServiceEvent() {
		c.receiveChannels[targetMessage.GetGroup()%uint64(len(c.receiveChannels))] <- targetMessage
		return nil
	}

	for _, msg := range targetMessage.Message {
		switch msg.(type) {
		case *event.DispatcherHeartbeatResponse:
			c.handleDispatcherHeartbeatResponse(targetMessage)
		default:
			log.Panic("invalid message type", zap.Any("msg", msg))
		}
	}
	return nil
}

// RedoMessageCenterHandler is the handler for the redo events message from EventService.
func (c *EventCollector) RedoMessageCenterHandler(_ context.Context, targetMessage *messaging.TargetMessage) error {
	// If the message is a log service event, we need to forward it to the
	// corresponding channel to handle it in multi-thread.
	if targetMessage.Type.IsLogServiceEvent() {
		c.redoReceiveChannels[targetMessage.GetGroup()%uint64(len(c.redoReceiveChannels))] <- targetMessage
		return nil
	}
	log.Panic("invalid message type", zap.Any("msg", targetMessage))
	return nil
}

// runDispatchMessage dispatches messages from the input channel to the dynamic stream.
// Note: Avoid implementing any message handling logic within this function
// as messages may be stale and need be verified before process.
func (c *EventCollector) runDispatchMessage(ctx context.Context, inCh <-chan *messaging.TargetMessage, mode int64) error {
	ds := c.getDynamicStream(mode)
	metricDispatcherReceivedKVEventCount, metricDispatcherReceivedResolvedTsEventCount := c.getMetric(mode)
	for {
		select {
		case <-ctx.Done():
			return context.Cause(ctx)
		case targetMessage := <-inCh:
			for _, msg := range targetMessage.Message {
				switch e := msg.(type) {
				case event.Event:
					switch e.GetType() {
					case event.TypeBatchResolvedEvent:
						events := e.(*event.BatchResolvedEvent).Events
						from := &targetMessage.From
						resolvedTsCount := int32(0)
						for _, resolvedEvent := range events {
							ds.Push(resolvedEvent.DispatcherID, dispatcher.NewDispatcherEvent(from, resolvedEvent))
							resolvedTsCount += resolvedEvent.Len()
						}
						metricDispatcherReceivedResolvedTsEventCount.Add(float64(resolvedTsCount))
					default:
						metricDispatcherReceivedKVEventCount.Add(float64(e.Len()))
						dispatcherEvent := dispatcher.NewDispatcherEvent(&targetMessage.From, e)
						ds.Push(e.GetDispatcherID(), dispatcherEvent)
					}
				default:
					log.Panic("invalid message type", zap.Any("msg", msg))
				}
			}
		}
	}
}

func (c *EventCollector) controlCongestion(ctx context.Context) error {
	ticker := time.NewTicker(time.Second)
	defer ticker.Stop()

	for {
		select {
		case <-ctx.Done():
			return context.Cause(ctx)
		case <-ticker.C:
			messages := c.newCongestionControlMessages()
			for serverID, m := range messages {
				if len(m.GetAvailables()) != 0 {
					msg := messaging.NewSingleTargetMessage(serverID, messaging.EventServiceTopic, m)
					if err := c.mc.SendCommand(msg); err != nil {
						log.Warn("send congestion control message failed", zap.Error(err))
					}
				}
			}
		}
	}
}

func (c *EventCollector) newCongestionControlMessages() map[node.ID]*event.CongestionControl {
	// collect all changefeeds' available memory quota
	availables := make(map[common.ChangeFeedID]uint64)
	for _, quota := range c.ds.GetMetrics().MemoryControl.AreaMemoryMetrics {
		changefeedID, ok := c.changefeedIDMap.Load(quota.Area())
		if !ok {
			continue
		}
		availables[changefeedID.(common.ChangeFeedID)] = uint64(quota.AvailableMemory())
	}

	for _, quota := range c.redoDs.GetMetrics().MemoryControl.AreaMemoryMetrics {
		changefeedID, ok := c.changefeedIDMap.Load(quota.Area())
		if !ok {
			continue
		}
		availables[changefeedID.(common.ChangeFeedID)] = min(availables[changefeedID.(common.ChangeFeedID)], uint64(quota.AvailableMemory()))
	}
	if len(availables) == 0 {
		return nil
	}

	// calculate each changefeed's available memory quota for each node
	// by the proportion of the dispatcher on each node.
	// this is not accurate, we should also consider each node's workload distribution.
	proportions := make(map[common.ChangeFeedID]map[node.ID]uint64)
	c.dispatcherMap.Range(func(k, v interface{}) bool {
		stat := v.(*dispatcherStat)
		eventServiceID := stat.connState.getEventServiceID()
		if eventServiceID == "" {
			return true
		}

		changefeedID := stat.target.GetChangefeedID()
		holder, ok := proportions[changefeedID]
		if !ok {
			holder = make(map[node.ID]uint64)
			proportions[changefeedID] = holder
		}
		holder[eventServiceID]++
		return true
	})

	// group the available memory quota by nodeID
	result := make(map[node.ID]*event.CongestionControl)
	for changefeedID, total := range availables {
		proportion := proportions[changefeedID]
		var sum uint64
		for _, portion := range proportion {
			sum += portion
		}
		if sum == 0 {
			continue
		}

		for nodeID, portion := range proportion {
			ratio := float64(portion) / float64(sum)
			quota := uint64(float64(total) * ratio)

			m, ok := result[nodeID]
			if !ok {
				m = event.NewCongestionControl()
				result[nodeID] = m
			}
			m.AddAvailableMemory(changefeedID.ID(), quota)
		}
	}
	return result
}

func (c *EventCollector) updateMetrics(ctx context.Context) error {
	ticker := time.NewTicker(5 * time.Second)
	defer ticker.Stop()
	updateMetric := func(mode int64) {
		ds := c.getDynamicStream(mode)
		dsMetrics := ds.GetMetrics()
		label := common.StringMode(mode)
		metrics.DynamicStreamEventChanSize.WithLabelValues("event-collector", label).Set(float64(dsMetrics.EventChanSize))
		metrics.DynamicStreamPendingQueueLen.WithLabelValues("event-collector", label).Set(float64(dsMetrics.PendingQueueLen))
		for _, areaMetric := range dsMetrics.MemoryControl.AreaMemoryMetrics {
			cfID, ok := c.changefeedIDMap.Load(areaMetric.Area())
			if !ok {
				continue
			}
			changefeedID := cfID.(common.ChangeFeedID)
			metrics.DynamicStreamMemoryUsage.WithLabelValues(
				"event-collector",
				"max",
				changefeedID.String(),
				label,
			).Set(float64(areaMetric.MaxMemory()))
			metrics.DynamicStreamMemoryUsage.WithLabelValues(
				"event-collector",
				"used",
				changefeedID.String(),
				label,
			).Set(float64(areaMetric.MemoryUsage()))
		}
	}
	for {
		select {
		case <-ctx.Done():
			return context.Cause(ctx)
		case <-ticker.C:
			updateMetric(common.DefaultMode)
			updateMetric(common.RedoMode)
		}
	}
}

func (c *EventCollector) getDynamicStream(mode int64) dynstream.DynamicStream[common.GID, common.DispatcherID, dispatcher.DispatcherEvent, *dispatcherStat, *EventsHandler] {
	if common.IsRedoMode(mode) {
		return c.redoDs
	}
	return c.ds
}

func (c *EventCollector) getMetric(mode int64) (prometheus.Counter, prometheus.Counter) {
	if common.IsRedoMode(mode) {
		return c.metricRedoDispatcherReceivedKVEventCount, c.metricRedoDispatcherReceivedResolvedTsEventCount
	}
	return c.metricDispatcherReceivedKVEventCount, c.metricDispatcherReceivedResolvedTsEventCount
}<|MERGE_RESOLUTION|>--- conflicted
+++ resolved
@@ -365,30 +365,9 @@
 		select {
 		case <-ctx.Done():
 			return context.Cause(ctx)
-<<<<<<< HEAD
-		case feedback := <-c.ds.Feedback():
-			switch feedback.FeedbackType {
-			case dynstream.PauseArea, dynstream.ResumeArea:
-				//Ignore it, because it is no need to pause and resume an area in event collector.
-				// case dynstream.PausePath:
-				// 	feedback.Dest.pause()
-				// case dynstream.ResumePath:
-				// 	feedback.Dest.resume()
-			}
-		case feedback := <-c.redoDs.Feedback():
-			switch feedback.FeedbackType {
-			case dynstream.PauseArea, dynstream.ResumeArea:
-				// Ignore it, because it is no need to pause and resume an area in event collector.
-			case dynstream.PausePath:
-				feedback.Dest.pause()
-			case dynstream.ResumePath:
-				feedback.Dest.resume()
-			}
-=======
 		case <-c.ds.Feedback():
 			// ignore feedback
 		case <-c.redoDs.Feedback():
->>>>>>> 9787a5d0
 		}
 	}
 }
