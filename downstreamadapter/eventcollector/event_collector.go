// Copyright 2024 PingCAP, Inc.
//
// Licensed under the Apache License, Version 2.0 (the "License");
// you may not use this file except in compliance with the License.
// You may obtain a copy of the License at
//
//     http://www.apache.org/licenses/LICENSE-2.0
//
// Unless required by applicable law or agreed to in writing, software
// distributed under the License is distributed on an "AS IS" BASIS,
// See the License for the specific language governing permissions and
// limitations under the License.

package eventcollector

import (
	"fmt"
	"sync"

	"github.com/flowbehappy/tigate/downstreamadapter/dispatcher"
	"github.com/flowbehappy/tigate/eventpb"
	"github.com/flowbehappy/tigate/pkg/apperror"
	"github.com/flowbehappy/tigate/pkg/common"
	"github.com/flowbehappy/tigate/pkg/common/context"
	"github.com/flowbehappy/tigate/pkg/messaging"
	"github.com/google/uuid"
	"github.com/pingcap/log"
	"go.uber.org/zap"
)

type DispatcherMap struct {
	mutex sync.Mutex
	m     map[common.DispatcherID]dispatcher.Dispatcher // dispatcher_id --> dispatcher
}

func newDispatcherMap() *DispatcherMap {
	return &DispatcherMap{
		m: make(map[common.DispatcherID]dispatcher.Dispatcher),
	}
}

func (m *DispatcherMap) Get(dispatcherId common.DispatcherID) (dispatcher.Dispatcher, bool) {
	m.mutex.Lock()
	defer m.mutex.Unlock()
	d, ok := m.m[dispatcherId]
	return d, ok
}

func (m *DispatcherMap) Set(dispatcherId common.DispatcherID, d dispatcher.Dispatcher) {
	m.mutex.Lock()
	defer m.mutex.Unlock()
	m.m[dispatcherId] = d
}

func (m *DispatcherMap) Delete(dispatcherId common.DispatcherID) {
	m.mutex.Lock()
	defer m.mutex.Unlock()
	delete(m.m, dispatcherId)
}

/*
EventCollector is responsible for collecting the events from event service and dispatching them to different dispatchers.
Besides, EventCollector also generate SyncPoint Event for dispatchers when necessary.
EventCollector is an instance-level component.
*/
type EventCollector struct {
	serverId          messaging.ServerId
	dispatcherMap     *DispatcherMap
	globalMemoryQuota int64
}

func NewEventCollector(globalMemoryQuota int64, serverId messaging.ServerId) *EventCollector {
	eventCollector := EventCollector{
		serverId:          serverId,
		globalMemoryQuota: globalMemoryQuota,
		dispatcherMap:     newDispatcherMap(),
	}
	context.GetService[messaging.MessageCenter](context.MessageCenter).RegisterHandler(messaging.EventFeedTopic, eventCollector.RecvEventsMessage)
	return &eventCollector
}

func (c *EventCollector) RegisterDispatcher(d dispatcher.Dispatcher, startTs uint64) error {
	err := context.GetService[messaging.MessageCenter](context.MessageCenter).SendEvent(&messaging.TargetMessage{
		To:    c.serverId, // demo 中 每个节点都有自己的 eventService
		Topic: messaging.EventServiceTopic,
		Type:  messaging.TypeRegisterDispatcherRequest,
		Message: messaging.RegisterDispatcherRequest{RegisterDispatcherRequest: &eventpb.RegisterDispatcherRequest{
			DispatcherId: uuid.UUID(d.GetId()).String(),
			TableSpan:    d.GetTableSpan().TableSpan,
			Remove:       false,
			StartTs:      startTs,
			ServerId:     c.serverId.String(),
		}},
	})
	if err != nil {
		log.Error("failed to send register dispatcher request message", zap.Error(err))
		return err
	}
	c.dispatcherMap.Set(common.DispatcherID(d.GetId()), d)
	return nil
}

func (c *EventCollector) RemoveDispatcher(d dispatcher.Dispatcher) error {
	err := context.GetService[messaging.MessageCenter](context.MessageCenter).SendEvent(&messaging.TargetMessage{
		To:    c.serverId,
		Topic: messaging.EventServiceTopic,
		Type:  messaging.TypeRegisterDispatcherRequest,
		Message: messaging.RegisterDispatcherRequest{RegisterDispatcherRequest: &eventpb.RegisterDispatcherRequest{
			DispatcherId: uuid.UUID(d.GetId()).String(),
			Remove:       true,
			ServerId:     c.serverId.String(),
			TableSpan:    d.GetTableSpan().TableSpan,
		},
		},
	})
	if err != nil {
		log.Error("failed to send register dispatcher request message", zap.Error(err))
		return err
	}
	c.dispatcherMap.Delete(common.DispatcherID(d.GetId()))
	return nil
}

func (c *EventCollector) RecvEventsMessage(msg *messaging.TargetMessage) error {
	/*
		if dispatcher.GetGlobalMemoryUsage().UsedBytes > c.globalMemoryQuota {
			// 卡一段时间,怎么拍啊？
			log.Info("downstream adapter is out of memory, waiting for 30 seconds")
			time.Sleep(30 * time.Second)
			continue
		}
	*/

	txnEvent, ok := msg.Message.(*common.TxnEvent)
	if !ok {
		log.Error("invalid event feed message", zap.Any("msg", msg))
		return apperror.AppError{Type: apperror.ErrorTypeInvalidMessage, Reason: fmt.Sprintf("invalid heartbeat response message")}
	}

<<<<<<< HEAD
	dispatcherId := txnEvent.DispatcherID

	if dispatcherItem, ok := c.dispatcherMap.Get(common.DispatcherID(dispatcherId)); ok {
=======
	dispatcherID := txnEvent.DispatcherID

	if dispatcherItem, ok := c.dispatcherMap[common.DispatcherID(uuid.MustParse(dispatcherID))]; ok {

>>>>>>> 6a5567bf
		// check whether need to update speed ratio
		//ok, ratio := dispatcherItem.GetMemoryUsage().UpdatedSpeedRatio(eventResponse.Ratio)
		// if ok {
		// 	request := eventpb.EventRequest{
		// 		DispatcherId: dispatcherId,
		// 		TableSpan:    dispatcherItem.GetTableSpan(),
		// 		Ratio:        ratio,
		// 		Remove:       false,
		// 	}
		// 	// 这个开销大么，在这里等合适么？看看要不要拆一下
		// 	err := client.Send(&request)
		// 	if err != nil {
		// 		//
		// 	}
		// }

		// if dispatcherId == dispatcher.TableTriggerEventDispatcherId {
		// 	for _, event := range eventResponse.Events {
		// 		dispatcherItem.GetMemoryUsage().Add(event.CommitTs(), event.MemoryCost())
		// 		dispatcherItem.GetEventChan() <- event // 换成一个函数
		// 	}
		// 	dispatcherItem.UpdateResolvedTs(eventResponse.ResolvedTs) // todo:枷锁
		// 	continue
		// }
		//for _, txnEvent := range eventFeeds.TxnEvents {
		// TODO: message 改过以后重写，先串起来。
		if txnEvent.IsDMLEvent() {
			dispatcherItem.PushTxnEvent(txnEvent)
		} else {
			dispatcherItem.UpdateResolvedTs(txnEvent.ResolvedTs)
		}

		// dispatcherItem.UpdateResolvedTs(eventFeeds.ResolvedTs)
		/*
			syncPointInfo := dispatcherItem.GetSyncPointInfo()
			// 在这里加 sync point？ 这个性能会有明显影响么,这个要测过
			if syncPointInfo.EnableSyncPoint && event.CommitTs() > syncPointInfo.NextSyncPointTs {
				dispatcherItem.GetEventChan() <- Event{} //构造 Sync Point Event
				syncPointInfo.NextSyncPointTs = oracle.GoTimeToTS(
					oracle.GetTimeFromTS(syncPointInfo.NextSyncPointTs).
						Add(syncPointInfo.SyncPointInterval))
			}
		*/

		// // deal with event
		// dispatcherItem.GetMemoryUsage().Add(event.CommitTs(), event.MemoryCost())
		// dispatcherItem.GetEventChan() <- event // 换成一个函数
		//}

	}
	return nil
}<|MERGE_RESOLUTION|>--- conflicted
+++ resolved
@@ -137,16 +137,9 @@
 		return apperror.AppError{Type: apperror.ErrorTypeInvalidMessage, Reason: fmt.Sprintf("invalid heartbeat response message")}
 	}
 
-<<<<<<< HEAD
-	dispatcherId := txnEvent.DispatcherID
-
-	if dispatcherItem, ok := c.dispatcherMap.Get(common.DispatcherID(dispatcherId)); ok {
-=======
 	dispatcherID := txnEvent.DispatcherID
 
-	if dispatcherItem, ok := c.dispatcherMap[common.DispatcherID(uuid.MustParse(dispatcherID))]; ok {
-
->>>>>>> 6a5567bf
+	if dispatcherItem, ok := c.dispatcherMap.Get(common.DispatcherID(uuid.MustParse(dispatcherID))); ok {
 		// check whether need to update speed ratio
 		//ok, ratio := dispatcherItem.GetMemoryUsage().UpdatedSpeedRatio(eventResponse.Ratio)
 		// if ok {
