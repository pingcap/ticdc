--- conflicted
+++ resolved
@@ -85,11 +85,7 @@
 		serverId:                                     serverId,
 		globalMemoryQuota:                            globalMemoryQuota,
 		dispatcherMap:                                &DispatcherMap{},
-<<<<<<< HEAD
-		dispatcherEventsDynamicStream:                appcontext.GetService[dynstream.DynamicStream[common.DispatcherID, common.Event, *dispatcher.Dispatcher]](appcontext.DispatcherEventsDynamicStream),
-=======
 		dispatcherEventsDynamicStream:                dispatcher.GetDispatcherEventsDynamicStream(),
->>>>>>> b71c1ed5
 		registerMessageChan:                          chann.NewAutoDrainChann[RegisterInfo](),
 		metricDispatcherReceivedKVEventCount:         metrics.DispatcherReceivedEventCount.WithLabelValues("KVEvent"),
 		metricDispatcherReceivedResolvedTsEventCount: metrics.DispatcherReceivedEventCount.WithLabelValues("ResolvedTs"),
@@ -113,11 +109,6 @@
 				// Wait for a while to avoid sending too many requests, since the
 				// event service may be busy.
 				time.Sleep(10 * time.Millisecond)
-			}
-		}
-	}()
-	// update metrics
-	eventCollector.updateMetrics(context.Background())
 
 	return &eventCollector
 }
