// Copyright 2024 PingCAP, Inc.
//
// Licensed under the Apache License, Version 2.0 (the "License");
// you may not use this file except in compliance with the License.
// You may obtain a copy of the License at
//
//     http://www.apache.org/licenses/LICENSE-2.0
//
// Unless required by applicable law or agreed to in writing, software
// distributed under the License is distributed on an "AS IS" BASIS,
// See the License for the specific language governing permissions and
// limitations under the License.

package eventcollector

import (
	"sync"
	"sync/atomic"

	"github.com/pingcap/log"
	"github.com/pingcap/ticdc/downstreamadapter/dispatcher"
	"github.com/pingcap/ticdc/downstreamadapter/syncpoint"
	"github.com/pingcap/ticdc/eventpb"
	"github.com/pingcap/ticdc/pkg/common"
	"github.com/pingcap/ticdc/pkg/common/event"
	commonEvent "github.com/pingcap/ticdc/pkg/common/event"
	"github.com/pingcap/ticdc/pkg/messaging"
	"github.com/pingcap/ticdc/pkg/node"
	"go.uber.org/zap"
)

type dispatcherConnState struct {
	sync.RWMutex
	// 1) if eventServiceID is set to a remote event service,
	//   it means the dispatcher is trying to register to the remote event service,
	//   but eventServiceID may be changed if registration failed.
	// 2) if eventServiceID is set to local event service,
	//   it means the dispatcher has received ready signal from local event service,
	//   and eventServiceID will never change.
	eventServiceID node.ID
	// whether has received ready signal from `serverID`
	readyEventReceived atomic.Bool
	// the remote event services which may contain data this dispatcher needed
	remoteCandidates []string
}

func (d *dispatcherConnState) setEventServiceID(serverID node.ID) {
	d.Lock()
	defer d.Unlock()
	d.eventServiceID = serverID
}

func (d *dispatcherConnState) getEventServiceID() node.ID {
	d.RLock()
	defer d.RUnlock()
	return d.eventServiceID
}

func (d *dispatcherConnState) isCurrentEventService(serverID node.ID) bool {
	d.RLock()
	defer d.RUnlock()
	return d.eventServiceID == serverID
}

func (d *dispatcherConnState) isReceivingDataEvent() bool {
	d.RLock()
	defer d.RUnlock()
	return d.eventServiceID != "" && d.readyEventReceived.Load()
}

func (d *dispatcherConnState) trySetRemoteCandidates(nodes []string) bool {
	d.Lock()
	defer d.Unlock()
	// reading from a event service or checking remotes already, ignore
	if d.eventServiceID != "" {
		return false
	}
	if len(nodes) == 0 {
		return false
	}
	d.remoteCandidates = nodes
	return true
}

func (d *dispatcherConnState) getNextRemoteCandidate() node.ID {
	d.Lock()
	defer d.Unlock()
	if len(d.remoteCandidates) > 0 {
		d.eventServiceID = node.ID(d.remoteCandidates[0])
		d.remoteCandidates = d.remoteCandidates[1:]
		return d.eventServiceID
	}
	return ""
}

func (d *dispatcherConnState) clearRemoteCandidates() {
	d.Lock()
	defer d.Unlock()
	d.remoteCandidates = nil
}

// dispatcherStat is a helper struct to manage the state of a dispatcher.
type dispatcherStat struct {
	target         dispatcher.EventDispatcher
	eventCollector *EventCollector
	readyCallback  func()

	connState dispatcherConnState

	// lastEventSeq is the sequence number of the last received DML/DDL/Handshake event.
	// It is used to ensure the order of events.
	lastEventSeq atomic.Uint64

	// sentCommitTs is the largest commit timestamp that has been sent to the dispatcher.
	sentCommitTs atomic.Uint64
	// gotDDLOnTS indicates whether a DDL event was received at the sentCommitTs.
	gotDDLOnTs atomic.Bool
	// gotSyncpointOnTS indicates whether a sync point was received at the sentCommitTs.
	gotSyncpointOnTS atomic.Bool

	// tableInfo is the latest table info of the dispatcher's corresponding table.
	tableInfo atomic.Value
}

func newDispatcherStat(
	target dispatcher.EventDispatcher,
	eventCollector *EventCollector,
	readyCallback func(),
) *dispatcherStat {
	stat := &dispatcherStat{
		target:         target,
		eventCollector: eventCollector,
		readyCallback:  readyCallback,
	}
	stat.lastEventSeq.Store(0)
	stat.sentCommitTs.Store(target.GetStartTs())
	return stat
}

func (d *dispatcherStat) run() {
	d.registerTo(d.eventCollector.getLocalServerID())
}

func (d *dispatcherStat) registerTo(serverID node.ID) {
	msg := messaging.NewSingleTargetMessage(serverID, eventServiceTopic, d.newDispatcherRegisterRequest(false))
	d.eventCollector.enqueueMessageForSend(msg)
}

func (d *dispatcherStat) reset(serverID node.ID) {
	log.Info("Send reset dispatcher request to event service",
		zap.Stringer("dispatcher", d.target.GetId()),
		zap.Stringer("eventServiceID", serverID),
		zap.Uint64("startTs", d.sentCommitTs.Load()))
	d.lastEventSeq.Store(0)
	msg := messaging.NewSingleTargetMessage(serverID, eventServiceTopic, d.newDispatcherResetRequest())
	d.eventCollector.enqueueMessageForSend(msg)
}

func (d *dispatcherStat) remove() {
	// unregister from local event service
	d.removeFrom(d.eventCollector.getLocalServerID())

	// check if it is need to unregister from remote event service
	eventServiceID := d.connState.getEventServiceID()
	if eventServiceID != "" && eventServiceID != d.eventCollector.getLocalServerID() {
		d.removeFrom(eventServiceID)
	}
}

func (d *dispatcherStat) removeFrom(serverID node.ID) {
	log.Info("Send remove dispatcher request to event service",
		zap.Stringer("dispatcher", d.target.GetId()),
		zap.Stringer("eventServiceID", serverID))
	msg := messaging.NewSingleTargetMessage(serverID, eventServiceTopic, d.newDispatcherRemoveRequest())
	d.eventCollector.enqueueMessageForSend(msg)
}

func (d *dispatcherStat) pause() {
	// Just ignore the request if the dispatcher is not ready.
	if !d.connState.isReceivingDataEvent() {
		log.Info("ignore pause dispatcher request because the eventService is not ready",
			zap.Stringer("dispatcherID", d.getDispatcherID()),
			zap.Stringer("changefeedID", d.target.GetChangefeedID().ID()),
		)
		return
	}
	eventServiceID := d.connState.getEventServiceID()
	msg := messaging.NewSingleTargetMessage(eventServiceID, eventServiceTopic, d.newDispatcherPauseRequest())
	d.eventCollector.enqueueMessageForSend(msg)
}

func (d *dispatcherStat) resume() {
	// Just ignore the request if the dispatcher is not ready.
	if !d.connState.isReceivingDataEvent() {
		log.Info("ignore resume dispatcher request because the eventService is not ready",
			zap.Stringer("dispatcherID", d.getDispatcherID()),
			zap.Stringer("changefeedID", d.target.GetChangefeedID().ID()),
		)
		return
	}
	eventServiceID := d.connState.getEventServiceID()
	msg := messaging.NewSingleTargetMessage(eventServiceID, eventServiceTopic, d.newDispatcherResumeRequest())
	d.eventCollector.enqueueMessageForSend(msg)
}

func (d *dispatcherStat) wake(redo bool) {
	if redo {
		d.eventCollector.redoDs.Wake(d.getDispatcherID())
	} else {
		d.eventCollector.ds.Wake(d.getDispatcherID())
	}
}

func (d *dispatcherStat) getDispatcherID() common.DispatcherID {
	return d.target.GetId()
}

// verifyEventSequence verifies if the event's sequence number is continuous with previous events.
// Returns false if sequence is discontinuous (indicating dropped events), which requires dispatcher reset.
func (d *dispatcherStat) verifyEventSequence(event dispatcher.DispatcherEvent) bool {
	switch event.GetType() {
	case commonEvent.TypeDMLEvent,
		commonEvent.TypeDDLEvent,
		commonEvent.TypeHandshakeEvent:
		log.Debug("check event sequence",
			zap.String("changefeedID", d.target.GetChangefeedID().ID().String()),
			zap.Stringer("dispatcher", d.target.GetId()),
			zap.Int("eventType", event.GetType()),
			zap.Uint64("receivedSeq", event.GetSeq()),
			zap.Uint64("lastEventSeq", d.lastEventSeq.Load()),
			zap.Uint64("commitTs", event.GetCommitTs()))

		expectedSeq := d.lastEventSeq.Add(1)
		if event.GetSeq() != expectedSeq {
			log.Warn("Received an out-of-order event, reset the dispatcher",
				zap.Stringer("changefeedID", d.target.GetChangefeedID().ID()),
				zap.Stringer("dispatcher", d.target.GetId()),
				zap.Int("eventType", event.GetType()),
				zap.Uint64("receivedSeq", event.GetSeq()),
				zap.Uint64("expectedSeq", expectedSeq),
				zap.Uint64("commitTs", event.GetCommitTs()))
			return false
		}
	case commonEvent.TypeBatchDMLEvent:
		for _, e := range event.Event.(*commonEvent.BatchDMLEvent).DMLEvents {
			log.Debug("check batch DML event sequence",
				zap.Stringer("changefeedID", d.target.GetChangefeedID().ID()),
				zap.Stringer("dispatcher", d.target.GetId()),
				zap.Uint64("receivedSeq", e.Seq),
				zap.Uint64("lastEventSeq", d.lastEventSeq.Load()),
				zap.Uint64("commitTs", e.CommitTs))

			expectedSeq := d.lastEventSeq.Add(1)
			if e.Seq != expectedSeq {
				log.Warn("Received an out-of-order batch DML event, reset the dispatcher",
					zap.String("changefeedID", d.target.GetChangefeedID().ID().String()),
					zap.Stringer("dispatcher", d.target.GetId()),
					zap.Int("eventType", event.GetType()),
					zap.Uint64("receivedSeq", e.Seq),
					zap.Uint64("expectedSeq", expectedSeq),
					zap.Uint64("commitTs", e.CommitTs))
				return false
			}
		}
	}
	return true
}

// filterAndUpdateEventByCommitTs verifies if the event's commit timestamp is valid.
// Note: this function must be called on every event received.
func (d *dispatcherStat) filterAndUpdateEventByCommitTs(event dispatcher.DispatcherEvent) bool {
	shouldIgnore := false
	if event.GetCommitTs() < d.sentCommitTs.Load() {
		shouldIgnore = true
	} else if event.GetCommitTs() == d.sentCommitTs.Load() {
		// Avoid send the same DDL event or SyncPoint event multiple times.
		switch event.GetType() {
		case commonEvent.TypeDDLEvent:
			shouldIgnore = d.gotDDLOnTs.Load()
		case commonEvent.TypeSyncPointEvent:
			shouldIgnore = d.gotSyncpointOnTS.Load()
		default:
			// TODO: check whether it is ok for other types of events?
			// a commit ts may have multiple transactions, it is ok to send the same txn multiple times?
		}
	}
	if shouldIgnore {
		log.Warn("Receive a event older than sendCommitTs, ignore it",
			zap.String("changefeedID", d.target.GetChangefeedID().ID().String()),
			zap.Int64("tableID", d.target.GetTableSpan().TableID),
			zap.Stringer("dispatcher", d.target.GetId()),
			zap.Any("event", event.Event),
			zap.Uint64("eventCommitTs", event.GetCommitTs()),
			zap.Uint64("sentCommitTs", d.sentCommitTs.Load()))
		return false
	}
	if event.GetCommitTs() > d.sentCommitTs.Load() {
		// if the commit ts is larger than the last sent commit ts,
		// we need to reset the DDL and SyncPoint flags.
		d.gotDDLOnTs.Store(false)
		d.gotSyncpointOnTS.Store(false)
	}
	d.sentCommitTs.Store(event.GetCommitTs())
	switch event.GetType() {
	case commonEvent.TypeDDLEvent:
		d.gotDDLOnTs.Store(true)
	case commonEvent.TypeSyncPointEvent:
		d.gotSyncpointOnTS.Store(true)
	}
	return true
}

func (d *dispatcherStat) handleDataEvents(events ...dispatcher.DispatcherEvent) bool {
	switch events[0].GetType() {
	case commonEvent.TypeDMLEvent,
		commonEvent.TypeResolvedEvent:
		// 1. filter out events from stale event services
		// 2. check if the event seq is valid, if not, discard all events in this batch and reset the dispatcher
		//    Note: this may do some unnecessary reset, but after add epoch it will be fixed.
		// 3. ignore event with commit ts less than sentCommitTs
		containsValidEvents := false
		containsStaleEvents := false
		for _, event := range events {
			if d.connState.isCurrentEventService(*event.From) {
				containsValidEvents = true
				if !d.verifyEventSequence(event) {
					// if event seq is invalid, there must be some events dropped
					// we need drop all events in this batch and reset the dispatcher
					d.reset(d.connState.getEventServiceID())
					return false
				}
			} else {
				containsStaleEvents = true
			}
		}
		if !containsValidEvents {
			return false
		}
		var validEvents []dispatcher.DispatcherEvent
		if containsStaleEvents {
			for _, event := range events {
				if d.connState.isCurrentEventService(*event.From) && d.filterAndUpdateEventByCommitTs(event) {
					validEvents = append(validEvents, event)
				}
			}
		} else {
			invalidEventCount := 0
			meetValidEvent := false
			for _, event := range events {
				if !d.filterAndUpdateEventByCommitTs(event) {
					if meetValidEvent {
						// event is sort by commitTs, so no invalid event should be after a valid event
						log.Panic("should not happen: invalid event after valid event",
							zap.Stringer("changefeedID", d.target.GetChangefeedID().ID()),
							zap.Stringer("dispatcherID", d.target.GetId()))
					}
					events[invalidEventCount] = event
					invalidEventCount++
				} else {
					meetValidEvent = true
				}
			}
			validEvents = events[invalidEventCount:]
		}
<<<<<<< HEAD
		return d.target.HandleEvents(validEvents, func() { d.wake(dispatcher.IsRedoDispatcher(d.target)) })
=======
		return d.target.HandleEvents(validEvents, func() {
			d.wake()
			log.Debug("wake dispatcher",
				zap.Stringer("changefeedID", d.target.GetChangefeedID().ID()),
				zap.Stringer("dispatcher", d.target.GetId()))
		})
>>>>>>> ebdcc6ae
	case commonEvent.TypeDDLEvent,
		commonEvent.TypeSyncPointEvent,
		commonEvent.TypeHandshakeEvent,
		commonEvent.TypeBatchDMLEvent:
		if len(events) != 1 {
			log.Panic("should not happen: only one event should be sent for DDL/SyncPoint/Handshake event")
		}
		from := events[0].From
		if !d.connState.isCurrentEventService(*from) {
			log.Info("receive DDL/SyncPoint/Handshake event from a stale event service, ignore it",
				zap.Stringer("changefeedID", d.target.GetChangefeedID().ID()),
				zap.Stringer("dispatcher", d.target.GetId()),
				zap.Stringer("staleEventService", *from),
				zap.Stringer("currentEventService", d.connState.getEventServiceID()))
			return false
		}
		if !d.verifyEventSequence(events[0]) {
			d.reset(d.connState.getEventServiceID())
			return false
		}
		if events[0].GetType() == commonEvent.TypeBatchDMLEvent {
			tableInfo := d.tableInfo.Load().(*common.TableInfo)
			if tableInfo == nil {
				log.Panic("should not happen: table info should be set before batch DML event",
					zap.Stringer("changefeedID", d.target.GetChangefeedID().ID()),
					zap.Stringer("dispatcher", d.target.GetId()))
			}
			batchDML := events[0].Event.(*event.BatchDMLEvent)
			batchDML.AssembleRows(tableInfo)
			dmlEvents := make([]dispatcher.DispatcherEvent, 0, len(batchDML.DMLEvents))
			for _, dml := range batchDML.DMLEvents {
				dmlEvent := dispatcher.NewDispatcherEvent(from, dml)
				if d.filterAndUpdateEventByCommitTs(dmlEvent) {
					dmlEvents = append(dmlEvents, dmlEvent)
				}
			}
			return d.target.HandleEvents(dmlEvents, func() { d.wake(dispatcher.IsRedoDispatcher(d.target)) })
		} else if events[0].GetType() == commonEvent.TypeHandshakeEvent {
			tableInfo := events[0].Event.(*event.HandshakeEvent).TableInfo
			if tableInfo != nil {
				d.tableInfo.Store(tableInfo)
			}
		} else if events[0].GetType() == commonEvent.TypeDDLEvent {
			if !d.filterAndUpdateEventByCommitTs(events[0]) {
				return false
			}
			tableInfo := events[0].Event.(*event.DDLEvent).TableInfo
			if tableInfo != nil {
				d.tableInfo.Store(tableInfo)
			}
			return d.target.HandleEvents(events, func() { d.wake(dispatcher.IsRedoDispatcher(d.target)) })
		} else {
			// SyncPointEvent
			if !d.filterAndUpdateEventByCommitTs(events[0]) {
				return false
			}
			return d.target.HandleEvents(events, func() { d.wake(dispatcher.IsRedoDispatcher(d.target)) })
		}
	default:
		log.Panic("should not happen: unknown event type", zap.Int("eventType", events[0].GetType()))
	}
	return false
}

// "signalEvent" refers to the types of events that may modify the event service with which this dispatcher communicates.
// "signalEvent" includes TypeReadyEvent/TypeNotReusableEvent
func (d *dispatcherStat) handleSignalEvent(event dispatcher.DispatcherEvent) {
	localServerID := d.eventCollector.getLocalServerID()
	// if the dispatcher has received ready signal from local event service,
	// ignore all types of signal events.
	if d.connState.isCurrentEventService(localServerID) {
		return
	}

	// if the event is neither from local event service nor from the current event service, ignore it.
	if *event.From != localServerID && !d.connState.isCurrentEventService(*event.From) {
		return
	}

	switch event.GetType() {
	case commonEvent.TypeReadyEvent:
		if *event.From == localServerID {
			if d.readyCallback != nil {
				d.connState.setEventServiceID(localServerID)
				d.connState.readyEventReceived.Store(true)
				d.readyCallback()
				return
			}
			// note: this must be the first ready event from local event service
			oldEventServiceID := d.connState.getEventServiceID()
			if oldEventServiceID != "" {
				d.removeFrom(oldEventServiceID)
			}
			log.Info("received ready signal from local event service, prepare to reset the dispatcher",
				zap.Stringer("changefeedID", d.target.GetChangefeedID().ID()),
				zap.Stringer("dispatcher", d.target.GetId()))

			d.connState.setEventServiceID(localServerID)
			d.connState.readyEventReceived.Store(true)
			d.connState.clearRemoteCandidates()
			d.reset(localServerID)
		} else {
			// note: this ready event must be from a remote event service which the dispatcher is trying to register to.
			// TODO: if receive too much redudant ready events from remote service, we may need reset again?
			if d.connState.readyEventReceived.Load() {
				log.Info("received ready signal from the same server again, ignore it",
					zap.Stringer("changefeedID", d.target.GetChangefeedID().ID()),
					zap.Stringer("dispatcher", d.target.GetId()),
					zap.Stringer("eventServiceID", *event.From))
				return
			}
			log.Info("received ready signal from remote event service, prepare to reset the dispatcher",
				zap.Stringer("changefeedID", d.target.GetChangefeedID().ID()),
				zap.Stringer("dispatcher", d.target.GetId()),
				zap.Stringer("eventServiceID", *event.From))
			d.connState.readyEventReceived.Store(true)
			d.reset(*event.From)
		}
	case commonEvent.TypeNotReusableEvent:
		if *event.From == localServerID {
			log.Panic("should not happen: local event service should not send not reusable event")
		}
		candidate := d.connState.getNextRemoteCandidate()
		if candidate != "" {
			d.registerTo(candidate)
		}
	default:
		log.Panic("should not happen: unknown signal event type")
	}
}

func (d *dispatcherStat) setRemoteCandidates(nodes []string) {
	log.Info("set remote candidates",
		zap.Strings("nodes", nodes),
		zap.Stringer("dispatcherID", d.target.GetId()))
	if len(nodes) == 0 {
		return
	}
	if d.connState.trySetRemoteCandidates(nodes) {
		candidate := d.connState.getNextRemoteCandidate()
		d.registerTo(candidate)
	}
}

func (d *dispatcherStat) newDispatcherRegisterRequest(onlyReuse bool) *messaging.DispatcherRequest {
	startTs := d.target.GetStartTs()
	syncPointInterval := d.target.GetSyncPointInterval()
	return &messaging.DispatcherRequest{
		DispatcherRequest: &eventpb.DispatcherRequest{
			ChangefeedId: d.target.GetChangefeedID().ToPB(),
			DispatcherId: d.target.GetId().ToPB(),
			TableSpan:    d.target.GetTableSpan(),
			StartTs:      startTs,
			// ServerId is the id of the request sender.
			ServerId:          d.eventCollector.getLocalServerID().String(),
			ActionType:        eventpb.ActionType_ACTION_TYPE_REGISTER,
			FilterConfig:      d.target.GetFilterConfig(),
			EnableSyncPoint:   d.target.EnableSyncPoint(),
			SyncPointInterval: uint64(syncPointInterval.Seconds()),
			SyncPointTs:       syncpoint.CalculateStartSyncPointTs(startTs, syncPointInterval, d.target.GetStartTsIsSyncpoint()),
			OnlyReuse:         onlyReuse,
			BdrMode:           d.target.GetBDRMode(),
			Redo:              dispatcher.IsRedoDispatcher(d.target),
			Timezone:          d.target.GetTimezone(),
			Integrity:         d.target.GetIntegrityConfig(),
		},
	}
}

func (d *dispatcherStat) newDispatcherResetRequest() *messaging.DispatcherRequest {
	startTs := d.target.GetStartTs()
	syncPointInterval := d.target.GetSyncPointInterval()
	return &messaging.DispatcherRequest{
		DispatcherRequest: &eventpb.DispatcherRequest{
			ChangefeedId: d.target.GetChangefeedID().ToPB(),
			DispatcherId: d.target.GetId().ToPB(),
			TableSpan:    d.target.GetTableSpan(),
			StartTs:      startTs,
			// ServerId is the id of the request sender.
			ServerId:          d.eventCollector.getLocalServerID().String(),
			ActionType:        eventpb.ActionType_ACTION_TYPE_RESET,
			FilterConfig:      d.target.GetFilterConfig(),
			EnableSyncPoint:   d.target.EnableSyncPoint(),
			SyncPointInterval: uint64(syncPointInterval.Seconds()),
			SyncPointTs:       syncpoint.CalculateStartSyncPointTs(startTs, syncPointInterval, d.target.GetStartTsIsSyncpoint()),
			BdrMode:           d.target.GetBDRMode(),
			Redo:              dispatcher.IsRedoDispatcher(d.target),
		},
	}
}

func (d *dispatcherStat) newDispatcherRemoveRequest() *messaging.DispatcherRequest {
	return &messaging.DispatcherRequest{
		DispatcherRequest: &eventpb.DispatcherRequest{
			ChangefeedId: d.target.GetChangefeedID().ToPB(),
			DispatcherId: d.target.GetId().ToPB(),
			TableSpan:    d.target.GetTableSpan(),
			// ServerId is the id of the request sender.
			ServerId:   d.eventCollector.getLocalServerID().String(),
			ActionType: eventpb.ActionType_ACTION_TYPE_REMOVE,
		},
	}
}

func (d *dispatcherStat) newDispatcherPauseRequest() *messaging.DispatcherRequest {
	return &messaging.DispatcherRequest{
		DispatcherRequest: &eventpb.DispatcherRequest{
			ChangefeedId: d.target.GetChangefeedID().ToPB(),
			DispatcherId: d.target.GetId().ToPB(),
			TableSpan:    d.target.GetTableSpan(),
			// ServerId is the id of the request sender.
			ServerId:   d.eventCollector.getLocalServerID().String(),
			ActionType: eventpb.ActionType_ACTION_TYPE_PAUSE,
		},
	}
}

func (d *dispatcherStat) newDispatcherResumeRequest() *messaging.DispatcherRequest {
	return &messaging.DispatcherRequest{
		DispatcherRequest: &eventpb.DispatcherRequest{
			ChangefeedId: d.target.GetChangefeedID().ToPB(),
			DispatcherId: d.target.GetId().ToPB(),
			TableSpan:    d.target.GetTableSpan(),
			// ServerId is the id of the request sender.
			ServerId:   d.eventCollector.getLocalServerID().String(),
			ActionType: eventpb.ActionType_ACTION_TYPE_RESUME,
		},
	}
}<|MERGE_RESOLUTION|>--- conflicted
+++ resolved
@@ -362,16 +362,12 @@
 			}
 			validEvents = events[invalidEventCount:]
 		}
-<<<<<<< HEAD
-		return d.target.HandleEvents(validEvents, func() { d.wake(dispatcher.IsRedoDispatcher(d.target)) })
-=======
 		return d.target.HandleEvents(validEvents, func() {
-			d.wake()
+			d.wake(dispatcher.IsRedoDispatcher(d.target))
 			log.Debug("wake dispatcher",
 				zap.Stringer("changefeedID", d.target.GetChangefeedID().ID()),
 				zap.Stringer("dispatcher", d.target.GetId()))
 		})
->>>>>>> ebdcc6ae
 	case commonEvent.TypeDDLEvent,
 		commonEvent.TypeSyncPointEvent,
 		commonEvent.TypeHandshakeEvent,
