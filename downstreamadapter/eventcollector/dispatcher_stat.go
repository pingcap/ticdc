// Copyright 2024 PingCAP, Inc.
//
// Licensed under the Apache License, Version 2.0 (the "License");
// you may not use this file except in compliance with the License.
// You may obtain a copy of the License at
//
//     http://www.apache.org/licenses/LICENSE-2.0
//
// Unless required by applicable law or agreed to in writing, software
// distributed under the License is distributed on an "AS IS" BASIS,
// See the License for the specific language governing permissions and
// limitations under the License.

package eventcollector

import (
	"sync"
	"sync/atomic"

	"github.com/pingcap/log"
	"github.com/pingcap/ticdc/downstreamadapter/dispatcher"
	"github.com/pingcap/ticdc/downstreamadapter/syncpoint"
	"github.com/pingcap/ticdc/eventpb"
	"github.com/pingcap/ticdc/pkg/common"
	"github.com/pingcap/ticdc/pkg/common/event"
	commonEvent "github.com/pingcap/ticdc/pkg/common/event"
	"github.com/pingcap/ticdc/pkg/messaging"
	"github.com/pingcap/ticdc/pkg/node"
	"go.uber.org/zap"
)

type dispatcherConnState struct {
	sync.RWMutex
	// 1) if eventServiceID is set to a remote event service,
	//   it means the dispatcher is trying to register to the remote event service,
	//   but eventServiceID may be changed if registration failed.
	// 2) if eventServiceID is set to local event service,
	//   it means the dispatcher has received ready signal from local event service,
	//   and eventServiceID will never change.
	eventServiceID node.ID
	// whether has received ready signal from `serverID`
	readyEventReceived atomic.Bool
	// the remote event services which may contain data this dispatcher needed
	remoteCandidates []string
}

func (d *dispatcherConnState) setEventServiceID(serverID node.ID) {
	d.Lock()
	defer d.Unlock()
	d.eventServiceID = serverID
}

func (d *dispatcherConnState) getEventServiceID() node.ID {
	d.RLock()
	defer d.RUnlock()
	return d.eventServiceID
}

func (d *dispatcherConnState) isCurrentEventService(serverID node.ID) bool {
	d.RLock()
	defer d.RUnlock()
	return d.eventServiceID == serverID
}

func (d *dispatcherConnState) isReceivingDataEvent() bool {
	d.RLock()
	defer d.RUnlock()
	return d.eventServiceID != "" && d.readyEventReceived.Load()
}

func (d *dispatcherConnState) trySetRemoteCandidates(nodes []string) bool {
	d.Lock()
	defer d.Unlock()
	// reading from a event service or checking remotes already, ignore
	if d.eventServiceID != "" {
		return false
	}
	if len(nodes) == 0 {
		return false
	}
	d.remoteCandidates = nodes
	return true
}

func (d *dispatcherConnState) getNextRemoteCandidate() node.ID {
	d.Lock()
	defer d.Unlock()
	if len(d.remoteCandidates) > 0 {
		d.eventServiceID = node.ID(d.remoteCandidates[0])
		d.remoteCandidates = d.remoteCandidates[1:]
		return d.eventServiceID
	}
	return ""
}

func (d *dispatcherConnState) clearRemoteCandidates() {
	d.Lock()
	defer d.Unlock()
	d.remoteCandidates = nil
}

// dispatcherStat is a helper struct to manage the state of a dispatcher.
type dispatcherStat struct {
	target         dispatcher.EventDispatcher
	eventCollector *EventCollector
	readyCallback  func()

	connState dispatcherConnState

	// lastEventSeq is the sequence number of the last received DML/DDL/Handshake event.
	// It is used to ensure the order of events.
	lastEventSeq atomic.Uint64

	// sentCommitTs is the largest commit timestamp that has been sent to the dispatcher.
	sentCommitTs atomic.Uint64
	// gotDDLOnTS indicates whether a DDL event was received at the sentCommitTs.
	gotDDLOnTs atomic.Bool
	// gotSyncpointOnTS indicates whether a sync point was received at the sentCommitTs.
	gotSyncpointOnTS atomic.Bool

	// tableInfo is the latest table info of the dispatcher's corresponding table.
	tableInfo atomic.Value
}

func newDispatcherStat(
	target dispatcher.EventDispatcher,
	eventCollector *EventCollector,
	readyCallback func(),
) *dispatcherStat {
	stat := &dispatcherStat{
		target:         target,
		eventCollector: eventCollector,
		readyCallback:  readyCallback,
	}
	stat.lastEventSeq.Store(0)
	stat.sentCommitTs.Store(target.GetStartTs())
	return stat
}

func (d *dispatcherStat) run() {
	d.registerTo(d.eventCollector.getLocalServerID())
}

func (d *dispatcherStat) registerTo(serverID node.ID) {
	msg := messaging.NewSingleTargetMessage(serverID, eventServiceTopic, d.newDispatcherRegisterRequest(false))
	d.eventCollector.enqueueMessageForSend(msg)
}

func (d *dispatcherStat) reset(serverID node.ID) {
	log.Info("Send reset dispatcher request to event service",
		zap.Stringer("dispatcher", d.target.GetId()),
		zap.Stringer("eventServiceID", serverID),
		zap.Uint64("startTs", d.sentCommitTs.Load()))
	d.lastEventSeq.Store(0)
	msg := messaging.NewSingleTargetMessage(serverID, eventServiceTopic, d.newDispatcherResetRequest())
	d.eventCollector.enqueueMessageForSend(msg)
}

func (d *dispatcherStat) remove() {
	// unregister from local event service
	d.removeFrom(d.eventCollector.getLocalServerID())

	// check if it is need to unregister from remote event service
	eventServiceID := d.connState.getEventServiceID()
	if eventServiceID != "" && eventServiceID != d.eventCollector.getLocalServerID() {
		d.removeFrom(eventServiceID)
	}
}

func (d *dispatcherStat) removeFrom(serverID node.ID) {
	log.Info("Send remove dispatcher request to event service",
		zap.Stringer("dispatcher", d.target.GetId()),
		zap.Stringer("eventServiceID", serverID))
	msg := messaging.NewSingleTargetMessage(serverID, eventServiceTopic, d.newDispatcherRemoveRequest())
	d.eventCollector.enqueueMessageForSend(msg)
}

func (d *dispatcherStat) pause() {
	// Just ignore the request if the dispatcher is not ready.
	if !d.connState.isReceivingDataEvent() {
		log.Info("ignore pause dispatcher request because the eventService is not ready",
			zap.Stringer("dispatcherID", d.getDispatcherID()),
			zap.Stringer("changefeedID", d.target.GetChangefeedID().ID()),
		)
		return
	}
	eventServiceID := d.connState.getEventServiceID()
	msg := messaging.NewSingleTargetMessage(eventServiceID, eventServiceTopic, d.newDispatcherPauseRequest())
	d.eventCollector.enqueueMessageForSend(msg)
}

func (d *dispatcherStat) resume() {
	// Just ignore the request if the dispatcher is not ready.
	if !d.connState.isReceivingDataEvent() {
		log.Info("ignore resume dispatcher request because the eventService is not ready",
			zap.Stringer("dispatcherID", d.getDispatcherID()),
			zap.Stringer("changefeedID", d.target.GetChangefeedID().ID()),
		)
		return
	}
	eventServiceID := d.connState.getEventServiceID()
	msg := messaging.NewSingleTargetMessage(eventServiceID, eventServiceTopic, d.newDispatcherResumeRequest())
	d.eventCollector.enqueueMessageForSend(msg)
}

func (d *dispatcherStat) wake(redo bool) {
	if redo {
		d.eventCollector.redoDs.Wake(d.getDispatcherID())
	} else {
		d.eventCollector.ds.Wake(d.getDispatcherID())
	}
}

func (d *dispatcherStat) getDispatcherID() common.DispatcherID {
	return d.target.GetId()
}

// verifyEventSequence verifies if the event's sequence number is continuous with previous events.
// Returns false if sequence is discontinuous (indicating dropped events), which requires dispatcher reset.
func (d *dispatcherStat) verifyEventSequence(event dispatcher.DispatcherEvent) bool {
	switch event.GetType() {
	case commonEvent.TypeDMLEvent,
		commonEvent.TypeDDLEvent,
		commonEvent.TypeHandshakeEvent:
		log.Debug("check event sequence",
			zap.String("changefeedID", d.target.GetChangefeedID().ID().String()),
			zap.Stringer("dispatcher", d.target.GetId()),
			zap.Int("eventType", event.GetType()),
			zap.Uint64("receivedSeq", event.GetSeq()),
			zap.Uint64("lastEventSeq", d.lastEventSeq.Load()),
			zap.Uint64("commitTs", event.GetCommitTs()))

		expectedSeq := d.lastEventSeq.Add(1)
		if event.GetSeq() != expectedSeq {
			log.Warn("Received an out-of-order event, reset the dispatcher",
				zap.Stringer("changefeedID", d.target.GetChangefeedID().ID()),
				zap.Stringer("dispatcher", d.target.GetId()),
				zap.Int("eventType", event.GetType()),
				zap.Uint64("receivedSeq", event.GetSeq()),
				zap.Uint64("expectedSeq", expectedSeq),
				zap.Uint64("commitTs", event.GetCommitTs()))
			return false
		}
	case commonEvent.TypeBatchDMLEvent:
		for _, e := range event.Event.(*commonEvent.BatchDMLEvent).DMLEvents {
			log.Debug("check batch DML event sequence",
				zap.Stringer("changefeedID", d.target.GetChangefeedID().ID()),
				zap.Stringer("dispatcher", d.target.GetId()),
				zap.Uint64("receivedSeq", e.Seq),
				zap.Uint64("lastEventSeq", d.lastEventSeq.Load()),
				zap.Uint64("commitTs", e.CommitTs))

			expectedSeq := d.lastEventSeq.Add(1)
			if e.Seq != expectedSeq {
				log.Warn("Received an out-of-order batch DML event, reset the dispatcher",
					zap.String("changefeedID", d.target.GetChangefeedID().ID().String()),
					zap.Stringer("dispatcher", d.target.GetId()),
					zap.Int("eventType", event.GetType()),
					zap.Uint64("receivedSeq", e.Seq),
					zap.Uint64("expectedSeq", expectedSeq),
					zap.Uint64("commitTs", e.CommitTs))
				return false
			}
		}
	}
	return true
}

// filterAndUpdateEventByCommitTs verifies if the event's commit timestamp is valid.
// Note: this function must be called on every event received.
func (d *dispatcherStat) filterAndUpdateEventByCommitTs(event dispatcher.DispatcherEvent) bool {
	shouldIgnore := false
	if event.GetCommitTs() < d.sentCommitTs.Load() {
		shouldIgnore = true
	} else if event.GetCommitTs() == d.sentCommitTs.Load() {
		// Avoid send the same DDL event or SyncPoint event multiple times.
		switch event.GetType() {
		case commonEvent.TypeDDLEvent:
			shouldIgnore = d.gotDDLOnTs.Load()
		case commonEvent.TypeSyncPointEvent:
			shouldIgnore = d.gotSyncpointOnTS.Load()
		default:
			// TODO: check whether it is ok for other types of events?
			// a commit ts may have multiple transactions, it is ok to send the same txn multiple times?
		}
	}
	if shouldIgnore {
		log.Warn("Receive a event older than sendCommitTs, ignore it",
			zap.String("changefeedID", d.target.GetChangefeedID().ID().String()),
			zap.Int64("tableID", d.target.GetTableSpan().TableID),
			zap.Stringer("dispatcher", d.target.GetId()),
			zap.Any("event", event.Event),
			zap.Uint64("eventCommitTs", event.GetCommitTs()),
			zap.Uint64("sentCommitTs", d.sentCommitTs.Load()))
		return false
	}
	if event.GetCommitTs() > d.sentCommitTs.Load() {
		// if the commit ts is larger than the last sent commit ts,
		// we need to reset the DDL and SyncPoint flags.
		d.gotDDLOnTs.Store(false)
		d.gotSyncpointOnTS.Store(false)
	}
	d.sentCommitTs.Store(event.GetCommitTs())
	switch event.GetType() {
	case commonEvent.TypeDDLEvent:
		d.gotDDLOnTs.Store(true)
	case commonEvent.TypeSyncPointEvent:
		d.gotSyncpointOnTS.Store(true)
	}
	return true
}

func (d *dispatcherStat) handleDataEvents(events ...dispatcher.DispatcherEvent) bool {
	switch events[0].GetType() {
	case commonEvent.TypeDMLEvent,
		commonEvent.TypeResolvedEvent:
		// 1. filter out events from stale event services
		// 2. check if the event seq is valid, if not, discard all events in this batch and reset the dispatcher
		//    Note: this may do some unnecessary reset, but after add epoch it will be fixed.
		// 3. ignore event with commit ts less than sentCommitTs
		containsValidEvents := false
		containsStaleEvents := false
		for _, event := range events {
			if d.connState.isCurrentEventService(*event.From) {
				containsValidEvents = true
				if !d.verifyEventSequence(event) {
					// if event seq is invalid, there must be some events dropped
					// we need drop all events in this batch and reset the dispatcher
					d.reset(d.connState.getEventServiceID())
					return false
				}
			} else {
				containsStaleEvents = true
			}
		}
		if !containsValidEvents {
			return false
		}
		var validEvents []dispatcher.DispatcherEvent
		if containsStaleEvents {
			for _, event := range events {
				if d.connState.isCurrentEventService(*event.From) && d.filterAndUpdateEventByCommitTs(event) {
					validEvents = append(validEvents, event)
				}
			}
		} else {
			invalidEventCount := 0
			meetValidEvent := false
			for _, event := range events {
				if !d.filterAndUpdateEventByCommitTs(event) {
					if meetValidEvent {
						// event is sort by commitTs, so no invalid event should be after a valid event
						log.Panic("should not happen: invalid event after valid event",
							zap.Stringer("changefeedID", d.target.GetChangefeedID().ID()),
							zap.Stringer("dispatcherID", d.target.GetId()))
					}
					events[invalidEventCount] = event
					invalidEventCount++
				} else {
					meetValidEvent = true
				}
			}
			validEvents = events[invalidEventCount:]
		}
		return d.target.HandleEvents(validEvents, func() {
			d.wake(dispatcher.IsRedoDispatcher(d.target))
			log.Debug("wake dispatcher",
				zap.Stringer("changefeedID", d.target.GetChangefeedID().ID()),
				zap.Stringer("dispatcher", d.target.GetId()))
		})
	case commonEvent.TypeDDLEvent,
		commonEvent.TypeSyncPointEvent,
		commonEvent.TypeHandshakeEvent,
		commonEvent.TypeBatchDMLEvent:
		if len(events) != 1 {
			log.Panic("should not happen: only one event should be sent for DDL/SyncPoint/Handshake event")
		}
		from := events[0].From
		if !d.connState.isCurrentEventService(*from) {
			log.Info("receive DDL/SyncPoint/Handshake event from a stale event service, ignore it",
				zap.Stringer("changefeedID", d.target.GetChangefeedID().ID()),
				zap.Stringer("dispatcher", d.target.GetId()),
				zap.Stringer("staleEventService", *from),
				zap.Stringer("currentEventService", d.connState.getEventServiceID()))
			return false
		}
		if !d.verifyEventSequence(events[0]) {
			d.reset(d.connState.getEventServiceID())
			return false
		}
		if events[0].GetType() == commonEvent.TypeBatchDMLEvent {
			tableInfo := d.tableInfo.Load().(*common.TableInfo)
			if tableInfo == nil {
				log.Panic("should not happen: table info should be set before batch DML event",
					zap.Stringer("changefeedID", d.target.GetChangefeedID().ID()),
					zap.Stringer("dispatcher", d.target.GetId()))
			}
			batchDML := events[0].Event.(*event.BatchDMLEvent)
			batchDML.AssembleRows(tableInfo)
			dmlEvents := make([]dispatcher.DispatcherEvent, 0, len(batchDML.DMLEvents))
			for _, dml := range batchDML.DMLEvents {
				dmlEvent := dispatcher.NewDispatcherEvent(from, dml)
				if d.filterAndUpdateEventByCommitTs(dmlEvent) {
					dmlEvents = append(dmlEvents, dmlEvent)
				}
			}
			return d.target.HandleEvents(dmlEvents, func() { d.wake(dispatcher.IsRedoDispatcher(d.target)) })
		} else if events[0].GetType() == commonEvent.TypeHandshakeEvent {
			tableInfo := events[0].Event.(*event.HandshakeEvent).TableInfo
			if tableInfo != nil {
				d.tableInfo.Store(tableInfo)
			}
		} else if events[0].GetType() == commonEvent.TypeDDLEvent {
			if !d.filterAndUpdateEventByCommitTs(events[0]) {
				return false
			}
			tableInfo := events[0].Event.(*event.DDLEvent).TableInfo
			if tableInfo != nil {
				d.tableInfo.Store(tableInfo)
			}
<<<<<<< HEAD
			return d.target.HandleEvents(events, func() { d.wake(dispatcher.IsRedoDispatcher(d.target)) })
=======
			return d.target.HandleEvents(events, func() {
				d.wake()
				log.Debug("wake dispatcher",
					zap.Stringer("changefeedID", d.target.GetChangefeedID().ID()),
					zap.Stringer("dispatcher", d.target.GetId()))
			})
>>>>>>> b5d0e9de
		} else {
			// SyncPointEvent
			if !d.filterAndUpdateEventByCommitTs(events[0]) {
				return false
			}
			return d.target.HandleEvents(events, func() { d.wake(dispatcher.IsRedoDispatcher(d.target)) })
		}
	default:
		log.Panic("should not happen: unknown event type", zap.Int("eventType", events[0].GetType()))
	}
	return false
}

// "signalEvent" refers to the types of events that may modify the event service with which this dispatcher communicates.
// "signalEvent" includes TypeReadyEvent/TypeNotReusableEvent
func (d *dispatcherStat) handleSignalEvent(event dispatcher.DispatcherEvent) {
	localServerID := d.eventCollector.getLocalServerID()
	// if the dispatcher has received ready signal from local event service,
	// ignore all types of signal events.
	if d.connState.isCurrentEventService(localServerID) {
		return
	}

	// if the event is neither from local event service nor from the current event service, ignore it.
	if *event.From != localServerID && !d.connState.isCurrentEventService(*event.From) {
		return
	}

	switch event.GetType() {
	case commonEvent.TypeReadyEvent:
		if *event.From == localServerID {
			if d.readyCallback != nil {
				d.connState.setEventServiceID(localServerID)
				d.connState.readyEventReceived.Store(true)
				d.readyCallback()
				return
			}
			// note: this must be the first ready event from local event service
			oldEventServiceID := d.connState.getEventServiceID()
			if oldEventServiceID != "" {
				d.removeFrom(oldEventServiceID)
			}
			log.Info("received ready signal from local event service, prepare to reset the dispatcher",
				zap.Stringer("changefeedID", d.target.GetChangefeedID().ID()),
				zap.Stringer("dispatcher", d.target.GetId()))

			d.connState.setEventServiceID(localServerID)
			d.connState.readyEventReceived.Store(true)
			d.connState.clearRemoteCandidates()
			d.reset(localServerID)
		} else {
			// note: this ready event must be from a remote event service which the dispatcher is trying to register to.
			// TODO: if receive too much redudant ready events from remote service, we may need reset again?
			if d.connState.readyEventReceived.Load() {
				log.Info("received ready signal from the same server again, ignore it",
					zap.Stringer("changefeedID", d.target.GetChangefeedID().ID()),
					zap.Stringer("dispatcher", d.target.GetId()),
					zap.Stringer("eventServiceID", *event.From))
				return
			}
			log.Info("received ready signal from remote event service, prepare to reset the dispatcher",
				zap.Stringer("changefeedID", d.target.GetChangefeedID().ID()),
				zap.Stringer("dispatcher", d.target.GetId()),
				zap.Stringer("eventServiceID", *event.From))
			d.connState.readyEventReceived.Store(true)
			d.reset(*event.From)
		}
	case commonEvent.TypeNotReusableEvent:
		if *event.From == localServerID {
			log.Panic("should not happen: local event service should not send not reusable event")
		}
		candidate := d.connState.getNextRemoteCandidate()
		if candidate != "" {
			d.registerTo(candidate)
		}
	default:
		log.Panic("should not happen: unknown signal event type")
	}
}

func (d *dispatcherStat) setRemoteCandidates(nodes []string) {
	log.Info("set remote candidates",
		zap.Strings("nodes", nodes),
		zap.Stringer("dispatcherID", d.target.GetId()))
	if len(nodes) == 0 {
		return
	}
	if d.connState.trySetRemoteCandidates(nodes) {
		candidate := d.connState.getNextRemoteCandidate()
		d.registerTo(candidate)
	}
}

func (d *dispatcherStat) newDispatcherRegisterRequest(onlyReuse bool) *messaging.DispatcherRequest {
	startTs := d.target.GetStartTs()
	syncPointInterval := d.target.GetSyncPointInterval()
	return &messaging.DispatcherRequest{
		DispatcherRequest: &eventpb.DispatcherRequest{
			ChangefeedId: d.target.GetChangefeedID().ToPB(),
			DispatcherId: d.target.GetId().ToPB(),
			TableSpan:    d.target.GetTableSpan(),
			StartTs:      startTs,
			// ServerId is the id of the request sender.
			ServerId:          d.eventCollector.getLocalServerID().String(),
			ActionType:        eventpb.ActionType_ACTION_TYPE_REGISTER,
			FilterConfig:      d.target.GetFilterConfig(),
			EnableSyncPoint:   d.target.EnableSyncPoint(),
			SyncPointInterval: uint64(syncPointInterval.Seconds()),
			SyncPointTs:       syncpoint.CalculateStartSyncPointTs(startTs, syncPointInterval, d.target.GetStartTsIsSyncpoint()),
			OnlyReuse:         onlyReuse,
			BdrMode:           d.target.GetBDRMode(),
			Redo:              dispatcher.IsRedoDispatcher(d.target),
			Timezone:          d.target.GetTimezone(),
			Integrity:         d.target.GetIntegrityConfig(),
		},
	}
}

func (d *dispatcherStat) newDispatcherResetRequest() *messaging.DispatcherRequest {
	startTs := d.target.GetStartTs()
	syncPointInterval := d.target.GetSyncPointInterval()
	return &messaging.DispatcherRequest{
		DispatcherRequest: &eventpb.DispatcherRequest{
			ChangefeedId: d.target.GetChangefeedID().ToPB(),
			DispatcherId: d.target.GetId().ToPB(),
			TableSpan:    d.target.GetTableSpan(),
			StartTs:      startTs,
			// ServerId is the id of the request sender.
			ServerId:          d.eventCollector.getLocalServerID().String(),
			ActionType:        eventpb.ActionType_ACTION_TYPE_RESET,
			FilterConfig:      d.target.GetFilterConfig(),
			EnableSyncPoint:   d.target.EnableSyncPoint(),
			SyncPointInterval: uint64(syncPointInterval.Seconds()),
			SyncPointTs:       syncpoint.CalculateStartSyncPointTs(startTs, syncPointInterval, d.target.GetStartTsIsSyncpoint()),
			BdrMode:           d.target.GetBDRMode(),
			Redo:              dispatcher.IsRedoDispatcher(d.target),
		},
	}
}

func (d *dispatcherStat) newDispatcherRemoveRequest() *messaging.DispatcherRequest {
	return &messaging.DispatcherRequest{
		DispatcherRequest: &eventpb.DispatcherRequest{
			ChangefeedId: d.target.GetChangefeedID().ToPB(),
			DispatcherId: d.target.GetId().ToPB(),
			TableSpan:    d.target.GetTableSpan(),
			// ServerId is the id of the request sender.
			ServerId:   d.eventCollector.getLocalServerID().String(),
			ActionType: eventpb.ActionType_ACTION_TYPE_REMOVE,
		},
	}
}

func (d *dispatcherStat) newDispatcherPauseRequest() *messaging.DispatcherRequest {
	return &messaging.DispatcherRequest{
		DispatcherRequest: &eventpb.DispatcherRequest{
			ChangefeedId: d.target.GetChangefeedID().ToPB(),
			DispatcherId: d.target.GetId().ToPB(),
			TableSpan:    d.target.GetTableSpan(),
			// ServerId is the id of the request sender.
			ServerId:   d.eventCollector.getLocalServerID().String(),
			ActionType: eventpb.ActionType_ACTION_TYPE_PAUSE,
		},
	}
}

func (d *dispatcherStat) newDispatcherResumeRequest() *messaging.DispatcherRequest {
	return &messaging.DispatcherRequest{
		DispatcherRequest: &eventpb.DispatcherRequest{
			ChangefeedId: d.target.GetChangefeedID().ToPB(),
			DispatcherId: d.target.GetId().ToPB(),
			TableSpan:    d.target.GetTableSpan(),
			// ServerId is the id of the request sender.
			ServerId:   d.eventCollector.getLocalServerID().String(),
			ActionType: eventpb.ActionType_ACTION_TYPE_RESUME,
		},
	}
}<|MERGE_RESOLUTION|>--- conflicted
+++ resolved
@@ -418,16 +418,12 @@
 			if tableInfo != nil {
 				d.tableInfo.Store(tableInfo)
 			}
-<<<<<<< HEAD
-			return d.target.HandleEvents(events, func() { d.wake(dispatcher.IsRedoDispatcher(d.target)) })
-=======
 			return d.target.HandleEvents(events, func() {
-				d.wake()
+				d.wake(dispatcher.IsRedoDispatcher(d.target))
 				log.Debug("wake dispatcher",
 					zap.Stringer("changefeedID", d.target.GetChangefeedID().ID()),
 					zap.Stringer("dispatcher", d.target.GetId()))
 			})
->>>>>>> b5d0e9de
 		} else {
 			// SyncPointEvent
 			if !d.filterAndUpdateEventByCommitTs(events[0]) {
