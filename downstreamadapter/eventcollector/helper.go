--- conflicted
+++ resolved
@@ -71,69 +71,6 @@
 	// Only check the first event type, because all events in the same batch should be in the same type group.
 	switch events[0].GetType() {
 	case commonEvent.TypeDMLEvent,
-<<<<<<< HEAD
-		commonEvent.TypeResolvedEvent:
-		hasInvalidEvent := false
-		hasValidEvent := false
-		for _, event := range events {
-			if stat.isEventFromCurrentEventService(event) {
-				hasValidEvent = true
-				if !stat.isEventSeqValid(event) {
-					// if event seq is invalid, there must be some events dropped
-					// we need drop all events in this batch and reset the dispatcher
-					h.eventCollector.resetDispatcher(stat)
-					return false
-				}
-			} else {
-				hasInvalidEvent = true
-			}
-		}
-		if !hasValidEvent {
-			return false
-		}
-		var validEvents []dispatcher.DispatcherEvent
-		if hasInvalidEvent {
-			for _, event := range events {
-				if stat.isEventFromCurrentEventService(event) && stat.isEventCommitTsValid(event) {
-					validEvents = append(validEvents, event)
-				}
-			}
-		} else {
-			// event is sort by commitTs, so we can find the first valid event
-			validEventStartIndex := 0
-			for _, event := range events {
-				if stat.isEventCommitTsValid(event) {
-					break
-				} else {
-					validEventStartIndex++
-				}
-			}
-			validEvents = events[validEventStartIndex:]
-		}
-		return stat.target.HandleEvents(validEvents, func() { h.eventCollector.WakeDispatcher(stat.dispatcherID, dispatcher.IsRedoDispatcher(stat.target)) })
-	case commonEvent.TypeDDLEvent,
-		commonEvent.TypeSyncPointEvent:
-		// TypeDDLEvent and TypeSyncPointEvent is handled one by one
-		if !stat.isEventFromCurrentEventService(events[0]) {
-			return false
-		}
-		if !stat.isEventSeqValid(events[0]) {
-			h.eventCollector.resetDispatcher(stat)
-			return false
-		}
-		if !stat.isEventCommitTsValid(events[0]) {
-			return false
-		}
-		return stat.target.HandleEvents(events, func() { h.eventCollector.WakeDispatcher(stat.dispatcherID, dispatcher.IsRedoDispatcher(stat.target)) })
-	case commonEvent.TypeHandshakeEvent:
-		stat.handleHandshakeEvent(events[0], h.eventCollector)
-		return false
-	case commonEvent.TypeReadyEvent:
-		stat.handleReadyEvent(events[0], h.eventCollector)
-		return false
-	case commonEvent.TypeNotReusableEvent:
-		stat.handleNotReusableEvent(events[0], h.eventCollector)
-=======
 		commonEvent.TypeResolvedEvent,
 		commonEvent.TypeDDLEvent,
 		commonEvent.TypeSyncPointEvent,
@@ -147,7 +84,6 @@
 				zap.Int("count", len(events)))
 		}
 		stat.handleSignalEvent(events[0])
->>>>>>> 786f8b61
 		return false
 	default:
 		log.Panic("unknown event type", zap.Int("type", int(events[0].GetType())))
