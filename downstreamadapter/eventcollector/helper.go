// Copyright 2024 PingCAP, Inc.
//
// Licensed under the Apache License, Version 2.0 (the "License");
// you may not use this file except in compliance with the License.
// You may obtain a copy of the License at
//
//     http://www.apache.org/licenses/LICENSE-2.0
//
// Unless required by applicable law or agreed to in writing, software
// distributed under the License is distributed on an "AS IS" BASIS,
// See the License for the specific language governing permissions and
// limitations under the License.

package eventcollector

import (
	"github.com/pingcap/log"
	"github.com/pingcap/ticdc/downstreamadapter/dispatcher"
	"github.com/pingcap/ticdc/pkg/common"
	commonEvent "github.com/pingcap/ticdc/pkg/common/event"
	"github.com/pingcap/ticdc/utils/dynstream"
	"go.uber.org/zap"
)

func NewEventDynamicStream(collector *EventCollector) dynstream.DynamicStream[common.GID, common.DispatcherID, dispatcher.DispatcherEvent, *dispatcherStat, *EventsHandler] {
	option := dynstream.NewOption()
	option.BatchCount = 4096
	option.UseBuffer = false
	// Enable memory control for dispatcher events dynamic stream.
	option.EnableMemoryControl = true
	if option.EnableMemoryControl {
		log.Info("New EventDynamicStream, memory control is enabled")
	} else {
		log.Info("New EventDynamicStream, memory control is disabled")
	}

	eventsHandler := &EventsHandler{}
	stream := dynstream.NewParallelDynamicStream(func(id common.DispatcherID) uint64 { return (common.GID)(id).FastHash() }, eventsHandler, option)
	stream.Start()
	return stream
}

// EventsHandler is used to dispatch the received events.
// If the event is a DML event, it will be added to the sink for writing to downstream.
// If the event is a resolved TS event, it will be update the resolvedTs of the dispatcher.
// If the event is a DDL event,
//  1. If it is a single table DDL, it will be added to the sink for writing to downstream(async).
//  2. If it is a multi-table DDL, We will generate a TableSpanBlockStatus message with ddl info to send to maintainer.
//     for the multi-table DDL, we will also generate a ResendTask to resend the TableSpanBlockStatus message with ddl info
//     to maintainer each 200ms to avoid message is missing.
//
// If the event is a Sync Point event, we deal it as a multi-table DDL event.
//
// We can handle multi events in batch if there only dml events and resovledTs events.
// For DDL event and Sync Point Event, we should handle them singlely.
// Thus, if a event is DDL event or Sync Point Event, we will only get one event at once.
// Otherwise, we can get a batch events.
// We always return block = true for Handle() except we only receive the resolvedTs events.
// So we only will reach next Handle() when previous events are all push downstream successfully.
type EventsHandler struct{}

func (h *EventsHandler) Path(event dispatcher.DispatcherEvent) common.DispatcherID {
	return event.GetDispatcherID()
}

// Invariant: at any times, we can receive events from at most two event service, and one of them must be local event service.
func (h *EventsHandler) Handle(stat *dispatcherStat, events ...dispatcher.DispatcherEvent) bool {
<<<<<<< HEAD
	log.Debug("handle events", zap.Any("dispatcher", stat.target.GetId()), zap.Any("events", events), zap.Any("event len", len(events)))
=======
	// add this log for debug some strange bug.
	log.Debug("handle events", zap.Any("dispatcher", stat.target.GetId()), zap.Any("events", events), zap.Any("eventLen", len(events)))
>>>>>>> 60b1f207
	if len(events) == 0 {
		return false
	}
	// Only check the first event type, because all events in the same batch should be in the same type group.
	switch events[0].GetType() {
	case commonEvent.TypeDMLEvent,
		commonEvent.TypeResolvedEvent,
		commonEvent.TypeDDLEvent,
		commonEvent.TypeSyncPointEvent,
		commonEvent.TypeBatchDMLEvent:
		return stat.handleDataEvents(events...)
	case commonEvent.TypeReadyEvent,
		commonEvent.TypeNotReusableEvent:
		if len(events) > 1 {
			log.Panic("unexpected multiple events for TypeReadyEvent or TypeNotReusableEvent",
				zap.Int("count", len(events)))
		}
		stat.handleSignalEvent(events[0])
		return false
	case commonEvent.TypeDropEvent:
		if len(events) > 1 {
			log.Panic("unexpected multiple events for TypeDropEvent",
				zap.Int("count", len(events)))
		}
		stat.handleDropEvent(events[0])
		return false
	case commonEvent.TypeHandshakeEvent:
		if len(events) > 1 {
			log.Panic("unexpected multiple events for TypeHandshakeEvent",
				zap.Int("count", len(events)))
		}
		stat.handleHandshakeEvent(events[0])
		return false
	default:
		log.Panic("unknown event type", zap.Int("type", int(events[0].GetType())))
	}
	return false
}

const (
	// We ensure the resolvedTs and dml events can be in the same batch
	// To avoid the dml batch to be too small with frequent resolvedTs events.
	// If the dml event batch is too small, the sink may not be able to batch enough, leading to the performance degradation.
	DataGroupResolvedTsOrDML = iota + 1
	DataGroupDDL
	DataGroupSyncPoint
	DataGroupHandshake
	DataGroupReady
	DataGroupNotReusable
	DataGroupDrop
)

func (h *EventsHandler) GetType(event dispatcher.DispatcherEvent) dynstream.EventType {
	switch event.GetType() {
	case commonEvent.TypeResolvedEvent:
		return dynstream.EventType{DataGroup: DataGroupResolvedTsOrDML, Property: dynstream.PeriodicSignal, Droppable: true}
	case commonEvent.TypeDMLEvent:
		return dynstream.EventType{DataGroup: DataGroupResolvedTsOrDML, Property: dynstream.BatchableData, Droppable: true}
	case commonEvent.TypeBatchDMLEvent:
		return dynstream.EventType{DataGroup: DataGroupResolvedTsOrDML, Property: dynstream.BatchableData, Droppable: true}
	case commonEvent.TypeDDLEvent:
		return dynstream.EventType{DataGroup: DataGroupDDL, Property: dynstream.NonBatchable, Droppable: true}
	case commonEvent.TypeSyncPointEvent:
		return dynstream.EventType{DataGroup: DataGroupSyncPoint, Property: dynstream.NonBatchable, Droppable: true}
	case commonEvent.TypeHandshakeEvent:
		return dynstream.EventType{DataGroup: DataGroupHandshake, Property: dynstream.NonBatchable, Droppable: false}
	case commonEvent.TypeReadyEvent:
		return dynstream.EventType{DataGroup: DataGroupReady, Property: dynstream.NonBatchable, Droppable: false}
	case commonEvent.TypeNotReusableEvent:
		return dynstream.EventType{DataGroup: DataGroupNotReusable, Property: dynstream.NonBatchable, Droppable: false}
	case commonEvent.TypeDropEvent:
		return dynstream.EventType{DataGroup: DataGroupDrop, Property: dynstream.NonBatchable, Droppable: false}
	default:
		log.Panic("unknown event type", zap.Int("type", int(event.GetType())))
	}
	return dynstream.DefaultEventType
}

func (h *EventsHandler) GetSize(event dispatcher.DispatcherEvent) int { return int(event.GetSize()) }

func (h *EventsHandler) IsPaused(event dispatcher.DispatcherEvent) bool { return event.IsPaused() }

func (h *EventsHandler) GetArea(path common.DispatcherID, dest *dispatcherStat) common.GID {
	return dest.target.GetChangefeedID().ID()
}

func (h *EventsHandler) GetTimestamp(event dispatcher.DispatcherEvent) dynstream.Timestamp {
	return dynstream.Timestamp(event.GetCommitTs())
}

func (h *EventsHandler) OnDrop(event dispatcher.DispatcherEvent) interface{} {
	switch event.GetType() {
	case commonEvent.TypeDMLEvent, commonEvent.TypeDDLEvent, commonEvent.TypeBatchDMLEvent, commonEvent.TypeSyncPointEvent:
		log.Debug("Drop event", zap.String("dispatcher", event.GetDispatcherID().String()), zap.Uint64("seq", event.GetSeq()), zap.String("type", commonEvent.TypeToString(event.GetType())), zap.Uint64("epoch", event.GetEpoch()), zap.Uint64("startTs", event.GetStartTs()), zap.Uint64("commitTs", event.GetCommitTs()))
		dropEvent := commonEvent.NewDropEvent(event.GetDispatcherID(), event.GetSeq(), event.GetEpoch(), event.GetCommitTs())
		return dispatcher.NewDispatcherEvent(event.From, dropEvent)
	default:
		log.Debug("Drop event", zap.String("dispatcher", event.GetDispatcherID().String()), zap.Any("event", event), zap.String("type", commonEvent.TypeToString(event.GetType())))
	}
	return nil
}<|MERGE_RESOLUTION|>--- conflicted
+++ resolved
@@ -65,12 +65,8 @@
 
 // Invariant: at any times, we can receive events from at most two event service, and one of them must be local event service.
 func (h *EventsHandler) Handle(stat *dispatcherStat, events ...dispatcher.DispatcherEvent) bool {
-<<<<<<< HEAD
-	log.Debug("handle events", zap.Any("dispatcher", stat.target.GetId()), zap.Any("events", events), zap.Any("event len", len(events)))
-=======
 	// add this log for debug some strange bug.
 	log.Debug("handle events", zap.Any("dispatcher", stat.target.GetId()), zap.Any("events", events), zap.Any("eventLen", len(events)))
->>>>>>> 60b1f207
 	if len(events) == 0 {
 		return false
 	}
