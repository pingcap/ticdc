package main

import (
	"database/sql"
	"flag"
	"fmt"
	"os"

	_ "github.com/go-sql-driver/mysql"
	"github.com/pingcap/log"
	"go.uber.org/zap"
)

var (
	upstreamURIStr   string
	downstreamURIStr string
	tableCount       int
	tableStartIndex  int
<<<<<<< HEAD
	tablePrefix      string
	queryCommitTsSql = `select commitTs,id from table %s%d`
	queryStartTsSql  = `select startTs,id from table %s%d`
=======
	queryCommitTsSql = `select commitTs,id from sbtest%d`
	queryStartTsSql  = `select startTs,id from sbtest%d`
>>>>>>> 05dce558
)

type Column struct {
	commitTs int64
	startTs  int64
}

<<<<<<< HEAD
=======
type Pair struct {
	id    int64
	table int
}

>>>>>>> 05dce558
func main() {
	flag.StringVar(&upstreamURIStr, "upstream-uri", "root@tcp(127.0.0.1:4000)/test", "upstream uri")
	flag.StringVar(&downstreamURIStr, "downstream-uri", "root@tcp(127.0.0.1:3306)/test", "downstream uri")
	flag.StringVar(&tablePrefix, "tablePrefix", "sbtest", "table name prefix")
	flag.IntVar(&tableCount, "table-count", tableCount, "table count of the workload")
	flag.IntVar(&tableStartIndex, "table-start-index", tableStartIndex, "table start index, sbtest<index>")
	flag.Parse()

	upstream := openDB(upstreamURIStr)
	downstream := openDB(downstreamURIStr)

	defer upstream.Close()
	defer downstream.Close()
	m := make(map[int]map[int64]*Column)
	upMap := make(map[int64][]Pair)
	downMap := make(map[int64][]Pair)
	for i := 0; i < tableCount; i++ {
<<<<<<< HEAD
		table := tableCount + tableStartIndex
		query(upstream, fmt.Sprintf(queryCommitTsSql, tablePrefix, table), func(tso, id int64) {
			if _, ok := m[id]; !ok {
				m[id] = &Column{}
=======
		table := i + tableStartIndex
		query(upstream, fmt.Sprintf(queryCommitTsSql, table), func(tso, id int64) {
			if _, ok := m[table]; !ok {
				m[table] = make(map[int64]*Column)
>>>>>>> 05dce558
			}
			m[table][id] = &Column{}
			m[table][id].commitTs = tso
			upMap[tso] = append(upMap[tso], Pair{id: id, table: table})
		})
<<<<<<< HEAD
		query(downstream, fmt.Sprintf(queryStartTsSql, tablePrefix, table), func(tso, id int64) {
			if _, ok := m[id]; !ok {
				m[id] = &Column{}
=======
		query(downstream, fmt.Sprintf(queryStartTsSql, table), func(tso, id int64) {
			if _, ok := m[table]; !ok {
				m[table] = make(map[int64]*Column)
>>>>>>> 05dce558
			}
			m[table][id] = &Column{}
			m[table][id].startTs = tso
			downMap[tso] = append(downMap[tso], Pair{id: id, table: table})
		})
	}

	// compare
	for _, ids := range upMap {
		for k := 1; k < len(ids); k++ {
			if m[ids[k].table][ids[k].id].startTs != m[ids[k-1].table][ids[k-1].id].startTs {
				log.Panic("compare failed",
					zap.Any("preCommitTs", m[ids[k-1].table][ids[k-1].id].commitTs),
					zap.Any("curCommitTs", m[ids[k].table][ids[k].id].commitTs),
					zap.Any("preStartTs", m[ids[k-1].table][ids[k-1].id].startTs),
					zap.Any("curStartTs", m[ids[k].table][ids[k].id].startTs),
					zap.Any("preid", ids[k-1].id),
					zap.Any("curid", ids[k]),
					zap.Any("pretable", ids[k-1].table),
					zap.Any("curtable", ids[k].table),
				)
			}
		}
	}
	for _, ids := range downMap {
		for k := 1; k < len(ids); k++ {
			if m[ids[k].table][ids[k].id].commitTs != m[ids[k-1].table][ids[k-1].id].commitTs {
				log.Panic("compare failed",
					zap.Any("preCommitTs", m[ids[k-1].table][ids[k-1].id].commitTs),
					zap.Any("curCommitTs", m[ids[k].table][ids[k].id].commitTs),
					zap.Any("preStartTs", m[ids[k-1].table][ids[k-1].id].startTs),
					zap.Any("curStartTs", m[ids[k].table][ids[k].id].startTs),
					zap.Any("preid", ids[k-1].id),
					zap.Any("curid", ids[k].id),
					zap.Any("pretable", ids[k-1].table),
					zap.Any("curtable", ids[k].table),
				)
			}
		}
	}
	log.Info("compare success")
}

func openDB(dsn string) *sql.DB {
	db, err := sql.Open("mysql", dsn)
	if err != nil {
		log.Error("open mysql failed", zap.Error(err), zap.Any("dsn", dsn))
		os.Exit(1)
		return nil
	}

	if err := db.Ping(); err != nil {
		log.Error("mysql ping failed", zap.Error(err))
		os.Exit(1)
		return nil
	}
	return db
}

func query(db *sql.DB, query string, fn func(tso, id int64)) {
	rows, err := db.Query(query)
	if err != nil {
		log.Error("mysql query failed", zap.Error(err))
		return
	}
	defer rows.Close()

	var tso, id int64
	for rows.Next() {
		err = rows.Scan(&tso, &id)
		if err != nil {
			log.Error("mysql scan failed", zap.Error(err))
			return
		}
		fn(tso, id)
	}
}<|MERGE_RESOLUTION|>--- conflicted
+++ resolved
@@ -16,14 +16,9 @@
 	downstreamURIStr string
 	tableCount       int
 	tableStartIndex  int
-<<<<<<< HEAD
 	tablePrefix      string
 	queryCommitTsSql = `select commitTs,id from table %s%d`
 	queryStartTsSql  = `select startTs,id from table %s%d`
-=======
-	queryCommitTsSql = `select commitTs,id from sbtest%d`
-	queryStartTsSql  = `select startTs,id from sbtest%d`
->>>>>>> 05dce558
 )
 
 type Column struct {
@@ -31,14 +26,11 @@
 	startTs  int64
 }
 
-<<<<<<< HEAD
-=======
 type Pair struct {
 	id    int64
 	table int
 }
 
->>>>>>> 05dce558
 func main() {
 	flag.StringVar(&upstreamURIStr, "upstream-uri", "root@tcp(127.0.0.1:4000)/test", "upstream uri")
 	flag.StringVar(&downstreamURIStr, "downstream-uri", "root@tcp(127.0.0.1:3306)/test", "downstream uri")
@@ -56,31 +48,18 @@
 	upMap := make(map[int64][]Pair)
 	downMap := make(map[int64][]Pair)
 	for i := 0; i < tableCount; i++ {
-<<<<<<< HEAD
-		table := tableCount + tableStartIndex
+		table := i + tableStartIndex
 		query(upstream, fmt.Sprintf(queryCommitTsSql, tablePrefix, table), func(tso, id int64) {
-			if _, ok := m[id]; !ok {
-				m[id] = &Column{}
-=======
-		table := i + tableStartIndex
-		query(upstream, fmt.Sprintf(queryCommitTsSql, table), func(tso, id int64) {
 			if _, ok := m[table]; !ok {
 				m[table] = make(map[int64]*Column)
->>>>>>> 05dce558
 			}
 			m[table][id] = &Column{}
 			m[table][id].commitTs = tso
 			upMap[tso] = append(upMap[tso], Pair{id: id, table: table})
 		})
-<<<<<<< HEAD
 		query(downstream, fmt.Sprintf(queryStartTsSql, tablePrefix, table), func(tso, id int64) {
-			if _, ok := m[id]; !ok {
-				m[id] = &Column{}
-=======
-		query(downstream, fmt.Sprintf(queryStartTsSql, table), func(tso, id int64) {
 			if _, ok := m[table]; !ok {
 				m[table] = make(map[int64]*Column)
->>>>>>> 05dce558
 			}
 			m[table][id] = &Column{}
 			m[table][id].startTs = tso
