// Copyright 2021 PingCAP, Inc.
//
// Licensed under the Apache License, Version 2.0 (the "License");
// you may not use this file except in compliance with the License.
// You may obtain a copy of the License at
//
//     http://www.apache.org/licenses/LICENSE-2.0
//
// Unless required by applicable law or agreed to in writing, software
// distributed under the License is distributed on an "AS IS" BASIS,
// See the License for the specific language governing permissions and
// limitations under the License.

package cli

import (
	"context"

	"github.com/pingcap/errors"
	"github.com/pingcap/log"
	"github.com/pingcap/ticdc/cmd/cdc/factory"
	"github.com/pingcap/ticdc/cmd/util"
	"github.com/pingcap/ticdc/pkg/config/kerneltype"
	"github.com/pingcap/ticdc/pkg/etcd"
	"github.com/pingcap/ticdc/pkg/txnutil/gc"
	"github.com/spf13/cobra"
	pd "github.com/tikv/pd/client"
	"go.uber.org/zap"
)

// unsafeResetOptions defines flags for the `cli unsafe reset` command.
type unsafeResetOptions struct {
	clusterID  string
	etcdClient *etcd.CDCEtcdClientImpl
	pdClient   pd.Client
}

// newUnsafeResetOptions creates new unsafeResetOptions for the `cli unsafe reset` command.
func newUnsafeResetOptions() *unsafeResetOptions {
	return &unsafeResetOptions{}
}

// complete adapts from the command line args to the data and client required.
func (o *unsafeResetOptions) complete(f factory.Factory) (err error) {
	pdClient, err := f.PdClient()
	if err != nil {
		return err
	}
	defer func() {
		if err != nil {
			pdClient.Close()
		}
	}()

	o.pdClient = pdClient

	etcdClient, err := f.EtcdClient()
	if err != nil {
		return err
	}
	etcdClient.ClusterID = o.clusterID
	o.etcdClient = etcdClient

	return nil
}

func (o *unsafeResetOptions) addFlags(cmd *cobra.Command) {
	cmd.Flags().StringVar(&o.clusterID, "cluster-id", "default", "cdc cluster id")
}

// run runs the `cli unsafe reset` command.
func (o *unsafeResetOptions) run(cmd *cobra.Command) error {
	ctx := context.Background()
	defer o.pdClient.Close()
	defer o.etcdClient.Close()

	leases, err := o.etcdClient.GetCaptureLeases(ctx)
	if err != nil {
		return errors.Trace(err)
	}

	err = o.etcdClient.ClearAllCDCInfo(ctx)
	if err != nil {
		return errors.Trace(err)
	}

	err = o.etcdClient.RevokeAllLeases(ctx, leases)
	if err != nil {
		return errors.Trace(err)
	}

	if kerneltype.IsClassic() {
<<<<<<< HEAD
		err = gc.RemoveServiceGCSafepoint(ctx, o.pdClient, o.etcdClient.GetGCServiceID())
		if err != nil {
			return errors.Trace(err)
		}
	}

	// Next gen mode, remove gc barriers
	_, infoMap, err := o.etcdClient.GetChangeFeeds(ctx)
	if err != nil {
		return errors.Trace(err)
=======
		err := gc.UnifyDeleteGcSafepoint(ctx, o.pdClient, 0, o.etcdClient.GetGCServiceID())
		if err != nil {
			return errors.Trace(err)
		}
	} else {
		// Next gen mode, remove gc barriers
		_, infoMap, err := o.etcdClient.GetChangeFeeds(ctx)
		if err != nil {
			return errors.Trace(err)
		}

		keyspaceNameMap := make(map[string]struct{})
		for key := range infoMap {
			keyspaceNameMap[key.Keyspace] = struct{}{}
		}
		removeKeyspaceGCBarrier(ctx, o.pdClient, o.etcdClient.GetGCServiceID(), keyspaceNameMap)
>>>>>>> 4e30d2a2
	}

	keyspaceNameMap := make(map[string]struct{})
	for key := range infoMap {
		keyspaceNameMap[key.Keyspace] = struct{}{}
	}
	removeKeyspaceGCBarrier(ctx, o.pdClient, o.etcdClient.GetGCServiceID(), keyspaceNameMap)

	cmd.Println("reset and all metadata truncated in PD!")

	return nil
}

// newCmdReset creates the `cli unsafe reset` command.
func newCmdReset(f factory.Factory, commonOptions *unsafeCommonOptions) *cobra.Command {
	o := newUnsafeResetOptions()

	command := &cobra.Command{
		Use:   "reset",
		Short: "Reset the status of the TiCDC cluster, delete all meta data in etcd, confirm that you know what this command will do and use it at your own risk",
		Args:  cobra.NoArgs,
		Run: func(cmd *cobra.Command, args []string) {
			util.CheckErr(commonOptions.confirmMetaDelete(cmd))
			util.CheckErr(o.complete(f))
			util.CheckErr(o.run(cmd))
		},
	}
	o.addFlags(command)

	return command
}

func removeKeyspaceGCBarrier(ctx context.Context, pdCli pd.Client, serviceID string, keyspaceNameMap map[string]struct{}) {
	for keyspace := range keyspaceNameMap {
		keyspaceMeta, err := pdCli.LoadKeyspace(ctx, keyspace)
		if err != nil {
			log.Warn("load keyspace error", zap.String("keyspace", keyspace), zap.Error(err))
			continue
		}
		err = gc.UnifyDeleteGcSafepoint(ctx, pdCli, keyspaceMeta.Id, serviceID)
		if err != nil {
			log.Warn("DeleteGcSafepoint error", zap.Uint32("keyspaceID", keyspaceMeta.Id), zap.String("keyspace", keyspace), zap.String("serviceID", serviceID), zap.Error(err))
			continue
		}
	}
}<|MERGE_RESOLUTION|>--- conflicted
+++ resolved
@@ -90,18 +90,6 @@
 	}
 
 	if kerneltype.IsClassic() {
-<<<<<<< HEAD
-		err = gc.RemoveServiceGCSafepoint(ctx, o.pdClient, o.etcdClient.GetGCServiceID())
-		if err != nil {
-			return errors.Trace(err)
-		}
-	}
-
-	// Next gen mode, remove gc barriers
-	_, infoMap, err := o.etcdClient.GetChangeFeeds(ctx)
-	if err != nil {
-		return errors.Trace(err)
-=======
 		err := gc.UnifyDeleteGcSafepoint(ctx, o.pdClient, 0, o.etcdClient.GetGCServiceID())
 		if err != nil {
 			return errors.Trace(err)
@@ -118,14 +106,7 @@
 			keyspaceNameMap[key.Keyspace] = struct{}{}
 		}
 		removeKeyspaceGCBarrier(ctx, o.pdClient, o.etcdClient.GetGCServiceID(), keyspaceNameMap)
->>>>>>> 4e30d2a2
 	}
-
-	keyspaceNameMap := make(map[string]struct{})
-	for key := range infoMap {
-		keyspaceNameMap[key.Keyspace] = struct{}{}
-	}
-	removeKeyspaceGCBarrier(ctx, o.pdClient, o.etcdClient.GetGCServiceID(), keyspaceNameMap)
 
 	cmd.Println("reset and all metadata truncated in PD!")
 
